--- conflicted
+++ resolved
@@ -46,13 +46,8 @@
     visibility: Visibility = Visibility.Public,
     fileName: String,
     createForumPost: Boolean = true,
-<<<<<<< HEAD
     postId: Option[Int] = None,
-    isPostDirty: Boolean = false,
     tags: Version.VersionTags
-=======
-    postId: Option[Int] = None
->>>>>>> ee3cffea
 ) extends Describable {
 
   //TODO: Check this in some way
