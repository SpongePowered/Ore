package ore.db.impl.query

import scala.language.implicitConversions

import java.net.InetAddress
import java.time.OffsetDateTime
import java.util.Locale
import java.util.concurrent.TimeUnit

import scala.annotation.tailrec
import scala.concurrent.duration.FiniteDuration
import scala.reflect.runtime.universe.TypeTag

import ore.data.project.{Category, FlagReason}
import ore.data.user.notification.NotificationType
import ore.data.{Color, DownloadType, Prompt}
import ore.db.{DbRef, Model, ObjId, ObjOffsetDateTime}
import ore.models.Job
import ore.models.api.ApiKey
import ore.models.project.{ReviewState, TagColor, Version, Visibility}
import ore.models.user.{LoggedActionContext, LoggedActionType, User}
import ore.permission.Permission
import ore.permission.role.{Role, RoleCategory}

import cats.data.{NonEmptyList => NEL}
import com.github.tminglei.slickpg.InetString
import com.typesafe.scalalogging
import doobie._
import doobie.`enum`.JdbcType.{Char, Date, LongVarChar, Time, Timestamp, TimestampWithTimezone, VarChar}
import doobie.enum.JdbcType
import doobie.postgres.implicits._
import doobie.util.meta.Meta
import enumeratum.values._
import org.postgresql.util.{PGInterval, PGobject}
import shapeless._

trait DoobieOreProtocol {

  //implicit val logger = createLogger("Database")
  implicit val timingsLogger: doobie.LogHandler = createTimingsLogger

  def createTimingsLogger: LogHandler = {
    val timingsLogger = scalalogging.Logger("Timings")

    LogHandler {
      case util.log.Success(sql, _, exec, processing) =>
        if ((exec + processing).toMillis > 500) {
          timingsLogger.warn(
            s"""|Successful Statement Execution:
                |   ${sql.linesIterator.dropWhile(_.trim.isEmpty).map(_.trim).mkString(" ")}
                |   elapsed = ${exec.toMillis} ms exec + ${processing.toMillis} ms processing (${(exec + processing).toMillis} ms total)""".stripMargin
          )
        } else {
          timingsLogger.info(
            s"""|Successful Statement Execution:
                |   ${sql.linesIterator.dropWhile(_.trim.isEmpty).map(_.trim).mkString(" ")}
                |   elapsed = ${exec.toMillis} ms exec + ${processing.toMillis} ms processing (${(exec + processing).toMillis} ms total)""".stripMargin
          )
        }
      case util.log.ProcessingFailure(sql, _, exec, processing, failure) =>
        timingsLogger.error(
          s"""|Failed Resultset Processing:
              |   ${sql.linesIterator.dropWhile(_.trim.isEmpty).mkString("\n  ")}
              |   elapsed = ${exec.toMillis} ms exec + ${processing.toMillis} ms processing (failed) (${(exec + processing).toMillis} ms total)
              |   failure = ${failure.getMessage}""".stripMargin,
          failure
        )
      case util.log.ExecFailure(sql, _, exec, failure) =>
        timingsLogger.error(
          s"""Failed Statement Execution:
             |   ${sql.linesIterator.dropWhile(_.trim.isEmpty).mkString("\n  ")}
             |   elapsed = ${exec.toMillis} ms exec (failed)
             |   failure = ${failure.getMessage}""".stripMargin,
          failure
        )
    }
  }

  def createDebugLogger(name: String): LogHandler = {
    val logger = scalalogging.Logger(name)

    LogHandler {
      case util.log.Success(sql, args, exec, processing) =>
        logger.info(
          s"""|Successful Statement Execution:
              |
              |  ${sql.linesIterator.dropWhile(_.trim.isEmpty).mkString("\n  ")}
              |
              | arguments = [${args.mkString(", ")}]
              |   elapsed = ${exec.toMillis} ms exec + ${processing.toMillis} ms processing (${(exec + processing).toMillis} ms total)""".stripMargin
        )
      case util.log.ProcessingFailure(sql, args, exec, processing, failure) =>
        logger.error(
          s"""|Failed Resultset Processing:
              |
              |  ${sql.linesIterator.dropWhile(_.trim.isEmpty).mkString("\n  ")}
              |
              | arguments = [${args.mkString(", ")}]
              |   elapsed = ${exec.toMillis} ms exec + ${processing.toMillis} ms processing (failed) (${(exec + processing).toMillis} ms total)
              |   failure = ${failure.getMessage}""".stripMargin,
          failure
        )
      case util.log.ExecFailure(sql, args, exec, failure) =>
        logger.error(
          s"""Failed Statement Execution:
             |
             |  ${sql.linesIterator.dropWhile(_.trim.isEmpty).mkString("\n  ")}
             |
             | arguments = [${args.mkString(", ")}]
             |   elapsed = ${exec.toMillis} ms exec (failed)
             |   failure = ${failure.getMessage}""".stripMargin,
          failure
        )
    }
  }

  implicit val offsetDateTimeMeta: Meta[java.time.OffsetDateTime] =
    Meta.Basic.one[java.time.OffsetDateTime](
      Timestamp, //Appareantly Postgres reports TIMESTAMPTZ as TIMESTAMP and not TIMESTAMPWITHTIMEZONE
      List(Char, VarChar, LongVarChar, Date, Time, TimestampWithTimezone),
      _.getObject(_, classOf[java.time.OffsetDateTime]),
      _.setObject(_, _),
      _.updateObject(_, _)
    )

  implicit def objectIdMeta[A](implicit tt: TypeTag[ObjId[A]]): Meta[ObjId[A]] =
    Meta[Long].timap(ObjId.apply[A])(_.value)

  implicit val objOffsetDateTime: Meta[ObjOffsetDateTime] =
    offsetDateTimeMeta.timap(ObjOffsetDateTime.apply)(ObjOffsetDateTime.unwrapObjTimestamp)

  implicit def modelRead[A](implicit raw: Read[(ObjId[A], ObjOffsetDateTime, A)]): Read[Model[A]] = raw.map {
    case (id, time, obj) => Model(id, time, obj)
  }
  implicit def modelWrite[A](implicit raw: Write[(ObjId[A], ObjOffsetDateTime, A)]): Write[Model[A]] = raw.contramap {
    case Model(id, createdAt, obj) => (id, createdAt, obj)
  }

  implicit val intervalMeta: Meta[PGInterval] = Meta.Advanced.other[PGInterval]("interval")
  implicit val finiteDurationPut: Put[FiniteDuration] = intervalMeta.put.contramap[FiniteDuration] { a =>
    Option(a).map { dur =>
      @tailrec
      def getTimeStr(dur: FiniteDuration): String = {
        if (dur.length > Int.MaxValue || dur.length < Int.MinValue) {
          val nextUnit = TimeUnit.values()(dur.unit.ordinal() + 1)
          getTimeStr(FiniteDuration(nextUnit.convert(dur.length, dur.unit), nextUnit))
        } else {
          val length = dur.length
          dur.unit match {
            case TimeUnit.DAYS                                => s"$length days"
            case TimeUnit.HOURS                               => s"$length hours"
            case TimeUnit.MINUTES                             => s"$length minutes"
            case TimeUnit.SECONDS                             => s"$length seconds"
            case TimeUnit.MILLISECONDS                        => s"$length milliseconds"
            case TimeUnit.MICROSECONDS | TimeUnit.NANOSECONDS => s"$length microseconds"
          }
        }
      }

      new PGInterval(getTimeStr(dur))
    }.orNull
  }

  def enumeratumMeta[V: TypeTag, E <: ValueEnumEntry[V]: TypeTag](
      enum: ValueEnum[V, E]
  )(implicit meta: Meta[V]): Meta[E] =
    meta.timap[E](enum.withValue)(_.value)

  def pgEnumEnumeratumMeta[E <: StringEnumEntry: TypeTag](typeName: String, enum: StringEnum[E]): Meta[E] =
    pgEnumString(typeName, enum.withValue, _.value)

  implicit val colorMeta: Meta[Color]                       = enumeratumMeta(Color)
  implicit val tagColorMeta: Meta[TagColor]                 = enumeratumMeta(TagColor)
  implicit val roleTypeMeta: Meta[Role]                     = enumeratumMeta(Role)
  implicit val categoryMeta: Meta[Category]                 = enumeratumMeta(Category)
  implicit val flagReasonMeta: Meta[FlagReason]             = enumeratumMeta(FlagReason)
  implicit val notificationTypeMeta: Meta[NotificationType] = enumeratumMeta(NotificationType)
  implicit val promptMeta: Meta[Prompt]                     = enumeratumMeta(Prompt)
  implicit val downloadTypeMeta: Meta[DownloadType]         = enumeratumMeta(DownloadType)
  implicit val visibilityMeta: Meta[Visibility]             = enumeratumMeta(Visibility)
  implicit def loggedActionTypeMeta[Ctx]: Meta[LoggedActionType[Ctx]] =
    pgEnumEnumeratumMeta("LOGGED_ACTION_TYPE", LoggedActionType)
      .asInstanceOf[Meta[LoggedActionType[Ctx]]] // scalafix:ok
  implicit def loggedActionContextMeta[Ctx]: Meta[LoggedActionContext[Ctx]] =
    enumeratumMeta(LoggedActionContext).asInstanceOf[Meta[LoggedActionContext[Ctx]]] // scalafix:ok
  implicit val reviewStateMeta: Meta[ReviewState] = enumeratumMeta(ReviewState)
  implicit val jobTypeMeta: Meta[Job.JobType]     = enumeratumMeta(Job.JobType)

  implicit val langMeta: Meta[Locale] = Meta[String].timap(Locale.forLanguageTag)(_.toLanguageTag)
  implicit val inetStringMeta: Meta[InetString] =
    Meta[InetAddress].timap(address => InetString(address.toString))(str => InetAddress.getByName(str.value))

  implicit val stabilityMeta: Meta[Version.Stability]     = pgEnumEnumeratumMeta("STABILITY", Version.Stability)
  implicit val releaseTypeMeta: Meta[Version.ReleaseType] = pgEnumEnumeratumMeta("RELEASE_TYPE", Version.ReleaseType)

  implicit val permissionMeta: Meta[Permission] =
    Meta.Advanced.one[Permission](
      JdbcType.Bit,
      NEL.one("bit"),
      (r, i) => {
        val s = r.getString(i)
        if (s == null) null.asInstanceOf[Permission]
        else Permission.fromBinString(s).get
      },
      (p, i, a) => {
        val obj = new PGobject
        obj.setType("bit")
        obj.setValue(a.toBinString)
        p.setObject(i, obj)
      },
      (p, i, a) => {
        val obj = new PGobject
        obj.setType("bit")
        obj.setValue(a.toBinString)
        p.updateObject(i, obj)
      }
    )

  implicit val roleCategoryMeta: Meta[RoleCategory] = pgEnumEnumeratumMeta("ROLE_CATEGORY", RoleCategory)
  implicit val jobStateMeta: Meta[Job.JobState]     = pgEnumEnumeratumMeta("JOB_STATE", Job.JobState)

  def metaFromGetPut[A](implicit get: Get[A], put: Put[A]): Meta[A] = new Meta(get, put)

  implicit val promptArrayMeta: Meta[List[Prompt]] =
    metaFromGetPut[List[Int]].timap(_.map(Prompt.withValue))(_.map(_.value))
  implicit val roleTypeArrayMeta: Meta[List[Role]] =
    metaFromGetPut[List[String]].timap(_.map(Role.withValue))(_.map(_.value))

  implicit val tagColorArrayMeta: Meta[List[TagColor]] =
    Meta[Array[Int]].timap(_.toList.map(TagColor.withValue))(_.map(_.value).toArray)

  implicit def unsafeNelMeta[A](implicit listMeta: Meta[List[A]], typeTag: TypeTag[NEL[A]]): Meta[NEL[A]] =
    listMeta.timap(NEL.fromListUnsafe)(_.toList)

  implicit def unsafeNelGet[A](implicit listGet: Get[List[A]], typeTag: TypeTag[NEL[A]]): Get[NEL[A]] =
    listGet.tmap(NEL.fromListUnsafe)

  implicit def unsafeNelPut[A](implicit listPut: Put[List[A]], typeTag: TypeTag[NEL[A]]): Put[NEL[A]] =
    listPut.tcontramap(_.toList)

  implicit val userModelRead: Read[Model[User]] =
    Read[ObjId[User] :: ObjOffsetDateTime :: Option[String] :: String :: Option[String] :: Option[String] :: Option[
      OffsetDateTime
    ] :: List[Prompt] :: Option[Locale] :: HNil].map {
      case id :: createdAt :: fullName :: name :: email :: tagline :: joinDate :: readPrompts :: lang :: HNil =>
        Model(
          id,
          createdAt,
          User(
            id,
            fullName,
            name,
            email,
            tagline,
            joinDate,
            readPrompts,
            lang
          )
        )
    }

  implicit val userModelOptRead: Read[Option[Model[User]]] =
    Read[Option[ObjId[User]] :: Option[ObjOffsetDateTime] :: Option[String] :: Option[String] :: Option[String] :: Option[
      String
    ] :: Option[OffsetDateTime] :: Option[List[Prompt]] :: Option[
      Locale
    ] :: HNil].map {
      case Some(id) :: Some(createdAt) :: fullName :: Some(name) :: email :: tagline :: joinDate :: Some(readPrompts) :: lang :: HNil =>
        Some(
          Model(
            id,
            createdAt,
            User(
              id,
              fullName,
              name,
              email,
              tagline,
              joinDate,
              readPrompts,
              lang
            )
          )
        )
      case _ => None
    }

  implicit val apiKeyRead: Read[ApiKey] = Read[String :: DbRef[User] :: String :: Permission :: HNil].map {
    case name :: ownerId :: token :: permissions :: HNil => ApiKey(name, ownerId, token, permissions)
  }

  implicit val apiKeyOptRead: Read[Option[ApiKey]] =
    Read[Option[String] :: Option[DbRef[User]] :: Option[String] :: Option[Permission] :: HNil].map {
      case Some(name) :: Some(ownerId) :: Some(token) :: Some(permissions) :: HNil =>
        Some(ApiKey(name, ownerId, token, permissions))
      case _ => None
    }
}
<<<<<<< HEAD
object DoobieOreProtocol extends DoobieOreProtocol

class BetterSqlInterpolator(private val sc: StringContext) extends AnyVal {
  import BetterSqlInterpolator.SingleFragment

  import cats.instances.list._
  import cats.syntax.all._

  private def mkFragment(parts: List[SingleFragment], token: Boolean, pos: Pos): Fragment = {
    val last = if (token) Fragment(" ", Nil, None) else Fragment.empty

    sc.parts.toList
      .map(sql => SingleFragment(Fragment(sql, Nil, Some(pos))))
      .zipAll(parts, SingleFragment.empty, SingleFragment(last))
      .flatMap { case (a, b) => List(a.fr, b.fr) }
      .combineAll
  }

  def bfr(a: SingleFragment*)(implicit pos: Pos): doobie.Fragment = mkFragment(a.toList, token = true, pos)

  def bsql(a: SingleFragment*)(implicit pos: Pos): doobie.Fragment = mkFragment(a.toList, token = false, pos)

  def bfr0(a: SingleFragment*)(implicit pos: Pos): doobie.Fragment = mkFragment(a.toList, token = false, pos)
}
object BetterSqlInterpolator {
  final case class SingleFragment(fr: Fragment) extends AnyVal
  object SingleFragment {
    val empty: SingleFragment = SingleFragment(Fragment.empty)

    implicit def fromPut[A](a: A)(implicit put: Put[A]): SingleFragment =
      SingleFragment(Fragment("?", Elem.Arg(a, put) :: Nil, None))
    implicit def fromPutOption[A](a: Option[A])(implicit put: Put[A]): SingleFragment =
      SingleFragment(Fragment("?", Elem.Opt(a, put) :: Nil, None))
    implicit def fromFragment(fr: Fragment): SingleFragment = SingleFragment(fr)
  }
}
=======
object DoobieOreProtocol extends DoobieOreProtocol
>>>>>>> 8305d6ed
<|MERGE_RESOLUTION|>--- conflicted
+++ resolved
@@ -296,43 +296,4 @@
       case _ => None
     }
 }
-<<<<<<< HEAD
-object DoobieOreProtocol extends DoobieOreProtocol
-
-class BetterSqlInterpolator(private val sc: StringContext) extends AnyVal {
-  import BetterSqlInterpolator.SingleFragment
-
-  import cats.instances.list._
-  import cats.syntax.all._
-
-  private def mkFragment(parts: List[SingleFragment], token: Boolean, pos: Pos): Fragment = {
-    val last = if (token) Fragment(" ", Nil, None) else Fragment.empty
-
-    sc.parts.toList
-      .map(sql => SingleFragment(Fragment(sql, Nil, Some(pos))))
-      .zipAll(parts, SingleFragment.empty, SingleFragment(last))
-      .flatMap { case (a, b) => List(a.fr, b.fr) }
-      .combineAll
-  }
-
-  def bfr(a: SingleFragment*)(implicit pos: Pos): doobie.Fragment = mkFragment(a.toList, token = true, pos)
-
-  def bsql(a: SingleFragment*)(implicit pos: Pos): doobie.Fragment = mkFragment(a.toList, token = false, pos)
-
-  def bfr0(a: SingleFragment*)(implicit pos: Pos): doobie.Fragment = mkFragment(a.toList, token = false, pos)
-}
-object BetterSqlInterpolator {
-  final case class SingleFragment(fr: Fragment) extends AnyVal
-  object SingleFragment {
-    val empty: SingleFragment = SingleFragment(Fragment.empty)
-
-    implicit def fromPut[A](a: A)(implicit put: Put[A]): SingleFragment =
-      SingleFragment(Fragment("?", Elem.Arg(a, put) :: Nil, None))
-    implicit def fromPutOption[A](a: Option[A])(implicit put: Put[A]): SingleFragment =
-      SingleFragment(Fragment("?", Elem.Opt(a, put) :: Nil, None))
-    implicit def fromFragment(fr: Fragment): SingleFragment = SingleFragment(fr)
-  }
-}
-=======
-object DoobieOreProtocol extends DoobieOreProtocol
->>>>>>> 8305d6ed
+object DoobieOreProtocol extends DoobieOreProtocol