package ore.db.impl.schema

import java.time.OffsetDateTime

import scala.reflect.ClassTag

import ore.db.{DbRef, impl}
import ore.db.impl.OrePostgresDriver
import ore.db.impl.OrePostgresDriver.api._
import ore.db.impl.table.common.{DescriptionColumn, VisibilityColumn}
import ore.models.project.{Project, ReviewState, TagColor, Version}
import ore.models.user.User

//noinspection MutatorLikeMethodIsParameterless
class VersionTable(tag: Tag)
    extends ModelTable[Version](tag, "project_versions")
    with DescriptionColumn[Version]
    with VisibilityColumn[Version] {

  implicit private val listOptionStrType: OrePostgresDriver.DriverJdbcType[List[Option[String]]] =
    new OrePostgresDriver.SimpleArrayJdbcType[String]("text")
      .to[List](
        //DANGER
        _.map(Option(_)).toList.asInstanceOf[List[String]],
        _.asInstanceOf[List[Option[String]]].map(_.orNull)
      )
      .asInstanceOf[OrePostgresDriver.DriverJdbcType[List[Option[String]]]]

  def versionString      = column[String]("version_string")
  def dependencyIds      = column[List[String]]("dependency_ids")
  def dependencyVersions = column[List[Option[String]]]("dependency_versions")
  def projectId          = column[DbRef[Project]]("project_id")
  def fileSize           = column[Long]("file_size")
  def hash               = column[String]("hash")
  def authorId           = column[DbRef[User]]("author_id")
  def reviewStatus       = column[ReviewState]("review_state")
  def reviewerId         = column[DbRef[User]]("reviewer_id")
  def approvedAt         = column[OffsetDateTime]("approved_at")
  def fileName           = column[String]("file_name")
  def createForumPost    = column[Boolean]("create_forum_post")
  def postId             = column[Option[Int]]("post_id")

  def usesMixin    = column[Boolean]("uses_mixin")
  def stability    = column[Version.Stability]("stability")
  def releaseType  = column[Version.ReleaseType]("release_type")
  def channelName  = column[String]("legacy_channel_name")
  def channelColor = column[TagColor]("legacy_channel_color")

  def tags =
    (
      usesMixin,
      stability,
      releaseType.?,
      channelName.?,
      channelColor.?
    ) <> (Version.VersionTags.tupled, Version.VersionTags.unapply)

  override def * = {
    (
      id.?,
      createdAt.?,
      (
        projectId,
        versionString,
        dependencyIds,
        dependencyVersions,
        fileSize,
        hash,
        authorId.?,
        description.?,
        reviewStatus,
        reviewerId.?,
        approvedAt.?,
        visibility,
        fileName,
        createForumPost,
        postId,
        tags
      )
<<<<<<< HEAD
    ) <> (mkApply((Version.apply _).tupled), mkUnapply(Version.unapply))
  }
=======
    ).<>(mkApply((Version.apply _).tupled), mkUnapply(Version.unapply))
>>>>>>> 0f48195d
}<|MERGE_RESOLUTION|>--- conflicted
+++ resolved
@@ -53,9 +53,9 @@
       releaseType.?,
       channelName.?,
       channelColor.?
-    ) <> (Version.VersionTags.tupled, Version.VersionTags.unapply)
+    ).<>(Version.VersionTags.tupled, Version.VersionTags.unapply)
 
-  override def * = {
+  override def * =
     (
       id.?,
       createdAt.?,
@@ -77,10 +77,5 @@
         postId,
         tags
       )
-<<<<<<< HEAD
-    ) <> (mkApply((Version.apply _).tupled), mkUnapply(Version.unapply))
-  }
-=======
     ).<>(mkApply((Version.apply _).tupled), mkUnapply(Version.unapply))
->>>>>>> 0f48195d
 }