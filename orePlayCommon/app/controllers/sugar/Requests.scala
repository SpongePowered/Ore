package controllers.sugar

<<<<<<< HEAD
import scala.language.higherKinds

import java.time.{Instant, OffsetDateTime}
=======
import java.time.Instant
>>>>>>> a7a1e4c1

import play.api.mvc.{Request, WrappedRequest}

import models.viewhelper._
import ore.db.{Model, ModelService}
import ore.models.api.ApiKey
import ore.models.organization.Organization
import ore.models.project.Project
import ore.models.user.User
import ore.permission.Permission
import ore.permission.scope.{GlobalScope, HasScope}
import ore.util.OreMDC
import util.syntax._

import cats.Applicative
import org.slf4j.MDC

/**
  * Contains the custom WrappedRequests used by Ore.
  */
object Requests {

  case class ApiAuthInfo(
      user: Option[Model[User]],
      key: Option[ApiKey],
<<<<<<< HEAD
      expires: OffsetDateTime,
=======
      session: Option[String],
      expires: Instant,
>>>>>>> a7a1e4c1
      globalPerms: Permission
  )

  case class ApiRequest[A](apiInfo: ApiAuthInfo, request: Request[A]) extends WrappedRequest[A](request) with OreMDC {
    def user: Option[Model[User]] = apiInfo.user

    def globalPermissions: Permission = apiInfo.globalPerms

    def permissionIn[B: HasScope, F[_]](b: B)(implicit service: ModelService[F], F: Applicative[F]): F[Permission] =
      if (b.scope == GlobalScope) F.pure(apiInfo.globalPerms)
      else apiInfo.key.fold(F.pure(globalPermissions))(_.permissionsIn(b))

    override def logMessage(s: String): String = {
      user.foreach(mdcPutUser)
      s
    }

    override def afterLog(): Unit = mdcClear()
  }

  private def mdcPutUser(user: Model[User]): Unit = {
    MDC.put("currentUserId", user.id.toString)
    MDC.put("currentUserName", user.name)
  }

  private def mdcPutProject(project: Model[Project]): Unit = {
    MDC.put("currentProjectId", project.id.toString)
    MDC.put("currentProjectSlug", project.slug)
  }

  private def mdcPutOrg(orga: Model[Organization]): Unit = {
    MDC.put("currentOrgaId", orga.id.toString)
    MDC.put("currentOrgaName", orga.name)
  }

  private def mdcClear(): Unit = {
    MDC.remove("currentUserId")
    MDC.remove("currentUserName")
    MDC.remove("currentProjectId")
    MDC.remove("currentProjectSlug")
    MDC.remove("currentOrgaId")
    MDC.remove("currentOrgaName")
  }

  /**
    * Base Request for Ore that holds all data needed for rendering the header
    */
  sealed trait OreRequest[A] extends WrappedRequest[A] with OreMDC {
    def headerData: HeaderData
    def currentUser: Option[Model[User]] = headerData.currentUser
    def hasUser: Boolean                 = headerData.currentUser.isDefined

    override def afterLog(): Unit = mdcClear()
  }

  final class SimpleOreRequest[A](val headerData: HeaderData, val request: Request[A])
      extends WrappedRequest[A](request)
      with OreRequest[A] {
    override def logMessage(s: String): String = {
      currentUser.foreach(mdcPutUser)
      s
    }
  }

  /** Represents a Request with a [[User]] and subject */
  sealed trait ScopedRequest[A] extends OreRequest[A] {
    type Subject
    def user: Model[User]
    def subject: Subject
  }
  object ScopedRequest {
    type Aux[A, Subject0] = ScopedRequest[A] { type Subject = Subject0 }
  }

  sealed trait UserScopedRequest[A] extends ScopedRequest[A] {
    type Subject = Model[User]
    def subject: Model[User] = user
  }
  object UserScopedRequest {
    implicit def hasScope: HasScope[UserScopedRequest[_]] = (_: UserScopedRequest[_]) => GlobalScope
  }

  /**
    * A request that hold the currently authenticated [[User]].
    *
    * @param user     Authenticated user
    * @param request  Request to wrap
    */
  final class AuthRequest[A](val user: Model[User], val headerData: HeaderData, request: Request[A])
      extends WrappedRequest[A](request)
      with OreRequest[A]
      with UserScopedRequest[A] {
    override def logMessage(s: String): String = {
      mdcPutUser(user)
      s
    }
  }

  /**
    * A request that holds a [[Project]].
    *
    * @param data Project data to hold
    * @param scoped scoped Project data to hold
    * @param request Request to wrap
    */
  sealed class ProjectRequest[A](
      val data: ProjectData,
      val scoped: ScopedProjectData,
      val headerData: HeaderData,
      val request: Request[A]
  ) extends WrappedRequest[A](request)
      with OreRequest[A] {

    def project: Model[Project] = data.project

    override def logMessage(s: String): String = {
      currentUser.foreach(mdcPutUser)
      mdcPutProject(project)
      s
    }
  }

  /**
    * A request that holds a Project and a [[AuthRequest]].
    *
    * @param data Project data to hold
    * @param scoped scoped Project data to hold
    * @param request An [[AuthRequest]]
    */
  final case class AuthedProjectRequest[A](
      override val data: ProjectData,
      override val scoped: ScopedProjectData,
      override val headerData: HeaderData,
      override val request: AuthRequest[A]
  ) extends ProjectRequest[A](data, scoped, headerData, request)
      with ScopedRequest[A]
      with OreRequest[A] {

    type Subject = Model[Project]
    override def user: Model[User]       = request.user
    override val subject: Model[Project] = this.data.project
  }
  object AuthedProjectRequest {
    implicit def hasScope: HasScope[AuthedProjectRequest[_]] = HasScope.projectScope(_.subject.id.value)
  }

  /**
    * A request that holds an [[Organization]].
    *
    * @param data Organization data to hold
    * @param scoped scoped Organization data to hold
    * @param request      Request to wrap
    */
  sealed class OrganizationRequest[A](
      val data: OrganizationData,
      val scoped: ScopedOrganizationData,
      val headerData: HeaderData,
      val request: Request[A]
  ) extends WrappedRequest[A](request)
      with OreRequest[A] {
    override def logMessage(s: String): String = {
      currentUser.foreach(mdcPutUser)
      mdcPutOrg(data.orga)
      s
    }
  }

  /**
    * A request that holds an [[Organization]] and an [[AuthRequest]].
    *
    * @param data Organization data to hold
    * @param scoped scoped Organization data to hold
    * @param request      Request to wrap
    */
  final case class AuthedOrganizationRequest[A](
      override val data: OrganizationData,
      override val scoped: ScopedOrganizationData,
      override val headerData: HeaderData,
      override val request: AuthRequest[A]
  ) extends OrganizationRequest[A](data, scoped, headerData, request)
      with ScopedRequest[A]
      with OreRequest[A] {
    type Subject = Model[Organization]
    override def user: Model[User]            = request.user
    override val subject: Model[Organization] = this.data.orga
  }
  object AuthedOrganizationRequest {
    implicit def hasScope: HasScope[AuthedOrganizationRequest[_]] = HasScope.orgScope(_.subject.id.value)
  }
}<|MERGE_RESOLUTION|>--- conflicted
+++ resolved
@@ -1,12 +1,6 @@
 package controllers.sugar
 
-<<<<<<< HEAD
-import scala.language.higherKinds
-
-import java.time.{Instant, OffsetDateTime}
-=======
-import java.time.Instant
->>>>>>> a7a1e4c1
+import java.time.OffsetDateTime
 
 import play.api.mvc.{Request, WrappedRequest}
 
@@ -32,12 +26,8 @@
   case class ApiAuthInfo(
       user: Option[Model[User]],
       key: Option[ApiKey],
-<<<<<<< HEAD
+      session: Option[String],
       expires: OffsetDateTime,
-=======
-      session: Option[String],
-      expires: Instant,
->>>>>>> a7a1e4c1
       globalPerms: Permission
   )
 
