package ore

import javax.inject.{Inject, Singleton}

import scala.collection.JavaConverters._
import scala.concurrent.duration._

import play.api.{ConfigLoader, Configuration}

import ore.data.Color
import ore.db.DbRef
import ore.models.project.Channel
import ore.models.user.User
import ore.util.StringUtils._

/**
  * A helper class for the Ore configuration.
  *
  * @param config Base configuration file
  */
@Singleton
final class OreConfig @Inject()(config: Configuration) {

  // Sub-configs
  val root: Configuration = this.config

  object app extends ConfigCategory {
    val raw: Configuration = root.get[Configuration]("application")
    val baseUrl: String    = raw.get[String]("baseUrl")
    val uploadsDir: String = raw.get[String]("uploadsDir")

    val trustedUrlHosts: Seq[String] = raw.get[Seq[String]]("trustedUrlHosts")

    object fakeUser extends ConfigCategory {
      val raw: Configuration    = app.raw.get[Configuration]("fakeUser")
      val enabled: Boolean      = raw.get[Boolean]("enabled")
      val id: DbRef[User]       = raw.get[DbRef[User]]("id")
      val name: Option[String]  = raw.getOptional[String]("name")
      val username: String      = raw.get[String]("username")
      val email: Option[String] = raw.getOptional[String]("email")
    }
  }

  object play extends ConfigCategory {
    val raw: Configuration            = root.get[Configuration]("play")
    val sessionMaxAge: FiniteDuration = raw.get[FiniteDuration]("http.session.maxAge")
  }

  object ore extends ConfigCategory {
<<<<<<< HEAD
    val raw: Configuration  = root.get[Configuration]("ore")
    val debug: Boolean      = raw.get[Boolean]("debug")
    val debugLevel: Int     = raw.get[Int]("debug-level")
    val staging: Boolean    = raw.get[Boolean]("staging")
    val logTimings: Boolean = raw.get[Boolean]("log-timings")
=======
    val raw: Configuration = root.get[Configuration]("ore")
    val debug: Boolean     = raw.get[Boolean]("debug")
    val debugLevel: Int    = raw.get[Int]("debug-level")
    val staging: Boolean   = raw.get[Boolean]("staging")
>>>>>>> 1ce5fb88

    object homepage extends ConfigCategory {
      val raw: Configuration             = ore.raw.get[Configuration]("homepage")
      val updateInterval: FiniteDuration = raw.get[FiniteDuration]("update-interval")
    }

    object channels extends ConfigCategory {
      val raw: Configuration  = ore.raw.get[Configuration]("channels")
      val maxNameLen: Int     = raw.get[Int]("max-name-len")
      val nameRegex: String   = raw.get[String]("name-regex")
      val colorDefault: Int   = raw.get[Int]("color-default")
      val nameDefault: String = raw.get[String]("name-default")
    }

    object pages extends ConfigCategory {
      val raw: Configuration  = ore.raw.get[Configuration]("pages")
      val homeName: String    = raw.get[String]("home.name")
      val homeMessage: String = raw.get[String]("home.message")
      val minLen: Int         = raw.get[Int]("min-len")
      val maxLen: Int         = raw.get[Int]("max-len")
      val pageMaxLen: Int     = raw.get[Int]("page.max-len")
    }

    object projects extends ConfigCategory {
      val raw: Configuration            = ore.raw.get[Configuration]("projects")
      val maxNameLen: Int               = raw.get[Int]("max-name-len")
      val maxPages: Int                 = raw.get[Int]("max-pages")
      val maxChannels: Int              = raw.get[Int]("max-channels")
      val initLoad: Long                = raw.get[Long]("init-load")
      val initVersionLoad: Int          = raw.get[Int]("init-version-load")
      val maxDescLen: Int               = raw.get[Int]("max-desc-len")
      val fileValidate: Boolean         = raw.get[Boolean]("file-validate")
      val staleAge: FiniteDuration      = raw.get[FiniteDuration]("staleAge")
      val checkInterval: FiniteDuration = raw.get[FiniteDuration]("check-interval")
      val draftExpire: FiniteDuration   = raw.getOptional[FiniteDuration]("draft-expire").getOrElse(1.day)
      val userGridPageSize: Int         = raw.get[Int]("user-grid-page-size")
    }

    object users extends ConfigCategory {
      val raw: Configuration    = ore.raw.get[Configuration]("users")
      val starsPerPage: Int     = raw.get[Int]("stars-per-page")
      val maxTaglineLen: Int    = raw.get[Int]("max-tagline-len")
      val authorPageSize: Long  = raw.get[Long]("author-page-size")
      val projectPageSize: Long = raw.get[Long]("project-page-size")
    }

    object orgs extends ConfigCategory {
      val raw: Configuration       = ore.raw.get[Configuration]("orgs")
      val enabled: Boolean         = raw.get[Boolean]("enabled")
      val dummyEmailDomain: String = raw.get[String]("dummyEmailDomain")
      val createLimit: Int         = raw.get[Int]("createLimit")
    }

    object queue extends ConfigCategory {
      val raw: Configuration            = ore.raw.get[Configuration]("queue")
      val maxReviewTime: FiniteDuration = raw.getOptional[FiniteDuration]("max-review-time").getOrElse(1.day)
    }

    object api extends ConfigCategory {
      val raw: Configuration = ore.raw.get[Configuration]("api")

      object session extends ConfigCategory {
        val raw: Configuration = api.raw.get[Configuration]("session")

        val publicExpiration: FiniteDuration = raw.get[FiniteDuration]("public-expiration")
        val expiration: FiniteDuration       = raw.get[FiniteDuration]("expiration")

        val checkInterval: FiniteDuration = raw.get[FiniteDuration]("check-interval")
      }
    }
  }

  object forums extends ConfigCategory {
    val raw: Configuration        = root.get[Configuration]("discourse")
    val baseUrl: String           = raw.get[String]("baseUrl")
    val categoryDefault: Int      = raw.get[Int]("categoryDefault")
    val categoryDeleted: Int      = raw.get[Int]("categoryDeleted")
    val retryRate: FiniteDuration = raw.get[FiniteDuration]("retryRate")

    object api extends ConfigCategory {
      val raw: Configuration = forums.raw.get[Configuration]("api")
      val enabled: Boolean   = raw.get[Boolean]("enabled")
      val key: String        = raw.get[String]("key")
      val admin: String      = raw.get[String]("admin")

      object breaker extends ConfigCategory {
        val raw: Configuration      = api.raw.get[Configuration]("breaker")
        val maxFailures: Int        = raw.get[Int]("max-failures")
        val reset: FiniteDuration   = raw.get[FiniteDuration]("reset")
        val timeout: FiniteDuration = raw.get[FiniteDuration]("timeout")
      }
    }
  }

  object sponge extends ConfigCategory {
    val raw: Configuration  = root.get[Configuration]("sponge")
    val logo: String        = raw.get[String]("logo")
    val icon: String        = raw.get[String]("icon")
    val service: String     = raw.getOptional[String]("service").getOrElse("unknown")
    val sponsors: Seq[Logo] = raw.get[Seq[Logo]]("sponsors")
  }

  object security extends ConfigCategory {
    val raw: Configuration         = root.get[Configuration]("security")
    val secure: Boolean            = raw.get[Boolean]("secure")
    val unsafeDownloadMaxAge: Long = raw.get[Long]("unsafeDownload.maxAge")

    object api extends ConfigCategory {
      val raw: Configuration      = security.raw.get[Configuration]("api")
      val url: String             = raw.get[String]("url")
      val avatarUrl: String       = raw.get[String]("avatarUrl")
      val key: String             = raw.get[String]("key")
      val timeout: FiniteDuration = raw.get[FiniteDuration]("timeout")

      object breaker extends ConfigCategory {
        val raw: Configuration      = api.raw.get[Configuration]("breaker")
        val maxFailures: Int        = raw.get[Int]("max-failures")
        val reset: FiniteDuration   = raw.get[FiniteDuration]("reset")
        val timeout: FiniteDuration = raw.get[FiniteDuration]("timeout")
      }
    }

    object sso extends ConfigCategory {
      val raw: Configuration      = security.raw.get[Configuration]("sso")
      val loginUrl: String        = raw.get[String]("loginUrl")
      val signupUrl: String       = raw.get[String]("signupUrl")
      val verifyUrl: String       = raw.get[String]("verifyUrl")
      val secret: String          = raw.get[String]("secret")
      val timeout: FiniteDuration = raw.get[FiniteDuration]("timeout")
      val reset: FiniteDuration   = raw.get[FiniteDuration]("reset")
      val apikey: String          = raw.get[String]("apikey")
    }
  }

  object mail extends ConfigCategory {
    val raw: Configuration        = root.get[Configuration]("mail")
    val username: String          = raw.get[String]("username")
    val email: String             = raw.get[String]("email")
    val password: String          = raw.get[String]("password")
    val smtpHost: String          = raw.get[String]("smtp.host")
    val smtpPort: Int             = raw.get[Int]("smtp.port")
    val transportProtocol: String = raw.get[String]("transport.protocol")
    val interval: FiniteDuration  = raw.get[FiniteDuration]("interval")

    val properties: Map[String, String] = raw.get[Map[String, String]]("properties")
  }

  object performance extends ConfigCategory {
    val raw: Configuration      = root.get[Configuration]("performance")
    val nioBlockingFibers: Long = raw.get[Long]("nio-blocking-fibers")
  }

  app.load()
  app.fakeUser.load()
  play.load()
  ore.load()
  ore.homepage.load()
  ore.channels.load()
  ore.pages.load()
  ore.projects.load()
  ore.users.load()
  ore.orgs.load()
  ore.queue.load()
  ore.api.load()
  ore.api.session.load()
  forums.load()
  forums.api.load()
  sponge.load()
  security.load()
  security.api.load()
  security.sso.load()
  mail.load()
  performance.load()

  /**
    * The default color used for Channels.
    */
  val defaultChannelColor: Color = Channel.Colors(ore.channels.colorDefault)

  /**
    * The default name used for Channels.
    */
  val defaultChannelName: String = ore.channels.nameDefault

  /**
    * Returns true if the specified name is a valid Project name.
    *
    * @param name   Name to check
    * @return       True if valid name
    */
  def isValidProjectName(name: String): Boolean = {
    val sanitized = compact(name)
    sanitized.length >= 1 && sanitized.length <= ore.projects.maxNameLen
  }

  /**
    * Returns true if the specified string is a valid channel name.
    *
    * @param name   Name to check
    * @return       True if valid channel name
    */
  def isValidChannelName(name: String): Boolean = {
    val c = ore.channels
    name.length >= 1 && name.length <= c.maxNameLen && name.matches(c.nameRegex)
  }

  /**
    * Attempts to determine a Channel name from the specified version string.
    * This is attained using a ComparableVersion and finding the first
    * StringItem within the parsed version. (e.g. 1.0.0-alpha) would return
    * "alpha".
    *
    * @param version  Version string to parse
    * @return         Suggested channel name
    */
  def getSuggestedNameForVersion(version: String): String =
    this.defaultChannelName

  /** Returns true if the application is running in debug mode. */
  def isDebug: Boolean = this.ore.debug

  /** Asserts that the application is in debug mode. */
  def checkDebug(): Unit =
    if (!isDebug)
      throw new UnsupportedOperationException("this function is supported in debug mode only") // scalafix:ok

}

trait ConfigCategory {
  def load(): Unit = ()
}

case class Logo(name: String, image: String, link: String)
object Logo {
  implicit val configSeqLoader: ConfigLoader[Seq[Logo]] = ConfigLoader { cfg => path =>
    cfg.getConfigList(path).asScala.map { innerCfg =>
      Logo(
        innerCfg.getString("name"),
        innerCfg.getString("image"),
        innerCfg.getString("link")
      )
    }
  }
}<|MERGE_RESOLUTION|>--- conflicted
+++ resolved
@@ -47,18 +47,11 @@
   }
 
   object ore extends ConfigCategory {
-<<<<<<< HEAD
     val raw: Configuration  = root.get[Configuration]("ore")
     val debug: Boolean      = raw.get[Boolean]("debug")
     val debugLevel: Int     = raw.get[Int]("debug-level")
     val staging: Boolean    = raw.get[Boolean]("staging")
     val logTimings: Boolean = raw.get[Boolean]("log-timings")
-=======
-    val raw: Configuration = root.get[Configuration]("ore")
-    val debug: Boolean     = raw.get[Boolean]("debug")
-    val debugLevel: Int    = raw.get[Int]("debug-level")
-    val staging: Boolean   = raw.get[Boolean]("staging")
->>>>>>> 1ce5fb88
 
     object homepage extends ConfigCategory {
       val raw: Configuration             = ore.raw.get[Configuration]("homepage")
