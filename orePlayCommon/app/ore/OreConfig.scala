package ore

import scala.concurrent.duration._

import ore.db.DbRef
import ore.models.user.User
import ore.util.StringUtils._

<<<<<<< HEAD
import cats.data.NonEmptyList
import enumeratum._
import pureconfig.ConfigReader
import pureconfig.generic.auto._
=======
import com.typesafe.config.ConfigMemorySize
import pureconfig.ConfigReader
>>>>>>> bc4b5fc1

case class OreConfig(
    application: OreConfig.App,
    ore: OreConfig.Ore,
    sponge: OreConfig.Sponge,
    auth: OreConfig.Auth,
    mail: OreConfig.Mail,
    performance: OreConfig.Performance
) {

  /**
    * The default name used for Channels.
    */
  val defaultChannelName: String = ore.channels.nameDefault

  /**
    * Returns true if the specified name is a valid Project name.
    *
    * @param name   Name to check
    * @return       True if valid name
    */
  def isValidProjectName(name: String): Boolean = {
    val sanitized = compact(name)
    sanitized.length >= 1 && sanitized.length <= ore.projects.maxNameLen
  }

  /**
    * Returns true if the specified string is a valid channel name.
    *
    * @param name   Name to check
    * @return       True if valid channel name
    */
  def isValidChannelName(name: String): Boolean = {
    val c = ore.channels
    name.length >= 1 && name.length <= c.maxNameLen && name.matches(c.nameRegex)
  }

  /** Returns true if the application is running in debug mode. */
  def isDebug: Boolean = this.ore.debug

  /** Asserts that the application is in debug mode. */
  def checkDebug(): Unit =
    if (!isDebug)
      throw new UnsupportedOperationException("this function is supported in debug mode only") // scalafix:ok
}
object OreConfig {

  //SOE in compiler for some reason sometimes, so we keep this here. Seems to tame it
  implicit val reader: ConfigReader[OreConfig] = {
    import pureconfig.generic.auto._
    import pureconfig.generic.semiauto._
    deriveReader[OreConfig]
  }

  case class App(
      baseUrl: String,
      discourseUrl: String,
      discourseCdnUrl: String,
      uploadsDir: String,
      trustedUrlHosts: Seq[String],
      fakeUser: App.OreConfigFakeUser
  )
  object App {
    case class OreConfigFakeUser(
        enabled: Boolean,
        id: DbRef[User],
        name: Option[String],
        username: String,
        email: Option[String]
    )
  }

  case class Ore(
      debug: Boolean,
      debugLevel: Int,
      staging: Boolean,
      logTimings: Boolean,
      homepage: Ore.Homepage,
      channels: Ore.Channels,
      pages: Ore.Pages,
      projects: Ore.Projects,
      users: Ore.Users,
      orgs: Ore.Orgs,
      queue: Ore.Queue,
      api: Ore.Api,
      session: Ore.Session,
      platforms: Seq[Ore.Platform],
      loaders: Seq[Ore.Loader]
  )
  object Ore {
    case class Homepage(
        updateInterval: FiniteDuration
    )

    case class Channels(
        maxNameLen: Int,
        nameRegex: String,
        colorDefault: Int,
        nameDefault: String
    )

    case class Pages(
        homeName: String,
        homeMessage: String,
        minLen: Int,
        maxLen: Int,
        pageMaxLen: Int
    )

    case class Projects(
        maxNameLen: Int,
        maxPages: Int,
        maxChannels: Int,
        initLoad: Long,
        initVersionLoad: Int,
        maxDescLen: Int,
        fileValidate: Boolean,
        staleAge: FiniteDuration,
        checkInterval: FiniteDuration,
        draftExpire: FiniteDuration,
        userGridPageSize: Int,
        unsafeDownloadMaxAge: FiniteDuration,
        uploadMaxSize: ConfigMemorySize
    )

    case class Users(
        starsPerPage: Int,
        maxTaglineLen: Int,
        authorPageSize: Long,
        projectPageSize: Long
    )

    case class Orgs(
        enabled: Boolean,
        dummyEmailDomain: String,
        createLimit: Int
    )

    case class Queue(
        maxReviewTime: FiniteDuration
    )

    case class Api(
        session: Api.Session
    )
    object Api {
      case class Session(
          publicExpiration: FiniteDuration,
          expiration: FiniteDuration,
          checkInterval: FiniteDuration
      )
    }

    case class Session(
        secure: Boolean,
        maxAge: FiniteDuration
    )

    case class Platform(
        name: String,
        category: String,
        categoryPriority: Int
    )

    import shapeless.tag.@@
    case class Loader(
        filename: NonEmptyList[String],
        dataType: Loader.DataType,
        hasMultipleEntries: Boolean = false,
        entryLocation: Loader.EntryLocation = Loader.EntryLocation.Root,
        nameField: Loader.Field,
        identifierField: Loader.Field,
        versionField: Loader.Field,
        dependencyTypes: Seq[Loader.DependencyBlock] @@ Loader.NonDeterministic =
          shapeless.tag[Loader.NonDeterministic](Seq.empty)
    )
    object Loader {
      implicit val loaderConfigLoader: ConfigReader[OreConfig.Ore.Loader] = ???

      sealed trait NonDeterministic
      type Field = Seq[NonEmptyList[String]] @@ NonDeterministic
      implicit val fieldConfigReader: ConfigReader[Field] =
        ConfigReader[Seq[NonEmptyList[String]]].map { xxs =>
          val res = shapeless.tag[NonDeterministic](xxs)
          res
        }

      sealed trait DataType extends EnumEntry
      object DataType extends Enum[DataType] {
        override def values: IndexedSeq[DataType] = findValues

        case object JSON     extends DataType
        case object YAML     extends DataType
        case object Manifest extends DataType
        case object TOML     extends DataType

        implicit val dataTypeConfigLoader: ConfigReader[DataType] = ConfigReader.fromStringOpt(withNameOption)
      }

      sealed trait EntryLocation
      object EntryLocation {
        case object Root                      extends EntryLocation
        case class Field(field: Loader.Field) extends EntryLocation

        implicit val entryLocationConfigLoader: ConfigReader[EntryLocation] = ConfigReader.fromCursor { cursor =>
          for {
            objCursor <- cursor.asObjectCursor
            tpe       <- objCursor.atKey("type").flatMap(_.asString)
            res <- tpe match {
              case "root"  => Right(Root)
              case "field" => ConfigReader[Field].from(cursor)
            }
          } yield res
        }
      }

      case class DependencyBlock(
          field: Field,
          dependencySyntax: DependencyBlock.DependencySyntax,
          versionSyntax: DependencyBlock.VersionSyntax,
          defaultIsRequired: Boolean = false
      )
      object DependencyBlock {
        sealed trait DependencySyntax extends EnumEntry
        object DependencySyntax extends Enum[DependencySyntax] {
          override def values: IndexedSeq[DependencySyntax] = findValues

          case object AtSeparated extends DependencySyntax
          case class AsObject(
              identifierField: NonEmptyList[NonEmptyList[String]] @@ NonDeterministic,
              versionField: Field,
              requiredField: Field,
              optionalField: Field
          ) extends DependencySyntax

          implicit val dependencySyntaxConfigLoader: ConfigReader[DependencySyntax] = ConfigReader.fromCursor {
            cursor =>
              implicit val nelNelStringConfigReader
                  : ConfigReader[NonEmptyList[NonEmptyList[String]] @@ NonDeterministic] =
                ConfigReader[NonEmptyList[NonEmptyList[String]]].map { xxs =>
                  val res = shapeless.tag[NonDeterministic](xxs)
                  res
                }

              for {
                objCursor <- cursor.asObjectCursor
                tpe       <- objCursor.atKey("type").flatMap(_.asString)
                res <- tpe match {
                  case "at-seperated" => Right(AtSeparated)
                  case "as-object"    => ConfigReader[AsObject].from(cursor)
                }
              } yield res
          }
        }

        sealed trait VersionSyntax extends EnumEntry with EnumEntry.Snakecase
        object VersionSyntax extends Enum[VersionSyntax] {
          override def values: IndexedSeq[VersionSyntax] = findValues

          case object Maven extends VersionSyntax

          implicit val versionSyntaxConfigLoader: ConfigReader[VersionSyntax] =
            ConfigReader.fromStringOpt(withNameOption)
        }
      }
    }
  }

  case class Sponge(
      logo: String,
      service: String,
      sponsors: Seq[Logo]
  )

  case class Auth(
      api: Auth.Api,
      sso: Auth.Sso
  )
  object Auth {
    case class Api(
        url: String,
        avatarUrl: String,
        key: String,
        timeout: FiniteDuration,
        breaker: Api.Breaker
    )
    object Api {
      case class Breaker(
          maxFailures: Int,
          reset: FiniteDuration,
          timeout: FiniteDuration
      )
    }

    case class Sso(
        loginUrl: String,
        signupUrl: String,
        verifyUrl: String,
        secret: String,
        timeout: FiniteDuration,
        reset: FiniteDuration,
        apikey: String
    )
  }

  case class Mail(
      username: String,
      email: String,
      password: String,
      smtp: Mail.Smtp,
      transport: Mail.Transport,
      interval: FiniteDuration,
      properties: Map[String, String]
  )
  object Mail {
    case class Smtp(
        host: String,
        port: Int
    )

    case class Transport(
        protocol: String
    )
  }

  case class Performance(
      nioBlockingFibers: Int
  )
}

case class Logo(name: String, image: String, link: String)<|MERGE_RESOLUTION|>--- conflicted
+++ resolved
@@ -6,15 +6,10 @@
 import ore.models.user.User
 import ore.util.StringUtils._
 
-<<<<<<< HEAD
 import cats.data.NonEmptyList
 import enumeratum._
-import pureconfig.ConfigReader
-import pureconfig.generic.auto._
-=======
 import com.typesafe.config.ConfigMemorySize
 import pureconfig.ConfigReader
->>>>>>> bc4b5fc1
 
 case class OreConfig(
     application: OreConfig.App,
@@ -192,6 +187,7 @@
           shapeless.tag[Loader.NonDeterministic](Seq.empty)
     )
     object Loader {
+      import pureconfig.generic.auto._
       implicit val loaderConfigLoader: ConfigReader[OreConfig.Ore.Loader] = ???
 
       sealed trait NonDeterministic
