--- conflicted
+++ resolved
@@ -88,12 +88,7 @@
     *
     * @return Project icon
     */
-<<<<<<< HEAD
-  def getIconPath(ownerName: String, projectName: String)(implicit mdc: OreMDC): Option[Path] =
-    findFirstFile(getIconDir(ownerName, projectName))
-=======
   def getIconPath(project: Project): F[Option[Path]]
->>>>>>> 86f755d2
 
   /**
     * Returns the directory that contains an icon that has not yet been saved.
