package ore.models.project.factory

import javax.inject.{Inject, Singleton}

import play.api.cache.SyncCacheApi
import play.api.i18n.Messages

import db.impl.access.ProjectBase
import ore.data.user.notification.NotificationType
import ore.db.access.ModelView
import ore.db.impl.OrePostgresDriver.api._
import ore.db.impl.schema.VersionTable
import ore.db.{DbRef, Model, ModelService}
import ore.member.MembershipDossier
import ore.models.{Job, JobInfo}
import ore.models.project._
import ore.models.project.io._
import ore.models.user.role.ProjectUserRole
import ore.models.user.{Notification, User}
import ore.permission.role.Role
import ore.util.OreMDC
import ore.util.StringUtils._
import ore.{OreConfig, OreEnv}
import util.FileIO
import util.syntax._

import cats.data.NonEmptyList
import cats.syntax.all._
import com.typesafe.scalalogging
import zio.blocking.Blocking
import zio.interop.catz._
import zio.{IO, Task, UIO, ZIO}

/**
  * Manages the project and version creation pipeline.
  */
trait ProjectFactory {

  implicit protected def service: ModelService[UIO]
  implicit protected def projects: ProjectBase[UIO]

  type ParTask[+A] = zio.interop.ParIO[Any, Throwable, A]
  type ParUIO[+A]  = zio.interop.ParIO[Any, Nothing, A]
  type RIO[-R, +A] = ZIO[R, Nothing, A]

  protected def fileIO: FileIO[ZIO[Blocking, Nothing, *]]
  protected def fileManager: ProjectFiles[ZIO[Blocking, Nothing, *]]

  implicit protected def config: OreConfig
  implicit protected def env: OreEnv

  private val Logger    = scalalogging.Logger("Projects")
  private val MDCLogger = scalalogging.Logger.takingImplicit[OreMDC](Logger.underlying)

  /**
    * Processes incoming [[PluginUpload]] data, verifies it, and loads a new
    * [[PluginFile]] for further processing.
    *
    * @param uploadData Upload data of request
    * @param owner      Upload owner
    * @return Loaded PluginFile
    */
  private def processPluginUpload(uploadData: PluginUpload, owner: Model[User])(
      implicit messages: Messages
  ): ZIO[Blocking, String, PluginFileWithData] = {
    val pluginFileName = uploadData.pluginFileName

    // file extension constraints
    if (!pluginFileName.endsWith(".zip") && !pluginFileName.endsWith(".jar"))
      ZIO.fail("error.plugin.fileExtension")
    // check user's public key validity
    else {
      // move uploaded files to temporary directory while the project creation
      // process continues
      val tmpDir = this.env.tmp.resolve(owner.name)
      val createDirs = ZIO.whenM(fileIO.notExists(tmpDir)) {
        fileIO.createDirectories(tmpDir)
      }

      val moveToNewPluginPath = fileIO.executeBlocking(
        uploadData.pluginFile.moveFileTo(tmpDir.resolve(pluginFileName), replace = true)
      )

      val loadData = createDirs *> moveToNewPluginPath.flatMap { newPluginPath =>
        // create and load a new PluginFile instance for further processing
        val plugin = new PluginFile(newPluginPath, owner)
        plugin.loadMeta[Task]
      }

      loadData.orDie.absolve
    }
  }

  /**
    * Returns true if a project ID is defined on this Model, there is no
    * matching hash in the Project, and there is no duplicate version with
    * the same name in the Project.
    *
    * @return True if exists
    */
  private def versionExists(projectId: DbRef[Project], hash: String, versionString: String): UIO[Boolean] = {
    val hashExistsBaseQuery = for {
      v <- TableQuery[VersionTable]
      if v.projectId === projectId
      if v.hash === hash
    } yield v.id

    val hashExistsQuery = hashExistsBaseQuery.exists

    for {
      project <- ModelView
        .now(Project)
        .get(projectId)
        .getOrElseF(ZIO.dieMessage(s"No project found for id $projectId"))
      versionExistsQuery = project
        .versions(ModelView.later(Version))
        .exists(_.versionString.toLowerCase === versionString.toLowerCase)
      res <- service.runDBIO(Query((hashExistsQuery, versionExistsQuery)).map(t => t._1 && t._2).result.head)
    } yield res
  }

  def collectErrorsForVersionUpload(uploadData: PluginUpload, uploader: Model[User], project: Model[Project])(
      implicit messages: Messages
  ): ZIO[Blocking, String, PluginFileWithData] =
    for {
      _ <- ZIO.fromOption(hasUserUploadError(uploader)).flip
      plugin <- processPluginUpload(uploadData, uploader)
        .ensure("error.version.invalidPluginId")(_.data.id.contains(project.pluginId))
        .ensure("error.version.illegalVersion")(!_.data.version.contains("recommended"))
      _             <- ZIO.unit.filterOrFail(_ => plugin.data.id.contains(project.pluginId))("error.plugin.invalidPluginId")
      _             <- ZIO.unit.filterOrFail(_ => plugin.data.version.isDefined)("error.plugin.noVersion")
      versionExists <- versionExists(project.id, plugin.md5, plugin.versionString)
      _ <- {
        if (versionExists && this.config.ore.projects.fileValidate) ZIO.fail("error.version.duplicate")
        else ZIO.unit
      }
    } yield plugin

  /**
    * Returns the error ID to display to the User, if any, if they cannot
    * upload files.
    *
    * @return Upload error if any
    */
  def hasUserUploadError(user: User): Option[String] =
    Seq(
      user.isLocked -> "error.user.locked"
    ).find(_._1).map(_._2)

  /**
    * Starts the construction process of a [[Project]].
    *
    * @param ownerId The id of the owner of the project
    * @param ownerName The name of the owner of the project
    * @param template The values to use for the new project
    *
    * @return Project and ProjectSettings instance
    */
  def createProject(
      ownerId: DbRef[User],
      ownerName: String,
      template: ProjectTemplate
  ): IO[String, Model[Project]] = {
    val name = template.name
    val slug = slugify(name)
    val project = Project(
      pluginId = template.pluginId,
      ownerId = ownerId,
      ownerName = ownerName,
      name = name,
      slug = slug,
      category = template.category,
      description = template.description,
      visibility = Visibility.New
    )

    def cond[E](bool: Boolean, e: E) = if (bool) IO.succeed(()) else IO.fail(e)

    for {
      t <- (
        this.projects.withPluginId(template.pluginId).map(_.isDefined),
        this.projects.exists(ownerName, name),
        this.projects.isNamespaceAvailable(ownerName, slug)
      ).parTupled
      (existsId, existsName, available) = t
      _          <- cond(!existsName, "project with that name already exists")
      _          <- cond(!existsId, "project with that plugin id already exists")
      _          <- cond(available, "slug not available")
      _          <- cond(config.isValidProjectName(name), "invalid name")
      newProject <- service.insert(project)
      _ <- {
        MembershipDossier
          .projectHasMemberships[UIO]
          .addRole(newProject)(
            ownerId,
            ProjectUserRole(ownerId, newProject.id, Role.ProjectOwner, isAccepted = true)
          )
      }
    } yield newProject
  }

  private def notifyWatchers(
      version: Model[Version],
      project: Model[Project]
  ): UIO[Unit] = {
    //TODO: Rewrite the entire operation to never have to leave the DB
    val notification = (userId: DbRef[User]) =>
      Notification(
        userId = userId,
        originId = Some(project.ownerId),
        notificationType = NotificationType.NewProjectVersion,
        messageArgs = NonEmptyList.of("notification.project.newVersion", project.name, version.name),
        action = Some(version.url(project))
      )

    val watchingUserIds =
      service.runDBIO(project.watchers.allQueryFromParent.filter(_.id =!= version.authorId).map(_.id).result)
    val notifications = watchingUserIds.map(_.map(notification))

    notifications.flatMap(service.bulkInsert(_).unit)
  }

  /**
    * Creates a new version from the specified PendingVersion.
    *
    * @param plugin The plugin file
    * @return New version
    */
  def createVersion(
      project: Model[Project],
      plugin: PluginFileWithData,
      description: Option[String],
      createForumPost: Boolean,
      stability: Version.Stability,
      releaseType: Option[Version.ReleaseType]
  ): ZIO[Blocking, NonEmptyList[String], (Model[Project], Model[Version])] = {

    for {
      // Create version
      version <- service.insert(plugin.asVersion(project.id, description, createForumPost, stability, releaseType))
      // Notify watchers
      _ <- notifyWatchers(version, project)
      _ <- uploadPluginFile(project, plugin, version).orDieWith(s => new Exception(s))
      firstTimeUploadProject <- {
        if (project.visibility == Visibility.New) {
          val setVisibility = project
            .setVisibility(Visibility.Public, "First upload", version.authorId.getOrElse(project.ownerId))
            .map(_._1)

          val addForumJob = service.insert(Job.UpdateDiscourseProjectTopic.newJob(project.id).toJob)

          val initProject =
            if (project.topicId.isEmpty) addForumJob *> setVisibility
            else setVisibility

          initProject <* projects.refreshHomePage(MDCLogger)(OreMDC.NoMDC)
        } else UIO.succeed(project)
      }
<<<<<<< HEAD
      withTopicId <- if (firstTimeUploadProject.topicId.isDefined && createForumPost)
        this.forums.createVersionPost(firstTimeUploadProject, version)
      else UIO.succeed(version)
    } yield (firstTimeUploadProject, withTopicId)
=======
      _ <- if (pending.createForumPost) {
        service.insert(Job.UpdateDiscourseVersionPost.newJob(version.id).toJob).unit
      } else UIO.unit
    } yield (firstTimeUploadProject, version, channel, tags)
>>>>>>> ee3cffea
  }

  private def uploadPluginFile(
      project: Project,
      plugin: PluginFileWithData,
      version: Version
  ): ZIO[Blocking, String, Unit] = {
    val oldPath = plugin.path

    val versionDir = this.fileManager.getVersionDir(project.ownerName, project.name, version.name)
    val newPath    = versionDir.resolve(oldPath.getFileName)

    val move: ZIO[Blocking, Nothing, Right[Nothing, Unit]] = {
      val createDirs = ZIO.whenM(fileIO.notExists(newPath.getParent)) {
        fileIO.createDirectories(newPath.getParent)
      }
      val movePath  = fileIO.move(oldPath, newPath)
      val deleteOld = fileIO.deleteIfExists(oldPath)

      createDirs *> movePath *> deleteOld.as(Right(()))
    }

    fileIO.exists(newPath).ifM(UIO.succeed(Left("error.plugin.fileName")), move).absolve
  }

}

@Singleton
class OreProjectFactory @Inject()(
    val service: ModelService[UIO],
    val config: OreConfig,
    val cacheApi: SyncCacheApi,
    val env: OreEnv,
    val projects: ProjectBase[UIO],
    val fileManager: ProjectFiles[ZIO[Blocking, Nothing, *]],
    val fileIO: FileIO[ZIO[Blocking, Nothing, *]]
) extends ProjectFactory<|MERGE_RESOLUTION|>--- conflicted
+++ resolved
@@ -256,17 +256,10 @@
           initProject <* projects.refreshHomePage(MDCLogger)(OreMDC.NoMDC)
         } else UIO.succeed(project)
       }
-<<<<<<< HEAD
-      withTopicId <- if (firstTimeUploadProject.topicId.isDefined && createForumPost)
-        this.forums.createVersionPost(firstTimeUploadProject, version)
-      else UIO.succeed(version)
-    } yield (firstTimeUploadProject, withTopicId)
-=======
-      _ <- if (pending.createForumPost) {
+      _ <- if (createForumPost) {
         service.insert(Job.UpdateDiscourseVersionPost.newJob(version.id).toJob).unit
       } else UIO.unit
-    } yield (firstTimeUploadProject, version, channel, tags)
->>>>>>> ee3cffea
+    } yield (firstTimeUploadProject, version)
   }
 
   private def uploadPluginFile(
