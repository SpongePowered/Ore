--- conflicted
+++ resolved
@@ -46,16 +46,8 @@
   type ParUIO[+A]  = zio.interop.ParIO[Any, Nothing, A]
   type RIO[-R, +A] = ZIO[R, Nothing, A]
 
-<<<<<<< HEAD
-  implicit val parUIO: Parallel[UIO, ParUIO]    = parallelInstance[Any, Nothing]
-  implicit val parTask: Parallel[Task, ParTask] = parallelInstance[Any, Throwable]
-
   protected def fileIO: FileIO[ZIO[Blocking, Nothing, *]]
   protected def fileManager: ProjectFiles[ZIO[Blocking, Nothing, *]]
-=======
-  protected def fileIO: FileIO[ZIO[Blocking, Nothing, ?]]
-  protected def fileManager: ProjectFiles[ZIO[Blocking, Nothing, ?]]
->>>>>>> 4c93b840
   protected def cacheApi: SyncCacheApi
   protected val dependencyVersionRegex: Regex = """^[0-9a-zA-Z.,\[\]()-]+$""".r
 
