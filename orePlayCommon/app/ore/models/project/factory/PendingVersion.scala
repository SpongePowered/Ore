package ore.models.project.factory

import scala.language.higherKinds

import scala.concurrent.ExecutionContext

import play.api.cache.SyncCacheApi

import ore.Cacheable
import ore.data.project.Dependency
import ore.data.{Color, Platform}
import ore.db.access.ModelView
import ore.db.impl.OrePostgresDriver.api._
import ore.db.impl.schema.VersionTable
import ore.db.{DbRef, Model, ModelService}
import ore.models.project._
import ore.models.project.io.PluginFileWithData
import ore.models.user.User

import cats.MonadError
import cats.effect.{ContextShift, IO}
import cats.syntax.all._
import slick.lifted.TableQuery

/**
  * Represents a pending version to be created later.
  *
  * @param channelName    Name of channel this version will be in
  * @param channelColor   Color of channel for this version
  * @param plugin         Uploaded plugin
  */
case class PendingVersion(
    versionString: String,
    dependencyIds: List[String],
    description: Option[String],
    projectId: Option[DbRef[Project]], // Version might be for an uncreated project
    fileSize: Long,
    hash: String,
    fileName: String,
    authorId: DbRef[User],
    projectUrl: String,
    channelName: String,
    channelColor: Color,
    plugin: PluginFileWithData,
    createForumPost: Boolean,
    cacheApi: SyncCacheApi
) extends Cacheable {

  def complete(
      project: Model[Project],
      factory: ProjectFactory
  )(
      implicit ec: ExecutionContext,
      cs: ContextShift[IO]
<<<<<<< HEAD
  ): IO[(Model[Version], Model[Channel], Seq[Model[VersionTag]])] =
    free[IO] *> factory.createVersion(project, this)
=======
  ): IO[(Model[Project], Model[Version], Model[Channel], Seq[Model[VersionTag]])] =
    free *> factory.createVersion(project, this)
>>>>>>> 263b6122

  override def key: String = projectUrl + '/' + versionString

  def dependencies: List[Dependency] =
    for (depend <- dependencyIds) yield {
      val data = depend.split(":", 2)
      Dependency(data(0), if (data.length > 1) data(1) else "")
    }

  def dependenciesAsGhostTags: Seq[VersionTag] =
    Platform.ghostTags(-1L, dependencies)

  /**
    * Returns true if a project ID is defined on this Model, there is no
    * matching hash in the Project, and there is no duplicate version with
    * the same name in the Project.
    *
    * @return True if exists
    */
  def exists[F[_]](implicit service: ModelService[F], F: MonadError[F, Throwable]): F[Boolean] = {
    val hashExistsBaseQuery = for {
      v <- TableQuery[VersionTable]
      if v.projectId === projectId
      if v.hash === hash
    } yield v.id

    val hashExistsQuery = hashExistsBaseQuery.exists

    projectId.fold(F.pure(false)) { projectId =>
      for {
        project <- ModelView
          .now(Project)
          .get(projectId)
          .getOrElseF(F.raiseError(new Exception(s"No project found for id $projectId")))
        versionExistsQuery = project
          .versions(ModelView.later(Version))
          .exists(_.versionString.toLowerCase === this.versionString.toLowerCase)
        res <- service.runDBIO(Query((hashExistsQuery, versionExistsQuery)).map(t => t._1 && t._2).result.head)
      } yield res
    }
  }

  def asVersion(projectId: DbRef[Project], channelId: DbRef[Channel]): Version = Version(
    versionString = versionString,
    dependencyIds = dependencyIds,
    description = description,
    projectId = projectId,
    channelId = channelId,
    fileSize = fileSize,
    hash = hash,
    authorId = authorId,
    fileName = fileName,
    createForumPost = createForumPost
  )
}<|MERGE_RESOLUTION|>--- conflicted
+++ resolved
@@ -52,13 +52,8 @@
   )(
       implicit ec: ExecutionContext,
       cs: ContextShift[IO]
-<<<<<<< HEAD
-  ): IO[(Model[Version], Model[Channel], Seq[Model[VersionTag]])] =
+  ): IO[(Model[Project], Model[Version], Model[Channel], Seq[Model[VersionTag]])] =
     free[IO] *> factory.createVersion(project, this)
-=======
-  ): IO[(Model[Project], Model[Version], Model[Channel], Seq[Model[VersionTag]])] =
-    free *> factory.createVersion(project, this)
->>>>>>> 263b6122
 
   override def key: String = projectUrl + '/' + versionString
 
