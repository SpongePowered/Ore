package util

import cats.effect.{ContextShift, IO}
import com.typesafe.scalalogging.{Logger, LoggerTakingImplicit}

object IOUtils {

  def raceBoolean(fa: IO[Boolean], fb: IO[Boolean])(implicit cs: ContextShift[IO]): IO[Boolean] =
    IO.racePair(fa, fb).flatMap {
      case Left((false, fibB))  => fibB.join
      case Left((true, fibB))   => fibB.cancel.map(_ => true)
      case Right((fibA, false)) => fibA.join
      case Right((fibA, true))  => fibA.cancel.map(_ => true)
    }

  def logCallback[A](msg: => String, logger: LoggerTakingImplicit[A])(
      implicit imp: A
  ): Either[Throwable, _] => IO[Unit] = {
    case Right(_) => IO(())
    case Left(e)  => IO(logger.error(msg, e))
  }

<<<<<<< HEAD
  def logCallbackNoMDC[A](msg: => String, logger: Logger): Either[Throwable, _] => IO[Unit] = {
    case Right(_) => IO(())
    case Left(e)  => IO(logger.error(msg, e))
=======
  def logCallbackUnitNoMDC[A](msg: => String, logger: Logger): Either[Throwable, A] => Unit = {
    case Right(_) =>
    case Left(e)  => logger.error(msg, e)
>>>>>>> 263b6122
  }
}<|MERGE_RESOLUTION|>--- conflicted
+++ resolved
@@ -20,14 +20,13 @@
     case Left(e)  => IO(logger.error(msg, e))
   }
 
-<<<<<<< HEAD
   def logCallbackNoMDC[A](msg: => String, logger: Logger): Either[Throwable, _] => IO[Unit] = {
     case Right(_) => IO(())
     case Left(e)  => IO(logger.error(msg, e))
-=======
-  def logCallbackUnitNoMDC[A](msg: => String, logger: Logger): Either[Throwable, A] => Unit = {
+  }
+
+  def logCallbackUnitNoMDC[A](msg: => String, logger: Logger): Either[Throwable, _] => Unit = {
     case Right(_) =>
     case Left(e)  => logger.error(msg, e)
->>>>>>> 263b6122
   }
 }