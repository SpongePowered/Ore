--- conflicted
+++ resolved
@@ -9,11 +9,7 @@
 
 trait FileIO[F[_]] { self =>
 
-<<<<<<< HEAD
-  def list(path: Path): F[LazyList[Path]]
-=======
-  def list(path: Path): Resource[F, Stream[Path]]
->>>>>>> 7f70c9fc
+  def list(path: Path): Resource[F, LazyList[Path]]
 
   def exists(path: Path): F[Boolean]
 
@@ -32,21 +28,13 @@
   def traverseLimited[G[_]: Traverse, A, B](fs: G[A])(f: A => F[B]): F[List[B]]
 
   def executeBlocking[A](block: => A): F[A]
-<<<<<<< HEAD
-}
-object FileIO {
-  implicit val fileIOInvariantK: InvariantK[FileIO] = new InvariantK[FileIO] {
-    override def imapK[F[_], G[_]](af: FileIO[F])(fk: F ~> G)(gK: G ~> F): FileIO[G] = new FileIO[G] {
-      override def list(path: Path): G[LazyList[Path]] = fk(af.list(path))
-=======
->>>>>>> 7f70c9fc
 
   def imapK[G[_]](
       f: F ~> G,
       g: G ~> F
   )(implicit F: Bracket[F, Throwable], GD: Defer[G], GA: Applicative[G]): FileIO[G] =
     new FileIO[G] {
-      override def list(path: Path): Resource[G, Stream[Path]] = self.list(path).mapK(f)
+      override def list(path: Path): Resource[G, LazyList[Path]] = self.list(path).mapK(f)
 
       override def exists(path: Path): G[Boolean] = f(self.exists(path))
 
