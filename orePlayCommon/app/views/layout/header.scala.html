--- conflicted
+++ resolved
@@ -41,16 +41,8 @@
                     <li><a href="https://jd.spongepowered.org">
                         <i class="fa-fw fas fa-graduation-cap"></i>@messages("general.javadocs")
                     </a></li>
-<<<<<<< HEAD
-                    <li><a href="https://forums.spongepowered.org/c/plugins/plugin-releases">
-                        <i class="fa-fw fas fa-plug"></i>@messages("general.plugins")
-                    </a></li>
                     <li class="active"><a href="@routes.Application.showHome(Nil, None, None, None, None, None, None)">
-                        <img src="https://spongepowered.org/assets/img/icons/ore.svg" alt="" class="fa-fw ore-nav">@messages("general.appName") <sup>Beta</sup>
-=======
-                    <li class="active"><a href="@routes.Application.showHome(None, None, None, None, None, None, None)">
                         <img src="https://spongepowered.org/assets/img/icons/ore.svg" alt="" class="fa-fw ore-nav">@messages("general.plugins") (@messages("general.appName"))
->>>>>>> 263b6122
                     </a></li>
                     <li><a href="https://www.spongepowered.org/downloads">
                         <i class="fa-fw fas fa-download"></i>@messages("general.getsponge")
