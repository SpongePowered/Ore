@*
Base layout template for website. Most templates within the project will extend
this.
*@
@import play.twirl.api.Html

@import controllers.sugar.Requests.OreRequest
@import ore.OreConfig
@import views.html.helper.CSPNonce
@(title: String, additionalScripts: Html = Html(""), scriptsEnabled: Boolean = true, authEnabled: Boolean = true, showHeader: Boolean = true,
        showFooter: Boolean = true, noContainer: Boolean = false, additionalMeta: Html = Html(""), additionalStyling: Html = Html(""))(content: Html)(implicit request: OreRequest[_], messages: Messages, config: OreConfig, flash: Flash, assetsFinder: AssetsFinder)

<!DOCTYPE html>
<html lang="@messages.lang.language">
    <head>
        <link href="@config.security.api.url" rel="preconnect" crossorigin>
        <link href="@config.forums.cdnUrl" rel="preconnect" crossorigin>
        <link href="@config.security.api.url" rel="dns-prefetch" >
        <link href="@config.forums.cdnUrl" rel="dns-prefetch" >

        <link rel="prefetch" href="@assetsFinder.path("images/favicon.ico")">
        <link rel="prefetch" href="https://fonts.googleapis.com/css?family=Montserrat:400,700">
<<<<<<< HEAD
        <link rel="prefetch" href="@routes.Assets.versioned("highlight/styles/default.css")">
        <link rel="prefetch" href="@routes.Assets.versioned("bootstrap/css/bootstrap.min.css")">
        <link rel="prefetch" href="@routes.Assets.versioned("build/commons.css")">
        <link rel="prefetch" href="@routes.Assets.versioned("build/main.css")">
        <link rel="prefetch" href="@routes.Assets.versioned("build/font-awesome.css")">
        <link rel="prefetch" href="@routes.Assets.versioned("manifest/manifest.json")">
=======
        <link rel="prefetch" href="@assetsFinder.path("highlight/styles/default.css")">
        <link rel="prefetch" href="@assetsFinder.path("bootstrap/css/bootstrap.min.css")">
        <link rel="prefetch" href="@assetsFinder.path("build/commons.css")">
        <link rel="prefetch" href="@assetsFinder.path("build/font-awesome.css")">
        <link rel="prefetch" href="@assetsFinder.path("manifest/manifest.json")">
>>>>>>> 80929d74
        <link rel="prefetch" href="@routes.Assets.versioned("lib/jquery/dist/jquery.min.js")">

        <title>@title</title>

        <meta charset="utf-8">
        <meta http-equiv="X-UA-Compatible" content="IE=edge">
        <meta name="viewport" content="width=device-width, initial-scale=1">
        @additionalMeta

        <link rel="icon" href="@assetsFinder.path("images/favicon.ico")">
        <link href="https://fonts.googleapis.com/css?family=Montserrat:400,700" rel="stylesheet">
<<<<<<< HEAD
        <link rel="stylesheet" type="text/css" href="@routes.Assets.versioned("highlight/styles/default.css")" />
        <link rel="stylesheet" type="text/css" href="@routes.Assets.versioned("bootstrap/css/bootstrap.min.css")" />
        <link rel="stylesheet" type="text/css" href="@routes.Assets.versioned("build/font-awesome.css")" />
        <link rel="stylesheet" type="text/css" href="@routes.Assets.versioned("build/commons.css")" />
        <link rel="stylesheet" type="text/css" href="@routes.Assets.versioned("build/main.css")" />
=======
        <link rel="stylesheet" type="text/css" href="@assetsFinder.path("highlight/styles/default.css")" />
        <link rel="stylesheet" type="text/css" href="@assetsFinder.path("bootstrap/css/bootstrap.min.css")" />
        <link rel="stylesheet" type="text/css" href="@assetsFinder.path("build/font-awesome.css")" />
        <link rel="stylesheet" type="text/css" href="@assetsFinder.path("build/commons.css")" />
>>>>>>> 80929d74
        @additionalStyling

        <!-- See https://goo.gl/OOhYW5 and https://goo.gl/qRE0vM -->
        <link rel="manifest" href="@assetsFinder.path("manifest/manifest.json")">
        <meta name="theme-color" content="#333">

        <script type="text/javascript" src="@routes.Assets.versioned("lib/jquery/dist/jquery.min.js")"></script>
    </head>
    <body class="site">
        @if(showHeader) {
            @layout.header(authEnabled)
        }

        <div class="site-content">
            @if(noContainer) {
              @content
            } else {
                <div class="container @if(showHeader){site-header-margin}">
                    @if(config.ore.staging) {
                        <div class="row">
                            <div class="col-xs-12">
                                <div class="staging-warning">@messages("general.stagingWarning")</div>
                            </div>
                        </div>
                    }
                    <div class="row">
                        <div class="col-xs-12">
                            @utils.alert("success")
                            @utils.alert("error")
                            @utils.alert("info")
                            @utils.alert("warning")
                        </div>
                    </div>

                    @content
                </div>
            }
        </div>

        @if(showFooter) {
            @layout.footer()
        }

        @if(scriptsEnabled) {
            @if(request != null) {
                <script @CSPNonce.attr>
                        window.csrf = '@play.filters.csrf.CSRF.getToken.get.value';
                        window.isLoggedIn = @request.hasUser;
                        $.ajaxSetup({headers: {'Csrf-Token': csrf}});
                </script>
            }

            <script type="text/javascript" src="@routes.Application.javascriptRoutes"></script>
            <script type="text/javascript" src="@assetsFinder.path("build/vendors.js")"></script>
            <script type="text/javascript" src="@assetsFinder.path("build/font-awesome.js")"></script>
            <script type="text/javascript" src="@assetsFinder.path("build/commons.js")"></script>
            <script type="text/javascript" src="@assetsFinder.path("lib/moment/min/moment.min.js")"></script>
            <script type="text/javascript" src="@assetsFinder.path("bootstrap/js/bootstrap.min.js")"></script>
            <script type="text/javascript" src="@assetsFinder.path("lib/filesize/lib/filesize.js")"></script>
            <script type="text/javascript" src="@assetsFinder.path("lib/clipboard/dist/clipboard.min.js")"></script>
            <script type="text/javascript" src="@assetsFinder.path("highlight/highlight.pack.js")"></script>
            <script type="text/javascript" src="@assetsFinder.path("javascripts/main.js")"></script>
            <script type="text/javascript" src="@assetsFinder.path("javascripts/apiRequests.js")"></script>

            @additionalScripts
        }

    </body>
</html><|MERGE_RESOLUTION|>--- conflicted
+++ resolved
@@ -20,20 +20,12 @@
 
         <link rel="prefetch" href="@assetsFinder.path("images/favicon.ico")">
         <link rel="prefetch" href="https://fonts.googleapis.com/css?family=Montserrat:400,700">
-<<<<<<< HEAD
-        <link rel="prefetch" href="@routes.Assets.versioned("highlight/styles/default.css")">
-        <link rel="prefetch" href="@routes.Assets.versioned("bootstrap/css/bootstrap.min.css")">
-        <link rel="prefetch" href="@routes.Assets.versioned("build/commons.css")">
-        <link rel="prefetch" href="@routes.Assets.versioned("build/main.css")">
-        <link rel="prefetch" href="@routes.Assets.versioned("build/font-awesome.css")">
-        <link rel="prefetch" href="@routes.Assets.versioned("manifest/manifest.json")">
-=======
         <link rel="prefetch" href="@assetsFinder.path("highlight/styles/default.css")">
         <link rel="prefetch" href="@assetsFinder.path("bootstrap/css/bootstrap.min.css")">
         <link rel="prefetch" href="@assetsFinder.path("build/commons.css")">
+        <link rel="prefetch" href="@routes.Assets.versioned("build/main.css")">
         <link rel="prefetch" href="@assetsFinder.path("build/font-awesome.css")">
         <link rel="prefetch" href="@assetsFinder.path("manifest/manifest.json")">
->>>>>>> 80929d74
         <link rel="prefetch" href="@routes.Assets.versioned("lib/jquery/dist/jquery.min.js")">
 
         <title>@title</title>
@@ -45,18 +37,11 @@
 
         <link rel="icon" href="@assetsFinder.path("images/favicon.ico")">
         <link href="https://fonts.googleapis.com/css?family=Montserrat:400,700" rel="stylesheet">
-<<<<<<< HEAD
-        <link rel="stylesheet" type="text/css" href="@routes.Assets.versioned("highlight/styles/default.css")" />
-        <link rel="stylesheet" type="text/css" href="@routes.Assets.versioned("bootstrap/css/bootstrap.min.css")" />
-        <link rel="stylesheet" type="text/css" href="@routes.Assets.versioned("build/font-awesome.css")" />
-        <link rel="stylesheet" type="text/css" href="@routes.Assets.versioned("build/commons.css")" />
-        <link rel="stylesheet" type="text/css" href="@routes.Assets.versioned("build/main.css")" />
-=======
         <link rel="stylesheet" type="text/css" href="@assetsFinder.path("highlight/styles/default.css")" />
         <link rel="stylesheet" type="text/css" href="@assetsFinder.path("bootstrap/css/bootstrap.min.css")" />
         <link rel="stylesheet" type="text/css" href="@assetsFinder.path("build/font-awesome.css")" />
         <link rel="stylesheet" type="text/css" href="@assetsFinder.path("build/commons.css")" />
->>>>>>> 80929d74
+        <link rel="stylesheet" type="text/css" href="@routes.Assets.versioned("build/main.css")" />
         @additionalStyling
 
         <!-- See https://goo.gl/OOhYW5 and https://goo.gl/qRE0vM -->
