package models.querymodels

import java.time.LocalDateTime

import play.api.mvc.RequestHeader

import db.impl.access.ProjectBase
import ore.models.project.{ReviewState, TagColor, Visibility}
import models.protocols.APIV2
import ore.OreConfig
import ore.data.project.{Category, ProjectNamespace}
import ore.models.user.User
import ore.permission.role.Role
import ore.util.OreMDC
import util.syntax._

import cats.syntax.all._
import cats.instances.option._

case class APIV2QueryProject(
    createdAt: LocalDateTime,
    pluginId: String,
    name: String,
    namespace: ProjectNamespace,
    recommendedVersion: Option[String],
    recommendedVersionTags: Option[List[APIV2QueryVersionTag]],
    views: Long,
    downloads: Long,
    stars: Long,
    category: Category,
    description: Option[String],
    lastUpdated: LocalDateTime,
    visibility: Visibility,
    userStarred: Boolean,
    userWatching: Boolean,
    homepage: Option[String],
    issues: Option[String],
    sources: Option[String],
    support: Option[String],
    licenseName: Option[String],
    licenseUrl: Option[String],
    forumSync: Boolean
) {
<<<<<<< HEAD
  def asProtocol(implicit projectBase: ProjectBase, requestHeader: RequestHeader, mdc: OreMDC, config: OreConfig): APIV2.Project = {
    val iconPath = projectBase.fileManager.getIconPath(namespace.ownerName, name)
    val iconUrl = if (iconPath.isDefined)
      controllers.project.routes.Projects.showIcon(namespace.ownerName, namespace.slug).absoluteURL()
    else User.avatarUrl(namespace.ownerName)

    APIV2.Project(
      createdAt,
      pluginId,
      name,
      APIV2.ProjectNamespace(
        namespace.ownerName,
        namespace.slug
      ),
      (recommendedVersion, recommendedVersionTags).mapN { (version, tags) =>
        APIV2.RecommendedVersion(
          version,
          tags.map(_.asProtocol)
        )
      },
      APIV2.ProjectStats(
        views,
        downloads,
        stars
      ),
      category,
      description,
      lastUpdated,
      visibility,
      APIV2.UserActions(
        userStarred,
        userWatching
      ),
      APIV2.ProjectSettings(
        issues,
        sources,
        APIV2.ProjectLicense(licenseName, licenseUrl),
        forumSync
      ),
      iconUrl
=======
  def asProtocol: APIV2.Project = APIV2.Project(
    createdAt,
    pluginId,
    name,
    APIV2.ProjectNamespace(
      namespace.ownerName,
      namespace.slug
    ),
    (recommendedVersion, recommendedVersionTags).mapN { (version, tags) =>
      APIV2.RecommendedVersion(
        version,
        tags.map(_.asProtocol)
      )
    },
    APIV2.ProjectStats(
      views,
      downloads,
      stars
    ),
    category,
    description,
    lastUpdated,
    visibility,
    APIV2.UserActions(
      userStarred,
      userWatching
    ),
    APIV2.ProjectSettings(
      homepage,
      issues,
      sources,
      support,
      APIV2.ProjectLicense(licenseName, licenseUrl),
      forumSync
>>>>>>> cf3a4cd9
    )
  }
}

case class APIV2QueryProjectMember(
    user: String,
    roles: List[Role]
) {

  def asProtocol: APIV2.ProjectMember = APIV2.ProjectMember(
    user,
    roles.map { role =>
      APIV2.Role(
        role.value,
        role.title,
        role.color.hex
      )
    }
  )
}

case class APIV2QueryVersion(
    createdAt: LocalDateTime,
    name: String,
    dependenciesIds: List[String],
    visibility: Visibility,
    description: Option[String],
    downloads: Long,
    fileSize: Long,
    md5Hash: String,
    fileName: String,
    authorName: Option[String],
    reviewState: ReviewState,
    tags: List[APIV2QueryVersionTag]
) {

  def asProtocol: APIV2.Version = APIV2.Version(
    createdAt,
    name,
    dependenciesIds.map { depId =>
      val data = depId.split(":")
      APIV2.VersionDependency(
        data(0),
        data.lift(1)
      )
    },
    visibility,
    description,
    APIV2.VersionStats(downloads),
    APIV2.FileInfo(name, fileSize, md5Hash),
    authorName,
    reviewState,
    tags.map(_.asProtocol)
  )
}

case class APIV2QueryVersionTag(
    name: String,
    data: String,
    color: TagColor
) {

  def asProtocol: APIV2.VersionTag = APIV2.VersionTag(
    name,
    Some(data).filter(_.nonEmpty).filter(_ != "null"),
    APIV2.VersionTagColor(
      color.foreground,
      color.background
    )
  )
}

case class APIV2QueryUser(
    createdAt: LocalDateTime,
    name: String,
    tagline: Option[String],
    joinDate: Option[LocalDateTime],
    roles: List[Role]
) {

  def asProtocol: APIV2.User = APIV2.User(
    createdAt,
    name,
    tagline,
    joinDate,
    roles.map { role =>
      APIV2.Role(
        role.value,
        role.title,
        role.color.hex
      )
    }
  )
}<|MERGE_RESOLUTION|>--- conflicted
+++ resolved
@@ -41,12 +41,18 @@
     licenseUrl: Option[String],
     forumSync: Boolean
 ) {
-<<<<<<< HEAD
-  def asProtocol(implicit projectBase: ProjectBase, requestHeader: RequestHeader, mdc: OreMDC, config: OreConfig): APIV2.Project = {
+
+  def asProtocol(
+      implicit projectBase: ProjectBase,
+      requestHeader: RequestHeader,
+      mdc: OreMDC,
+      config: OreConfig
+  ): APIV2.Project = {
     val iconPath = projectBase.fileManager.getIconPath(namespace.ownerName, name)
-    val iconUrl = if (iconPath.isDefined)
-      controllers.project.routes.Projects.showIcon(namespace.ownerName, namespace.slug).absoluteURL()
-    else User.avatarUrl(namespace.ownerName)
+    val iconUrl =
+      if (iconPath.isDefined)
+        controllers.project.routes.Projects.showIcon(namespace.ownerName, namespace.slug).absoluteURL()
+      else User.avatarUrl(namespace.ownerName)
 
     APIV2.Project(
       createdAt,
@@ -76,48 +82,14 @@
         userWatching
       ),
       APIV2.ProjectSettings(
+        homepage,
         issues,
         sources,
+        support,
         APIV2.ProjectLicense(licenseName, licenseUrl),
         forumSync
       ),
       iconUrl
-=======
-  def asProtocol: APIV2.Project = APIV2.Project(
-    createdAt,
-    pluginId,
-    name,
-    APIV2.ProjectNamespace(
-      namespace.ownerName,
-      namespace.slug
-    ),
-    (recommendedVersion, recommendedVersionTags).mapN { (version, tags) =>
-      APIV2.RecommendedVersion(
-        version,
-        tags.map(_.asProtocol)
-      )
-    },
-    APIV2.ProjectStats(
-      views,
-      downloads,
-      stars
-    ),
-    category,
-    description,
-    lastUpdated,
-    visibility,
-    APIV2.UserActions(
-      userStarred,
-      userWatching
-    ),
-    APIV2.ProjectSettings(
-      homepage,
-      issues,
-      sources,
-      support,
-      APIV2.ProjectLicense(licenseName, licenseUrl),
-      forumSync
->>>>>>> cf3a4cd9
     )
   }
 }
