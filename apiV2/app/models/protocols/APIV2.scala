--- conflicted
+++ resolved
@@ -15,11 +15,6 @@
 
 object APIV2 {
 
-<<<<<<< HEAD
-  implicit val circeConfig: Configuration = Configuration.default.withSnakeCaseMemberNames
-
-=======
->>>>>>> ee3cffea
   def optionToResult[A](s: String, opt: String => Option[A], history: List[CursorOp])(
       implicit tpe: Typeable[A]
   ): Either[DecodingFailure, A] =
@@ -67,24 +62,9 @@
       visibility: Visibility
   )
 
-<<<<<<< HEAD
-  @ConfiguredJsonCodec case class ProjectNamespace(owner: String, slug: String)
-  @ConfiguredJsonCodec case class PromotedVersion(version: String, platforms: Seq[VersionPlatform])
-  @ConfiguredJsonCodec case class ProjectStatsAll(
-=======
   @SnakeCaseJsonCodec case class ProjectNamespace(owner: String, slug: String)
-  @SnakeCaseJsonCodec case class PromotedVersion(version: String, tags: Seq[PromotedVersionTag])
-  @SnakeCaseJsonCodec case class PromotedVersionTag(
-      name: String,
-      data: Option[String],
-      displayData: Option[String],
-      minecraftVersion: Option[String],
-      color: VersionTagColor
-  )
-  @SnakeCaseJsonCodec case class VersionTag(name: String, data: Option[String], color: VersionTagColor)
-  @SnakeCaseJsonCodec case class VersionTagColor(foreground: String, background: String)
+  @SnakeCaseJsonCodec case class PromotedVersion(version: String, platforms: Seq[VersionPlatform])
   @SnakeCaseJsonCodec case class ProjectStatsAll(
->>>>>>> ee3cffea
       views: Long,
       downloads: Long,
       recentViews: Long,
@@ -128,7 +108,6 @@
       tags: VersionTags
   )
 
-<<<<<<< HEAD
   @ConfiguredJsonCodec case class VersionTags(
       mixin: Boolean,
       stability: Stability,
@@ -148,11 +127,6 @@
   @ConfiguredJsonCodec case class VersionDependency(pluginId: String, version: Option[String])
   @ConfiguredJsonCodec case class VersionStatsAll(downloads: Long)
   @ConfiguredJsonCodec case class FileInfo(name: String, sizeBytes: Long, md5Hash: String)
-=======
-  @SnakeCaseJsonCodec case class VersionDependency(plugin_id: String, version: Option[String])
-  @SnakeCaseJsonCodec case class VersionStatsAll(downloads: Long)
-  @SnakeCaseJsonCodec case class FileInfo(name: String, sizeBytes: Long, md5Hash: String)
->>>>>>> ee3cffea
 
   //User
   @SnakeCaseJsonCodec case class User(
