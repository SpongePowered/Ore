package controllers.apiv2

import java.nio.file.Path
import java.time.format.DateTimeParseException
import java.time.{LocalDate, OffsetDateTime}

import scala.jdk.CollectionConverters._

import play.api.http.HttpErrorHandler
import play.api.i18n.Lang
import play.api.inject.ApplicationLifecycle
import play.api.libs.Files
import play.api.mvc.{Action, AnyContent, MultipartFormData, Result}

import controllers.OreControllerComponents
import controllers.apiv2.helpers._
import controllers.sugar.Requests.ApiRequest
import db.impl.query.APIV2Queries
import models.protocols.APIV2
import models.querymodels.{APIV2QueryVersion, APIV2VersionStatsQuery}
import ore.data.{Platform, VersionedPlatform}
import ore.db.Model
import ore.db.access.ModelView
import ore.db.impl.OrePostgresDriver.api._
import ore.db.impl.schema.{ProjectTable, VersionTable}
import ore.models.Job
import ore.models.project.Version.Stability
import ore.models.project._
import ore.models.project.factory.ProjectFactory
import ore.models.project.io.{PluginFileWithData, PluginUpload}
import ore.models.user.{LoggedActionType, LoggedActionVersion, User}
import ore.permission.Permission
import util.syntax._
import util.{PatchDecoder, UserActionLogger}

import _root_.io.circe._
import _root_.io.circe.derivation.annotations.SnakeCaseJsonCodec
import _root_.io.circe.syntax._
import cats.Applicative
import cats.data.{Const => _, _}
import cats.syntax.all._
import doobie.free.connection.ConnectionIO
import squeal.category._
import squeal.category.syntax.all._
import squeal.category.macros.Derive
import zio.blocking.Blocking
import zio.interop.catz._
import zio.{IO, UIO, ZIO}

class Versions(
    factory: ProjectFactory,
    val errorHandler: HttpErrorHandler,
    lifecycle: ApplicationLifecycle
)(
    implicit oreComponents: OreControllerComponents
) extends AbstractApiV2Controller(lifecycle) {
  import Versions._

  def listVersions(
      projectOwner: String,
      projectSlug: String,
      platforms: Seq[String],
      stability: Seq[Version.Stability],
      releaseType: Seq[Version.ReleaseType],
      limit: Option[Long],
      offset: Long
  ): Action[AnyContent] =
    CachingApiAction(Permission.ViewPublicInfo, APIScope.ProjectScope(projectOwner, projectSlug)).asyncF { request =>
      val realLimit  = limitOrDefault(limit, config.ore.projects.initVersionLoad.toLong)
      val realOffset = offsetOrZero(offset)
      val parsedPlatforms = platforms.map { s =>
        val splitted = s.split(":", 2)
        (splitted(0), splitted.lift(1))
      }.toList

      val getVersions = APIV2Queries
        .versionQuery(
          projectOwner,
          projectSlug,
          None,
          parsedPlatforms,
          stability.toList,
          releaseType.toList,
          request.globalPermissions.has(Permission.SeeHidden),
          request.user.map(_.id),
          realLimit,
          realOffset
        )
        .to[Vector]

      val countVersions = APIV2Queries
        .versionCountQuery(
          projectOwner,
          projectSlug,
          parsedPlatforms,
          stability.toList,
          releaseType.toList,
          request.globalPermissions.has(Permission.SeeHidden),
          request.user.map(_.id)
        )
        .unique

      (service.runDbCon(getVersions), service.runDbCon(countVersions)).parMapN { (versions, count) =>
        Ok(
          PaginatedVersionResult(
            Pagination(realLimit, realOffset, count),
            versions
          )
        )
      }
    }

  def showVersionAction(projectOwner: String, projectSlug: String, name: String): Action[AnyContent] =
    CachingApiAction(Permission.ViewPublicInfo, APIScope.ProjectScope(projectOwner, projectSlug)).asyncF {
      implicit request =>
        service
          .runDbCon(
            APIV2Queries
              .singleVersionQuery(
                projectOwner,
                projectSlug,
                name,
                request.globalPermissions.has(Permission.SeeHidden),
                request.user.map(_.id)
              )
              .option
          )
          .get
          .orElseFail(NotFound)
          .map(a => Ok(a.asJson))
    }

  def editVersion(projectOwner: String, projectSlug: String, name: String): Action[Json] =
    ApiAction(Permission.EditVersion, APIScope.ProjectScope(projectOwner, projectSlug)).asyncF(parseCirce.json) {
      implicit request =>
        val root = request.body.hcursor
        import cats.instances.list._
        import cats.instances.option._

        def parsePlatforms(platforms: List[SimplePlatform]) = {
          platforms.distinct
            .traverse {
              case SimplePlatform(platformName, platformVersion) =>
                Platform
                  .withValueOpt(platformName)
                  .toValidNel(s"Don't know about the platform named $platformName")
                  .tupleRight(platformVersion)
            }
            .map { ps =>
              ps.traverse {
                case (platform, version) =>
                  platform
                    .produceVersionWarning(version)
                    .as(
                      VersionedPlatform(
                        platform.name,
                        version,
                        version.map(platform.coarseVersionOf)
                      )
                    )

              }
            }
            .nested
            .value
        }

        //We take the platform as flat in the API, but want it columnar.
        //We also want to verify the version and platform name, and get a coarse version
        val res: ValidatedNel[String, Writer[List[String], (DbEditableVersion, Option[List[VersionedPlatform]])]] =
          EditableVersionF.patchDecoder
            .traverseKC(
              λ[PatchDecoder ~>: Compose2[Decoder.AccumulatingResult, Option, *]](_.decode(root))
            )
            .leftMap(_.map(_.show))
            .andThen { a =>
              a.platforms
                .traverse(parsePlatforms)
                .map(_.sequence)
                .tupleLeft(a)
            }
            .map {
              case (a, w) =>
                w.map { optPlatforms =>
                  val version = DbEditableVersionF[Option](
                    a.stability,
                    a.releaseType
                  )

                  version -> optPlatforms
                }
            }

        res match {
          case Validated.Valid(WriterT((warnings, (version, platforms)))) =>
            val versionIdQuery = for {
              p <- TableQuery[ProjectTable] if p.ownerName === projectOwner && p.slug === projectSlug
              v <- TableQuery[VersionTable] if p.id === v.projectId && v.versionString === name
            } yield v.id

            service.runDBIO(versionIdQuery.result.head).flatMap { versionId =>
              val handlePlatforms = platforms.fold(ZIO.unit) { platforms =>
                val deleteAll = service.deleteWhere(VersionPlatform)(_.versionId === versionId)
                val insertNew = service
                  .bulkInsert(platforms.map(p => VersionPlatform(versionId, p.id, p.version, p.coarseVersion)))
                  .unit

                deleteAll *> insertNew
              }

              val needEdit =
                version.foldLeftKC(false)(acc => Lambda[Option ~>: Const[Boolean]#λ](op => acc || op.isDefined))
              val doEdit =
                if (!needEdit) Applicative[ConnectionIO].unit
                else APIV2Queries.updateVersion(projectOwner, projectSlug, name, version).run.void

              handlePlatforms *> service
                .runDbCon(
                  //We need two queries as we use the generic update function
                  doEdit *> APIV2Queries
                    .singleVersionQuery(
                      projectOwner,
                      projectSlug,
                      name,
                      request.globalPermissions.has(Permission.SeeHidden),
                      request.user.map(_.id)
                    )
                    .unique
                )
                .map(r => Ok(WithAlerts(r, warnings = warnings)))
            }
          case Validated.Invalid(e) => ZIO.fail(BadRequest(ApiErrors(e)))
        }
    }

  def showVersionChangelog(projectOwner: String, projectSlug: String, name: String): Action[AnyContent] =
    CachingApiAction(Permission.ViewPublicInfo, APIScope.ProjectScope(projectOwner, projectSlug)).asyncF {
      service
        .runDBIO(
          TableQuery[ProjectTable]
            .join(TableQuery[VersionTable])
            .on(_.id === _.projectId)
            .filter(t => t._1.ownerName === projectOwner && t._1.slug === projectSlug && t._2.versionString === name)
            .map(_._2.description)
            .result
            .headOption
        )
        .map(_.fold(NotFound: Result)(a => Ok(APIV2.VersionChangelog(a))))
    }

  def updateChangelog(projectOwner: String, projectSlug: String, name: String): Action[APIV2.VersionChangelog] =
    ApiAction(Permission.EditVersion, APIScope.ProjectScope(projectOwner, projectSlug))
      .asyncF(parseCirce.decodeJson[APIV2.VersionChangelog]) { implicit request =>
        for {
          project <- projects.withSlug(projectOwner, projectSlug).someOrFail(NotFound)
          version <- project.versions(ModelView.now(Version)).find(_.versionString === name).value.someOrFail(NotFound)
          oldDescription = version.description.getOrElse("")
          newDescription = request.body.changelog.trim
          _ <- if (newDescription.length < Page.maxLength) ZIO.unit
          else ZIO.fail(BadRequest(ApiError("Description too long")))
          _ <- service.update(version)(_.copy(description = Some(newDescription)))
          _ <- service.insert(Job.UpdateDiscourseVersionPost.newJob(version.id).toJob)
          _ <- UserActionLogger.logApi(
            request,
            LoggedActionType.VersionDescriptionEdited,
            version.id,
            newDescription,
            oldDescription
          )(LoggedActionVersion(_, Some(version.projectId)))
        } yield NoContent
      }

  def showVersionStats(
      projectOwner: String,
      projectSlug: String,
      version: String,
      fromDateString: String,
      toDateString: String
  ): Action[AnyContent] =
    CachingApiAction(Permission.IsProjectMember, APIScope.ProjectScope(projectOwner, projectSlug)).asyncF {
      import Ordering.Implicits._

      def parseDate(dateStr: String) =
        Validated
          .catchOnly[DateTimeParseException](LocalDate.parse(dateStr))
          .leftMap(_ => ApiErrors(NonEmptyList.one(s"Badly formatted date $dateStr")))

      for {
        t <- ZIO
          .fromEither(parseDate(fromDateString).product(parseDate(toDateString)).toEither)
          .mapError(BadRequest(_))
        (fromDate, toDate) = t
        _ <- ZIO.unit.filterOrFail(_ => fromDate < toDate)(BadRequest(ApiError("From date is after to date")))
        res <- service.runDbCon(
          APIV2Queries
            .versionStats(projectOwner, projectSlug, version, fromDate, toDate)
            .to[Vector]
            .map(APIV2VersionStatsQuery.asProtocol)
        )
      } yield Ok(res.asJson)
    }

  //TODO: Do the async part at some point
  private def readFileAsync(file: Path): ZIO[Blocking, Throwable, String] = {
    import zio.blocking._
    effectBlocking(java.nio.file.Files.readAllLines(file).asScala.mkString("\n"))
  }

  private def processVersionUploadToErrors(projectOwner: String, projectSlug: String)(
      implicit request: ApiRequest[MultipartFormData[Files.TemporaryFile]]
  ): ZIO[Blocking, Result, (Model[User], Model[Project], PluginFileWithData)] = {
    val fileF = ZIO.fromEither(
      request.body.file("plugin-file").toRight(BadRequest(ApiError("No plugin file specified")))
    )

    for {
      user    <- ZIO.fromOption(request.user).orElseFail(BadRequest(ApiError("No user found for session")))
      project <- projects.withSlug(projectOwner, projectSlug).get.orElseFail(NotFound)
      file    <- fileF
      pluginFile <- factory
        .collectErrorsForVersionUpload(PluginUpload(file.ref, file.filename), user, project)
        .leftMap { s =>
          implicit val lang: Lang = user.langOrDefault
          BadRequest(UserError(messagesApi(s)))
        }
    } yield (user, project, pluginFile)
  }

<<<<<<< HEAD
  def scanVersion(pluginId: String): Action[MultipartFormData[Files.TemporaryFile]] =
    ApiAction(Permission.CreateVersion, APIScope.ProjectScope(pluginId))(parse.multipartFormData).asyncF {
      implicit request =>
        for {
          t <- processVersionUploadToErrors(pluginId)
          (user, _, pluginFile) = t
        } yield {
          val apiVersion = APIV2QueryVersion(
            OffsetDateTime.now(),
            pluginFile.versionString,
            pluginFile.dependencyIds.toList,
            pluginFile.dependencyVersions.toList,
            Visibility.Public,
            0,
            pluginFile.fileSize,
            pluginFile.md5,
            pluginFile.fileName,
            Some(user.name),
            ReviewState.Unreviewed,
            pluginFile.entries.exists(_.mixin),
            Version.Stability.Stable,
            None,
            pluginFile.versionedPlatforms.map(_.id),
            pluginFile.versionedPlatforms.map(_.version),
            None
          )
=======
  def scanVersion(projectOwner: String, projectSlug: String): Action[MultipartFormData[Files.TemporaryFile]] =
    ApiAction(Permission.CreateVersion, APIScope.ProjectScope(projectOwner, projectSlug))(
      parse.multipartFormData(config.ore.projects.uploadMaxSize.toBytes)
    ).asyncF { implicit request =>
      for {
        t <- processVersionUploadToErrors(projectOwner, projectSlug)
        (user, _, pluginFile) = t
      } yield {
        val apiVersion = APIV2QueryVersion(
          OffsetDateTime.now(),
          pluginFile.versionString,
          pluginFile.dependencyIds.toList,
          pluginFile.dependencyVersions.toList,
          Visibility.Public,
          0,
          pluginFile.fileSize,
          pluginFile.md5,
          pluginFile.fileName,
          Some(user.name),
          ReviewState.Unreviewed,
          pluginFile.data.containsMixins,
          Version.Stability.Stable,
          None,
          pluginFile.versionedPlatforms.map(_.id),
          pluginFile.versionedPlatforms.map(_.version),
          None
        )
>>>>>>> bc4b5fc1

        val warnings = NonEmptyList.fromList(pluginFile.warnings.toList)
        Ok(ScannedVersion(apiVersion.asProtocol, warnings))
      }
    }

  def deployVersion(projectOwner: String, projectSlug: String): Action[MultipartFormData[Files.TemporaryFile]] =
    ApiAction(Permission.CreateVersion, APIScope.ProjectScope(projectOwner, projectSlug))(
      parse.multipartFormData(config.ore.projects.uploadMaxSize.toBytes)
    ).asyncF { implicit request =>
      type TempFile = MultipartFormData.FilePart[Files.TemporaryFile]
      import zio.blocking._

      val pluginInfoFromFileF = ZIO.bracket(
        acquire = UIO(request.body.file("plugin-info")).get.mapError(Left.apply),
        release = (filePart: TempFile) => effectBlocking(java.nio.file.Files.deleteIfExists(filePart.ref)).fork,
        use = (filePart: TempFile) => readFileAsync(filePart.ref).mapError(Right.apply)
      )

      val dataStringF = ZIO
        .fromOption(request.body.dataParts.get("plugin-info").flatMap(_.headOption))
        .orElse(pluginInfoFromFileF)
        .catchAll {
          case Left(_)  => IO.fail("No plugin info specified")
          case Right(e) => IO.die(e)
        }

      val dataF = dataStringF
        .flatMap(s => ZIO.fromEither(parser.decode[DeployVersionInfo](s).leftMap(_.show)))
        .ensure("Description too long")(_.description.forall(_.length < Page.maxLength))
        .mapError(e => BadRequest(ApiError(e)))

      for {
        t <- processVersionUploadToErrors(projectOwner, projectSlug)
        (user, project, pluginFile) = t
        data <- dataF
        t <- factory
          .createVersion(
            project,
            pluginFile,
            data.description,
            data.createForumPost.getOrElse(project.settings.forumSync),
            data.stability.getOrElse(Stability.Stable),
            data.releaseType
          )
          .mapError { es =>
            implicit val lang: Lang = user.langOrDefault
            BadRequest(UserErrors(es.map(messagesApi(_))))
          }
      } yield {
        val (_, version, platforms) = t

        val apiVersion = APIV2QueryVersion(
          version.createdAt,
          version.versionString,
          version.dependencyIds,
          version.dependencyVersions,
          version.visibility,
          0,
          version.fileSize,
          version.hash,
          version.fileName,
          Some(user.name),
          version.reviewState,
          version.tags.usesMixin,
          version.tags.stability,
          version.tags.releaseType,
          platforms.map(_.platform).toList,
          platforms.map(_.platformVersion).toList,
          version.postId
        )

        Created(apiVersion.asProtocol)
      }
    }

  def hardDeleteVersion(projectOwner: String, projectSlug: String, version: String): Action[AnyContent] =
    ApiAction(Permission.HardDeleteVersion, APIScope.ProjectScope(projectOwner, projectSlug)).asyncF {
      implicit request =>
        projects
          .withSlug(projectOwner, projectSlug)
          .someOrFail(NotFound)
          .mproduct { p =>
            ModelView
              .now(Version)
              .find(v => v.projectId === p.id.value && v.versionString === version)
              .value
              .someOrFail(NotFound)
          }
          .flatMap {
            case (project, version) =>
              val log = UserActionLogger
                .logApi(
                  request,
                  LoggedActionType.VersionDeleted,
                  version.id,
                  "",
                  ""
                )(LoggedActionVersion(_, Some(project.id)))
                .unit

              log *> projects.deleteVersion(version).as(NoContent)
          }
    }

  def setVersionVisibility(projectOwner: String, projectSlug: String, version: String): Action[EditVisibility] =
    ApiAction(Permission.None, APIScope.ProjectScope(projectOwner, projectSlug))
      .asyncF(parseCirce.decodeJson[EditVisibility]) { implicit request =>
        projects
          .withSlug(projectOwner, projectSlug)
          .someOrFail(NotFound)
          .mproduct { p =>
            ModelView
              .now(Version)
              .find(v => v.projectId === p.id.value && v.versionString === version)
              .value
              .someOrFail(NotFound)
          }
          .flatMap {
            case (project, version) =>
              request.body.process(
                version,
                request.user.get.id,
                request.scopePermission,
                Permission.DeleteVersion,
                service.insert(Job.UpdateDiscourseVersionPost.newJob(version.id).toJob).unit,
                projects.deleteVersion(_: Model[Version]).unit,
                (newV, oldV) =>
                  UserActionLogger
                    .logApi(
                      request,
                      LoggedActionType.VersionDeleted,
                      version.id,
                      newV,
                      oldV
                    )(LoggedActionVersion(_, Some(project.id)))
                    .unit
              )
          }
      }

  def editDiscourseSettings(
      projectOwner: String,
      projectSlug: String,
      version: String
  ): Action[Versions.DiscourseModifyPostSettings] =
    ApiAction(Permission.EditAdminSettings, APIScope.ProjectScope(projectOwner, projectSlug))
      .asyncF(parseCirce.decodeJson[Versions.DiscourseModifyPostSettings]) { implicit request =>
        projects
          .withSlug(projectOwner, projectSlug)
          .someOrFail(NotFound)
          .flatMap { p =>
            ModelView
              .now(Version)
              .find(v => v.projectId === p.id.value && v.versionString === version)
              .value
              .someOrFail(NotFound)
          }
          .flatMap { version =>
            val update = service.update(version)(_.copy(postId = request.body.postId))
            val addJob = service.insert(Job.UpdateDiscourseVersionPost.newJob(version.id).toJob)

            update.as(NoContent) <* addJob.when(request.body.updatePost)
          }
      }
}
object Versions {

  //TODO: Allow setting multiple platforms
  @SnakeCaseJsonCodec case class DeployVersionInfo(
      createForumPost: Option[Boolean],
      description: Option[String],
      stability: Option[Version.Stability],
      releaseType: Option[Version.ReleaseType]
  )

  @SnakeCaseJsonCodec case class PaginatedVersionResult(
      pagination: Pagination,
      result: Seq[APIV2.Version]
  )

  @SnakeCaseJsonCodec case class SimplePlatform(
      platform: String,
      platformVersion: Option[String]
  )

  type EditableVersion   = EditableVersionF[Option]
  type DbEditableVersion = DbEditableVersionF[Option]
  case class EditableVersionF[F[_]](
      stability: F[Version.Stability],
      releaseType: F[Option[Version.ReleaseType]],
      platforms: F[List[SimplePlatform]]
  )
  object EditableVersionF {
    implicit val F
        : ApplicativeKC[EditableVersionF] with TraverseKC[EditableVersionF] with DistributiveKC[EditableVersionF] =
      Derive.allKC[EditableVersionF]

    val patchDecoder: EditableVersionF[PatchDecoder] =
      PatchDecoder.fromName(Derive.namesWithProductImplicitsC[EditableVersionF, Decoder])(
        _root_.io.circe.derivation.renaming.snakeCase
      )
  }

  case class DbEditableVersionF[F[_]](
      stability: F[Version.Stability],
      releaseType: F[Option[Version.ReleaseType]]
  )
  object DbEditableVersionF {
    implicit val F: ApplicativeKC[DbEditableVersionF]
      with TraverseKC[DbEditableVersionF]
      with DistributiveKC[DbEditableVersionF] = Derive.allKC[DbEditableVersionF]
  }

  @SnakeCaseJsonCodec case class ScannedVersion(
      version: APIV2.Version,
      warnings: Option[NonEmptyList[String]]
  )

  @SnakeCaseJsonCodec case class DiscourseModifyPostSettings(
      postId: Option[Int],
      updatePost: Boolean
  )
}<|MERGE_RESOLUTION|>--- conflicted
+++ resolved
@@ -326,34 +326,6 @@
     } yield (user, project, pluginFile)
   }
 
-<<<<<<< HEAD
-  def scanVersion(pluginId: String): Action[MultipartFormData[Files.TemporaryFile]] =
-    ApiAction(Permission.CreateVersion, APIScope.ProjectScope(pluginId))(parse.multipartFormData).asyncF {
-      implicit request =>
-        for {
-          t <- processVersionUploadToErrors(pluginId)
-          (user, _, pluginFile) = t
-        } yield {
-          val apiVersion = APIV2QueryVersion(
-            OffsetDateTime.now(),
-            pluginFile.versionString,
-            pluginFile.dependencyIds.toList,
-            pluginFile.dependencyVersions.toList,
-            Visibility.Public,
-            0,
-            pluginFile.fileSize,
-            pluginFile.md5,
-            pluginFile.fileName,
-            Some(user.name),
-            ReviewState.Unreviewed,
-            pluginFile.entries.exists(_.mixin),
-            Version.Stability.Stable,
-            None,
-            pluginFile.versionedPlatforms.map(_.id),
-            pluginFile.versionedPlatforms.map(_.version),
-            None
-          )
-=======
   def scanVersion(projectOwner: String, projectSlug: String): Action[MultipartFormData[Files.TemporaryFile]] =
     ApiAction(Permission.CreateVersion, APIScope.ProjectScope(projectOwner, projectSlug))(
       parse.multipartFormData(config.ore.projects.uploadMaxSize.toBytes)
@@ -374,14 +346,13 @@
           pluginFile.fileName,
           Some(user.name),
           ReviewState.Unreviewed,
-          pluginFile.data.containsMixins,
+          pluginFile.entries.exists(_.mixin),
           Version.Stability.Stable,
           None,
           pluginFile.versionedPlatforms.map(_.id),
           pluginFile.versionedPlatforms.map(_.version),
           None
         )
->>>>>>> bc4b5fc1
 
         val warnings = NonEmptyList.fromList(pluginFile.warnings.toList)
         Ok(ScannedVersion(apiVersion.asProtocol, warnings))
