--- conflicted
+++ resolved
@@ -310,14 +310,9 @@
     ApiAction(Permission.ManageProjectMembers, APIScope.ProjectScope(projectOwner, projectSlug))
       .asyncF(parseCirce.decodeJson[List[Members.MemberUpdate]]) { implicit r =>
         Members.updateMembers[Project, ProjectUserRole, ProjectRoleTable](
-<<<<<<< HEAD
-          getSubject = projects.withPluginId(pluginId).someOrFail(NotFound),
+          getSubject = projects.withSlug(projectOwner, projectSlug).someOrFail(NotFound),
           allowOrgMembers = true,
-          getMembersQuery = APIV2Queries.projectMembers(pluginId, _, _),
-=======
-          getOwner = projects.withSlug(projectOwner, projectSlug).someOrFail(NotFound),
           getMembersQuery = APIV2Queries.projectMembers(projectOwner, projectSlug, _, _),
->>>>>>> b8e88f60
           createRole = ProjectUserRole(_, _, _),
           roleCompanion = ProjectUserRole,
           notificationType = NotificationType.ProjectInvite,
