--- conflicted
+++ resolved
@@ -1,6 +1,4 @@
 package controllers.apiv2
-
-import scala.language.higherKinds
 
 import java.nio.file.Path
 import java.time.OffsetDateTime
@@ -155,11 +153,7 @@
       //but then we wouldn't get the 404 on a non existent scope.
       val scopePerms: IO[Unit, Permission] =
         apiScopeToRealScope(scope).flatMap(request.permissionIn[Scope, IO[Unit, *]](_))
-<<<<<<< HEAD
-      val res = scopePerms.constError(NotFound).ensure(Forbidden)(_.has(perms))
-=======
       val res = scopePerms.asError(NotFound).ensure(Forbidden)(_.has(perms))
->>>>>>> 4c93b840
 
       zioToFuture(res.either.map(_.swap.toOption))
     }
@@ -592,20 +586,11 @@
         }
 
         for {
-<<<<<<< HEAD
-          user    <- ZIO.fromOption(request.user).constError(BadRequest(ApiError("No user found for session")))
+          user    <- ZIO.fromOption(request.user).asError(BadRequest(ApiError("No user found for session")))
           _       <- uploadErrors(user)
-          project <- projects.withPluginId(pluginId).get.constError(NotFound)
+          project <- projects.withPluginId(pluginId).get.asError(NotFound)
           data    <- dataF
           file    <- fileF
-=======
-          user            <- ZIO.fromOption(request.user).asError(BadRequest(ApiError("No user found for session")))
-          _               <- uploadErrors(user)
-          project         <- projects.withPluginId(pluginId).get.asError(NotFound)
-          projectSettings <- project.settings[Task].orDie
-          data            <- dataF
-          file            <- fileF
->>>>>>> 4c93b840
           pendingVersion <- factory
             .processSubsequentPluginUpload(PluginUpload(file.ref, file.filename), user, project)
             .leftMap { s =>
