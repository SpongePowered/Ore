package controllers.apiv2

import java.nio.file.Path
import java.time.OffsetDateTime
import java.util.UUID
import javax.inject.{Inject, Singleton}

import scala.collection.immutable
import scala.concurrent.duration._
import scala.concurrent.{ExecutionContext, Future}
import scala.jdk.CollectionConverters._

import play.api.http.{HttpErrorHandler, Writeable}
import play.api.i18n.Lang
import play.api.inject.ApplicationLifecycle
import play.api.libs.Files
import play.api.mvc._

import controllers.apiv2.ApiV2Controller._
import controllers.sugar.CircePlayController
import controllers.sugar.Requests.ApiRequest
import controllers.{OreBaseController, OreControllerComponents}
import db.impl.query.APIV2Queries
import models.protocols.APIV2
import models.querymodels.{APIV2QueryVersion, APIV2QueryVersionTag}
import ore.data.project.Category
import ore.db.impl.OrePostgresDriver.api._
import ore.db.impl.schema.{ApiKeyTable, OrganizationTable, ProjectTable, UserTable}
import ore.db.{DbRef, Model}
import ore.models.api.ApiSession
import ore.models.project.factory.ProjectFactory
import ore.models.project.io.PluginUpload
import ore.models.project.{Page, ProjectSortingStrategy}
import ore.models.user.{FakeUser, User}
import ore.permission.scope.{GlobalScope, OrganizationScope, ProjectScope, Scope}
import ore.permission.{NamedPermission, Permission}
import _root_.util.syntax._

import akka.http.scaladsl.model.headers.{Authorization, HttpCredentials}
import cats.data.NonEmptyList
import cats.syntax.all._
import enumeratum._
import io.circe.generic.extras._
import io.circe.syntax._
import io.circe.{Codec => CirceCodec, _}
import zio.blocking.Blocking
import zio.interop.catz._
import zio.{IO, Task, UIO, ZIO}

@Singleton
class ApiV2Controller @Inject()(
    factory: ProjectFactory,
    val errorHandler: HttpErrorHandler,
    fakeUser: FakeUser,
    lifecycle: ApplicationLifecycle
)(
    implicit oreComponents: OreControllerComponents
) extends OreBaseController
    with CircePlayController {

  implicit def zioMode[R]: scalacache.Mode[ZIO[R, Throwable, *]] =
    scalacache.CatsEffect.modes.async[ZIO[R, Throwable, *]]

  private val resultCache = scalacache.caffeine.CaffeineCache[IO[Result, Result]]

  lifecycle.addStopHook(() => zioRuntime.unsafeRunToFuture(resultCache.close[Task]()))

  private def limitOrDefault(limit: Option[Long], default: Long) = math.min(limit.getOrElse(default), default)
  private def offsetOrZero(offset: Long)                         = math.max(offset, 0)

  private def parseAuthHeader(request: Request[_]): IO[Either[Unit, Result], HttpCredentials] = {
    lazy val authUrl                 = routes.ApiV2Controller.authenticate().absoluteURL()(request)
    def unAuth[A: Writeable](msg: A) = Unauthorized(msg).withHeaders(WWW_AUTHENTICATE -> authUrl)

    for {
      stringAuth <- ZIO.fromOption(request.headers.get(AUTHORIZATION)).mapError(Left.apply)
      parsedAuth = Authorization.parseFromValueString(stringAuth).leftMap { es =>
        NonEmptyList
          .fromList(es)
          .fold(Right(unAuth(ApiError("Could not parse authorization header"))))(
            es2 => Right(unAuth(ApiErrors(es2.map(_.summary))))
          )
      }
      auth <- ZIO.fromEither(parsedAuth)
      creds = auth.credentials
      res <- {
        if (creds.scheme == "OreApi")
          ZIO.succeed(creds)
        else
          ZIO.fail(Right(unAuth(ApiError("Invalid scheme for authorization. Needs to be OreApi"))))
      }
    } yield res
  }

  def apiAction: ActionRefiner[Request, ApiRequest] = new ActionRefiner[Request, ApiRequest] {
    def executionContext: ExecutionContext = ec
    override protected def refine[A](request: Request[A]): Future[Either[Result, ApiRequest[A]]] = {
      lazy val authUrl        = routes.ApiV2Controller.authenticate().absoluteURL()(request)
      def unAuth(msg: String) = Unauthorized(ApiError(msg)).withHeaders(WWW_AUTHENTICATE -> authUrl)

      val authRequest = for {
        creds <- parseAuthHeader(request)
          .mapError(_.leftMap(_ => unAuth("No authorization specified")).merge)
        token <- ZIO
          .fromOption(creds.params.get("session"))
          .asError(unAuth("No session specified"))
        info <- service
          .runDbCon(APIV2Queries.getApiAuthInfo(token).option)
          .get
          .asError(unAuth("Invalid session"))
        res <- {
          if (info.expires.isBefore(OffsetDateTime.now())) {
            service.deleteWhere(ApiSession)(_.token === token) *> IO.fail(unAuth("Api session expired"))
          } else ZIO.succeed(ApiRequest(info, request))
        }
      } yield res

      zioToFuture(authRequest.either)
    }
  }

  def apiScopeToRealScope(scope: APIScope): IO[Unit, Scope] = scope match {
    case APIScope.GlobalScope => UIO.succeed(GlobalScope)
    case APIScope.ProjectScope(pluginId) =>
      service
        .runDBIO(
          TableQuery[ProjectTable]
            .filter(_.pluginId === pluginId)
            .map(_.id)
            .result
            .headOption
        )
        .get
        .map(ProjectScope)
    case APIScope.OrganizationScope(organizationName) =>
      val q = for {
        u <- TableQuery[UserTable]
        if u.name === organizationName
        o <- TableQuery[OrganizationTable] if u.id === o.id
      } yield o.id

      service
        .runDBIO(q.result.headOption)
        .get
        .map(OrganizationScope)
  }

  def permApiAction(perms: Permission, scope: APIScope): ActionFilter[ApiRequest] = new ActionFilter[ApiRequest] {
    override protected def executionContext: ExecutionContext = ec

    override protected def filter[A](request: ApiRequest[A]): Future[Option[Result]] = {
      //Techically we could make this faster by first checking if the global perms have the needed perms,
      //but then we wouldn't get the 404 on a non existent scope.
      val scopePerms: IO[Unit, Permission] =
        apiScopeToRealScope(scope).flatMap(request.permissionIn[Scope, IO[Unit, *]](_))
      val res = scopePerms.asError(NotFound).ensure(Forbidden)(_.has(perms))

      zioToFuture(res.either.map(_.swap.toOption))
    }
  }

  def ApiAction(perms: Permission, scope: APIScope): ActionBuilder[ApiRequest, AnyContent] =
    Action.andThen(apiAction).andThen(permApiAction(perms, scope))

<<<<<<< HEAD
  private def expiration(duration: FiniteDuration) = OffsetDateTime.now().plusSeconds(duration.toSeconds)
=======
  private def expiration(duration: FiniteDuration, userChoice: Option[Long]) = {
    val durationSeconds = duration.toSeconds

    userChoice
      .fold[Option[Long]](Some(durationSeconds))(d => if (d > durationSeconds) None else Some(d))
      .map(Instant.now().plusSeconds)
  }
>>>>>>> a7a1e4c1

  def authenticateUser(): Action[AnyContent] = Authenticated.asyncF { implicit request =>
    val sessionExpiration = expiration(config.ore.api.session.expiration, None).get //Safe because user choice is None
    val uuidToken         = UUID.randomUUID().toString
    val sessionToInsert   = ApiSession(uuidToken, None, Some(request.user.id), sessionExpiration)

    service.insert(sessionToInsert).map { key =>
      Ok(
        ReturnedApiSession(
          key.token,
          key.expires,
          SessionType.User
        )
      )
    }
  }

  private val uuidRegex = """[0-9a-fA-F]{8}\-[0-9a-fA-F]{4}\-[0-9a-fA-F]{4}\-[0-9a-fA-F]{4}\-[0-9a-fA-F]{12}"""
  private val ApiKeyRegex =
    s"""($uuidRegex).($uuidRegex)""".r

  def authenticateKeyPublic(expiresIn: Option[Long]): Action[AnyContent] = Action.asyncF { implicit request =>
    lazy val sessionExpiration       = expiration(config.ore.api.session.expiration, expiresIn)
    lazy val publicSessionExpiration = expiration(config.ore.api.session.publicExpiration, expiresIn)

    lazy val authUrl        = routes.ApiV2Controller.authenticate().absoluteURL()(request)
    def unAuth(msg: String) = Unauthorized(ApiError(msg)).withHeaders(WWW_AUTHENTICATE -> authUrl)

    val uuidToken = UUID.randomUUID().toString

    val sessionToInsert = parseAuthHeader(request)
      .flatMap { creds =>
        creds.params.get("apikey") match {
          case Some(ApiKeyRegex(identifier, token)) =>
            for {
              expiration <- ZIO
                .succeed(sessionExpiration)
                .get
                .asError(Right(BadRequest("The requested expiration can't be used")))
              t <- service
                .runDbCon(APIV2Queries.findApiKey(identifier, token).option)
                .get
                .asError(Right(unAuth("Invalid api key")))
              (keyId, keyOwnerId) = t
            } yield SessionType.Key -> ApiSession(uuidToken, Some(keyId), Some(keyOwnerId), expiration)
          case _ =>
            ZIO.fail(Right(unAuth("No apikey parameter found in Authorization")))
        }
      }
      .catchAll {
        case Left(_) =>
          ZIO
            .succeed(publicSessionExpiration)
            .get
            .asError(BadRequest("The requested expiration can't be used"))
            .map(expiration => SessionType.Public -> ApiSession(uuidToken, None, None, expiration))
        case Right(e) => ZIO.fail(e)
      }

    sessionToInsert
      .flatMap(t => service.insert(t._2).tupleLeft(t._1))
      .map {
        case (tpe, key) =>
          Ok(
            ReturnedApiSession(
              key.token,
              key.expires,
              tpe
            )
          )
      }
  }

  def authenticateDev(): Action[AnyContent] = Action.asyncF {
    if (fakeUser.isEnabled) {
      config.checkDebug()

      val sessionExpiration = expiration(config.ore.api.session.expiration, None).get //Safe because userChoice is None
      val uuidToken         = UUID.randomUUID().toString
      val sessionToInsert   = ApiSession(uuidToken, None, Some(fakeUser.id), sessionExpiration)

      service.insert(sessionToInsert).map { key =>
        Ok(
          ReturnedApiSession(
            key.token,
            key.expires,
            SessionType.Dev
          )
        )
      }
    } else {
      IO.fail(Forbidden)
    }
  }

  def authenticate(fake: Boolean, expiresIn: Option[Long]): Action[AnyContent] =
    if (fake) authenticateDev() else authenticateKeyPublic(expiresIn)

  def deleteSession(): Action[AnyContent] = ApiAction(Permission.None, APIScope.GlobalScope).asyncF {
    implicit request =>
      ZIO
        .succeed(request.apiInfo.session)
        .get
        .asError(BadRequest("This request was not made with a session"))
        .flatMap(session => service.deleteWhere(ApiSession)(_.token === session))
        .as(NoContent)
  }

  def createKey(): Action[KeyToCreate] =
    ApiAction(Permission.EditApiKeys, APIScope.GlobalScope)(parseCirce.decodeJson[KeyToCreate]).asyncF {
      implicit request =>
        val permsVal = NamedPermission.parseNamed(request.body.permissions).toValidNel("Invalid permission name")
        val nameVal = Some(request.body.name)
          .filter(_.nonEmpty)
          .toValidNel("Name was empty")
          .ensure(NonEmptyList.one("Name too long"))(_.length < 255)

        (permsVal, nameVal)
          .mapN { (perms, name) =>
            val perm     = Permission(perms.map(_.permission): _*)
            val isSubKey = request.apiInfo.key.forall(_.isSubKey(perm))

            if (!isSubKey) {
              IO.fail(BadRequest(ApiError("Not enough permissions to create that key")))
            } else {
              val tokenIdentifier = UUID.randomUUID().toString
              val token           = UUID.randomUUID().toString
              val ownerId         = request.user.get.id.value

              val nameTaken =
                TableQuery[ApiKeyTable].filter(t => t.name === name && t.ownerId === ownerId).exists.result

              val ifTaken = IO.fail(Conflict(ApiError("Name already taken")))
              val ifFree = service
                .runDbCon(APIV2Queries.createApiKey(name, ownerId, tokenIdentifier, token, perm).run)
                .map(_ => Ok(CreatedApiKey(s"$tokenIdentifier.$token", perm.toNamedSeq)))

              (service.runDBIO(nameTaken): IO[Result, Boolean]).ifM(ifTaken, ifFree)
            }
          }
          .leftMap((ApiErrors.apply _).andThen(BadRequest.apply(_)).andThen(IO.fail))
          .merge
    }

  def deleteKey(name: String): Action[AnyContent] =
    ApiAction(Permission.EditApiKeys, APIScope.GlobalScope).asyncF { implicit request =>
      for {
        user <- ZIO
          .fromOption(request.user)
          .asError(BadRequest(ApiError("Public keys can't be used to delete")))
        rowsAffected <- service.runDbCon(APIV2Queries.deleteApiKey(name, user.id.value).run)
      } yield if (rowsAffected == 0) NotFound else NoContent
    }

  def createApiScope(pluginId: Option[String], organizationName: Option[String]): Either[Result, APIScope] =
    (pluginId, organizationName) match {
      case (Some(_), Some(_)) =>
        Left(BadRequest(ApiError("Can't check for project and organization permissions at the same time")))
      case (Some(plugId), None)  => Right(APIScope.ProjectScope(plugId))
      case (None, Some(orgName)) => Right(APIScope.OrganizationScope(orgName))
      case (None, None)          => Right(APIScope.GlobalScope)
    }

  def permissionsInCreatedApiScope(pluginId: Option[String], organizationName: Option[String])(
      implicit request: ApiRequest[_]
  ): IO[Result, (APIScope, Permission)] =
    for {
      apiScope <- ZIO.fromEither(createApiScope(pluginId, organizationName))
      scope    <- apiScopeToRealScope(apiScope).asError(NotFound)
      perms    <- request.permissionIn(scope)
    } yield (apiScope, perms)

  def cachingF[R, A, B](
      cacheKey: String
  )(parts: Any*)(fa: ZIO[R, Result, Result])(implicit request: ApiRequest[B]): ZIO[R, Result, Result] =
    resultCache
      .cachingF[ZIO[R, Throwable, *]](
        cacheKey +: parts :+
          request.apiInfo.key.map(_.tokenIdentifier) :+
          //We do both the user and the token for authentication methods that don't use a token
          request.apiInfo.user.map(_.id) :+
          request.body
      )(
        Some(1.minute)
      )(fa.memoize)
      .asError(InternalServerError)
      .flatten

  def showPermissions(pluginId: Option[String], organizationName: Option[String]): Action[AnyContent] =
    ApiAction(Permission.None, APIScope.GlobalScope).asyncF { implicit request =>
      cachingF("showPermissions")(pluginId, organizationName) {
        permissionsInCreatedApiScope(pluginId, organizationName).map {
          case (scope, perms) =>
            Ok(
              KeyPermissions(
                scope.tpe,
                perms.toNamedSeq.toList
              )
            )
        }
      }
    }

  def has(
      cacheKey: String,
      permissions: Seq[NamedPermission],
      pluginId: Option[String],
      organizationName: Option[String]
  )(
      check: (Seq[NamedPermission], Permission) => Boolean
  ): Action[AnyContent] =
    ApiAction(Permission.None, APIScope.GlobalScope).asyncF { implicit request =>
      cachingF(cacheKey)(permissions, pluginId, organizationName) {
        permissionsInCreatedApiScope(pluginId, organizationName).map {
          case (scope, perms) =>
            Ok(PermissionCheck(scope.tpe, check(permissions, perms)))
        }
      }
    }

  def hasAll(
      permissions: Seq[NamedPermission],
      pluginId: Option[String],
      organizationName: Option[String]
  ): Action[AnyContent] =
    has("hasAll", permissions, pluginId, organizationName)((seq, perm) => seq.forall(p => perm.has(p.permission)))

  def hasAny(
      permissions: Seq[NamedPermission],
      pluginId: Option[String],
      organizationName: Option[String]
  ): Action[AnyContent] =
    has("hasAny", permissions, pluginId, organizationName)((seq, perm) => seq.exists(p => perm.has(p.permission)))

  def listProjects(
      q: Option[String],
      categories: Seq[Category],
      tags: Seq[String],
      owner: Option[String],
      sort: Option[ProjectSortingStrategy],
      relevance: Option[Boolean],
      limit: Option[Long],
      offset: Long
  ): Action[AnyContent] =
    ApiAction(Permission.ViewPublicInfo, APIScope.GlobalScope).asyncF { implicit request =>
      cachingF("listProjects")(q, categories, tags, owner, sort, relevance, limit, offset) {
        val realLimit  = limitOrDefault(limit, config.ore.projects.initLoad)
        val realOffset = offsetOrZero(offset)

        val parsedTags = tags.map { s =>
          val splitted = s.split(":", 2)
          (splitted(0), splitted.lift(1))
        }

        val getProjects = APIV2Queries
          .projectQuery(
            None,
            categories.toList,
            parsedTags.toList,
            q,
            owner,
            request.globalPermissions.has(Permission.SeeHidden),
            request.user.map(_.id),
            sort.getOrElse(ProjectSortingStrategy.Default),
            relevance.getOrElse(true),
            realLimit,
            realOffset
          )
          .to[Vector]

        val countProjects = APIV2Queries
          .projectCountQuery(
            None,
            categories.toList,
            parsedTags.toList,
            q,
            owner,
            request.globalPermissions.has(Permission.SeeHidden),
            request.user.map(_.id)
          )
          .unique

        (
          service.runDbCon(getProjects).flatMap(ZIO.foreachParN(config.performance.nioBlockingFibers)(_)(identity)),
          service.runDbCon(countProjects)
        ).parMapN { (projects, count) =>
          Ok(
            PaginatedProjectResult(
              Pagination(realLimit, realOffset, count),
              projects
            )
          )
        }
      }
    }

  def showProject(pluginId: String): Action[AnyContent] =
    ApiAction(Permission.ViewPublicInfo, APIScope.ProjectScope(pluginId)).asyncF { implicit request =>
      cachingF("showProject")(pluginId) {
        val dbCon = APIV2Queries
          .projectQuery(
            Some(pluginId),
            Nil,
            Nil,
            None,
            None,
            request.globalPermissions.has(Permission.SeeHidden),
            request.user.map(_.id),
            ProjectSortingStrategy.Default,
            orderWithRelevance = false,
            1,
            0
          )
          .option

        service.runDbCon(dbCon).get.flatMap(identity).bimap(_ => NotFound, Ok(_))
      }
    }

  def showMembers(pluginId: String, limit: Option[Long], offset: Long): Action[AnyContent] =
    ApiAction(Permission.ViewPublicInfo, APIScope.ProjectScope(pluginId)).asyncF { implicit request =>
      cachingF("showMembers")(pluginId, limit, offset) {
        service
          .runDbCon(
            APIV2Queries
              .projectMembers(pluginId, limitOrDefault(limit, 25), offsetOrZero(offset))
              .to[Vector]
          )
          .map(xs => Ok(xs.asJson))
      }
    }

  def listVersions(
      pluginId: String,
      tags: Seq[String],
      limit: Option[Long],
      offset: Long
  ): Action[AnyContent] =
    ApiAction(Permission.ViewPublicInfo, APIScope.ProjectScope(pluginId)).asyncF { implicit request =>
      cachingF("listVersions")(pluginId, tags, limit, offset) {
        val realLimit  = limitOrDefault(limit, config.ore.projects.initVersionLoad.toLong)
        val realOffset = offsetOrZero(offset)
        val getVersions = APIV2Queries
          .versionQuery(
            pluginId,
            None,
            tags.toList,
            request.globalPermissions.has(Permission.SeeHidden),
            request.user.map(_.id),
            realLimit,
            realOffset
          )
          .to[Vector]

        val countVersions = APIV2Queries
          .versionCountQuery(
            pluginId,
            tags.toList,
            request.globalPermissions.has(Permission.SeeHidden),
            request.user.map(_.id)
          )
          .unique

        (service.runDbCon(getVersions), service.runDbCon(countVersions)).parMapN { (versions, count) =>
          Ok(
            PaginatedVersionResult(
              Pagination(realLimit, realOffset, count),
              versions
            )
          )
        }
      }
    }

  def showVersion(pluginId: String, name: String): Action[AnyContent] =
    ApiAction(Permission.ViewPublicInfo, APIScope.ProjectScope(pluginId)).asyncF { implicit request =>
      cachingF("showVersion")(pluginId, name) {
        service
          .runDbCon(
            APIV2Queries
              .versionQuery(
                pluginId,
                Some(name),
                Nil,
                request.globalPermissions.has(Permission.SeeHidden),
                request.user.map(_.id),
                1,
                0
              )
              .option
          )
          .map(_.fold(NotFound: Result)(a => Ok(a.asJson)))
      }
    }

  //TODO: Do the async part at some point
  private def readFileAsync(file: Path): ZIO[Blocking, Throwable, String] = {
    import zio.blocking._
    effectBlocking(java.nio.file.Files.readAllLines(file).asScala.mkString("\n"))
  }

  def deployVersion(pluginId: String): Action[MultipartFormData[Files.TemporaryFile]] =
    ApiAction(Permission.CreateVersion, APIScope.ProjectScope(pluginId))(parse.multipartFormData).asyncF {
      implicit request =>
        type TempFile = MultipartFormData.FilePart[Files.TemporaryFile]
        import zio.blocking._

        val pluginInfoFromFileF = ZIO.bracket(
          acquire = UIO(request.body.file("plugin-info")).get.mapError(Left.apply),
          release = (filePart: TempFile) => effectBlocking(java.nio.file.Files.deleteIfExists(filePart.ref)).fork,
          use = (filePart: TempFile) => readFileAsync(filePart.ref).mapError(Right.apply)
        )

        val dataStringF = ZIO
          .fromOption(request.body.dataParts.get("plugin-info").flatMap(_.headOption))
          .orElse(pluginInfoFromFileF)
          .catchAll {
            case Left(_)  => IO.fail("No plugin info specified")
            case Right(e) => IO.die(e)
          }

        val dataF = dataStringF
          .flatMap(s => ZIO.fromEither(parser.decode[DeployVersionInfo](s).leftMap(_.show)))
          .ensure("Description too long")(_.description.forall(_.length < Page.maxLength))
          .mapError(e => BadRequest(ApiError(e)))

        val fileF = ZIO.fromEither(
          request.body.file("plugin-file").toRight(BadRequest(ApiError("No plugin file specified")))
        )

        def uploadErrors(user: Model[User]) = {
          implicit val lang: Lang = user.langOrDefault
          ZIO.fromEither(
            factory
              .getUploadError(user)
              .map(e => BadRequest(UserError(messagesApi(e))))
              .toLeft(())
          )
        }

        for {
          user    <- ZIO.fromOption(request.user).asError(BadRequest(ApiError("No user found for session")))
          _       <- uploadErrors(user)
          project <- projects.withPluginId(pluginId).get.asError(NotFound)
          data    <- dataF
          file    <- fileF
          pendingVersion <- factory
            .processSubsequentPluginUpload(PluginUpload(file.ref, file.filename), user, project)
            .leftMap { s =>
              implicit val lang: Lang = user.langOrDefault
              BadRequest(UserError(messagesApi(s)))
            }
            .map { v =>
              v.copy(
                createForumPost = data.create_forum_post.getOrElse(project.settings.forumSync),
                channelName = data.tags.getOrElse("Channel", v.channelName),
                description = data.description
              )
            }
          t <- pendingVersion.complete(project, factory)
        } yield {
          val (_, version, channel, tags) = t

          val normalApiTags = tags.map(tag => APIV2QueryVersionTag(tag.name, tag.data, tag.color)).toList
          val channelApiTag = APIV2QueryVersionTag(
            "Channel",
            Some(channel.name),
            channel.color.toTagColor
          )
          val apiTags = channelApiTag :: normalApiTags
          val apiVersion = APIV2QueryVersion(
            version.createdAt,
            version.versionString,
            version.dependencyIds,
            version.visibility,
            version.description,
            version.downloadCount,
            version.fileSize,
            version.hash,
            version.fileName,
            Some(user.name),
            version.reviewState,
            apiTags
          )

          Created(apiVersion.asProtocol)
        }
    }

  def showUser(user: String): Action[AnyContent] =
    ApiAction(Permission.ViewPublicInfo, APIScope.GlobalScope).asyncF { implicit request =>
      cachingF("showUser")(user) {
        service.runDbCon(APIV2Queries.userQuery(user).option).map(_.fold(NotFound: Result)(a => Ok(a.asJson)))
      }
    }

  def showStarred(
      user: String,
      sort: Option[ProjectSortingStrategy],
      limit: Option[Long],
      offset: Long
  ): Action[AnyContent] =
    showUserAction("showStarred")(
      user,
      sort,
      limit,
      offset,
      APIV2Queries.starredQuery,
      APIV2Queries.starredCountQuery
    )

  def showWatching(
      user: String,
      sort: Option[ProjectSortingStrategy],
      limit: Option[Long],
      offset: Long
  ): Action[AnyContent] =
    showUserAction("showWatching")(
      user,
      sort,
      limit,
      offset,
      APIV2Queries.watchingQuery,
      APIV2Queries.watchingCountQuery
    )

  def showUserAction(cacheKey: String)(
      user: String,
      sort: Option[ProjectSortingStrategy],
      limit: Option[Long],
      offset: Long,
      query: (
          String,
          Boolean,
          Option[DbRef[User]],
          ProjectSortingStrategy,
          Long,
          Long
      ) => doobie.Query0[Either[DecodingFailure, APIV2.CompactProject]],
      countQuery: (String, Boolean, Option[DbRef[User]]) => doobie.Query0[Long]
  ): Action[AnyContent] = ApiAction(Permission.ViewPublicInfo, APIScope.GlobalScope).asyncF { implicit request =>
    cachingF(cacheKey)(user, sort, limit, offset) {
      val realLimit = limitOrDefault(limit, config.ore.projects.initLoad)

      val getProjects = query(
        user,
        request.globalPermissions.has(Permission.SeeHidden),
        request.user.map(_.id),
        sort.getOrElse(ProjectSortingStrategy.Default),
        realLimit,
        offset
      ).to[Vector]

      val countProjects = countQuery(
        user,
        request.globalPermissions.has(Permission.SeeHidden),
        request.user.map(_.id)
      ).unique

      (service.runDbCon(getProjects).flatMap(ZIO.foreach(_)(ZIO.fromEither(_))).orDie, service.runDbCon(countProjects))
        .parMapN { (projects, count) =>
          Ok(
            PaginatedCompactProjectResult(
              Pagination(realLimit, offset, count),
              projects
            )
          )
        }
    }
  }
}
object ApiV2Controller {

  import APIV2.config

  sealed abstract class APIScope(val tpe: APIScopeType)
  object APIScope {
    case object GlobalScope                                extends APIScope(APIScopeType.Global)
    case class ProjectScope(pluginId: String)              extends APIScope(APIScopeType.Project)
    case class OrganizationScope(organizationName: String) extends APIScope(APIScopeType.Organization)
  }

  sealed abstract class APIScopeType extends EnumEntry with EnumEntry.Snakecase
  object APIScopeType extends Enum[APIScopeType] {
    case object Global       extends APIScopeType
    case object Project      extends APIScopeType
    case object Organization extends APIScopeType

    val values: immutable.IndexedSeq[APIScopeType] = findValues

    implicit val codec: CirceCodec[APIScopeType] = APIV2.enumCodec(APIScopeType)(_.entryName)
  }

  sealed abstract class SessionType extends EnumEntry with EnumEntry.Snakecase
  object SessionType extends Enum[SessionType] {
    case object Key    extends SessionType
    case object User   extends SessionType
    case object Public extends SessionType
    case object Dev    extends SessionType

    val values: immutable.IndexedSeq[SessionType] = findValues

    implicit val codec: CirceCodec[SessionType] = APIV2.enumCodec(SessionType)(_.entryName)
  }

  @ConfiguredJsonCodec case class ApiError(error: String)
  @ConfiguredJsonCodec case class ApiErrors(errors: NonEmptyList[String])
  @ConfiguredJsonCodec case class UserError(user_error: String)

  @ConfiguredJsonCodec case class KeyToCreate(name: String, permissions: Seq[String])
  @ConfiguredJsonCodec case class CreatedApiKey(key: String, perms: Seq[NamedPermission])

  @ConfiguredJsonCodec case class DeployVersionInfo(
      create_forum_post: Option[Boolean],
      description: Option[String],
      tags: Map[String, String]
  )

  @ConfiguredJsonCodec case class ReturnedApiSession(
      session: String,
      expires: OffsetDateTime,
      @JsonKey("type") tpe: SessionType
  )

  @ConfiguredJsonCodec case class PaginatedProjectResult(
      pagination: Pagination,
      result: Seq[APIV2.Project]
  )

  @ConfiguredJsonCodec case class PaginatedCompactProjectResult(
      pagination: Pagination,
      result: Seq[APIV2.CompactProject]
  )

  @ConfiguredJsonCodec case class PaginatedVersionResult(
      pagination: Pagination,
      result: Seq[APIV2.Version]
  )

  @ConfiguredJsonCodec case class Pagination(
      limit: Long,
      offset: Long,
      count: Long
  )

  implicit val namedPermissionCodec: CirceCodec[NamedPermission] = APIV2.enumCodec(NamedPermission)(_.entryName)

  @ConfiguredJsonCodec case class KeyPermissions(
      @JsonKey("type") tpe: APIScopeType,
      permissions: List[NamedPermission]
  )

  @ConfiguredJsonCodec case class PermissionCheck(
      @JsonKey("type") tpe: APIScopeType,
      result: Boolean
  )
}<|MERGE_RESOLUTION|>--- conflicted
+++ resolved
@@ -162,17 +162,13 @@
   def ApiAction(perms: Permission, scope: APIScope): ActionBuilder[ApiRequest, AnyContent] =
     Action.andThen(apiAction).andThen(permApiAction(perms, scope))
 
-<<<<<<< HEAD
-  private def expiration(duration: FiniteDuration) = OffsetDateTime.now().plusSeconds(duration.toSeconds)
-=======
   private def expiration(duration: FiniteDuration, userChoice: Option[Long]) = {
     val durationSeconds = duration.toSeconds
 
     userChoice
       .fold[Option[Long]](Some(durationSeconds))(d => if (d > durationSeconds) None else Some(d))
-      .map(Instant.now().plusSeconds)
-  }
->>>>>>> a7a1e4c1
+      .map(OffsetDateTime.now().plusSeconds)
+  }
 
   def authenticateUser(): Action[AnyContent] = Authenticated.asyncF { implicit request =>
     val sessionExpiration = expiration(config.ore.api.session.expiration, None).get //Safe because user choice is None
