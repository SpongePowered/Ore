package db.impl.query

import java.sql.Timestamp
import java.time.{LocalDate, LocalDateTime}

import play.api.mvc.RequestHeader

import controllers.apiv2.{Projects, Versions}
import controllers.sugar.Requests.ApiAuthInfo
import models.protocols.APIV2
import models.querymodels._
import ore.OreConfig
import ore.data.Platform
import ore.data.project.Category
import ore.db.DbRef
import ore.db.impl.query.DoobieOreProtocol
import ore.models.api.ApiKey
import ore.models.project.io.ProjectFiles
import ore.models.project.{Page, Project, ProjectSortingStrategy, Version}
import ore.models.user.User
import ore.permission.Permission

import cats.Reducible
import cats.data.NonEmptyList
import cats.instances.list._
import cats.syntax.all._
import squeal.category._
import squeal.category.syntax.all._
import doobie._
import doobie.implicits._
import doobie.postgres.implicits._
import doobie.postgres.circe.jsonb.implicits._
import doobie.util.Put
import io.circe.DecodingFailure
import zio.ZIO
import zio.blocking.Blocking

object APIV2Queries extends DoobieOreProtocol {

  implicit val localDateTimeMeta: Meta[LocalDateTime] = Meta[Timestamp].timap(_.toLocalDateTime)(Timestamp.valueOf)

  def getApiAuthInfo(token: String): Query0[ApiAuthInfo] =
    sql"""|SELECT u.id,
          |       u.created_at,
          |       u.full_name,
          |       u.name,
          |       u.email,
          |       u.tagline,
          |       u.join_date,
          |       u.read_prompts,
          |       u.is_locked,
          |       u.language,
          |       ak.name,
          |       ak.owner_id,
          |       ak.token,
          |       ak.raw_key_permissions,
          |       aks.token,
          |       aks.expires,
          |       CASE
          |           WHEN u.id IS NULL THEN 1::BIT(64)
          |           ELSE (coalesce(gt.permission, B'0'::BIT(64)) | 1::BIT(64) | (1::BIT(64) << 1) | (1::BIT(64) << 2)) &
          |                coalesce(ak.raw_key_permissions, (-1)::BIT(64))
          |           END
          |    FROM api_sessions aks
          |             LEFT JOIN api_keys ak ON aks.key_id = ak.id
          |             LEFT JOIN users u ON aks.user_id = u.id
          |             LEFT JOIN global_trust gt ON gt.user_id = u.id
          |  WHERE aks.token = $token""".stripMargin.query[ApiAuthInfo]

  def findApiKey(identifier: String, token: String): Query0[(DbRef[ApiKey], DbRef[User])] =
    sql"""SELECT k.id, k.owner_id FROM api_keys k WHERE k.token_identifier = $identifier AND k.token = crypt($token, k.token)"""
      .query[(DbRef[ApiKey], DbRef[User])]

  def createApiKey(
      name: String,
      ownerId: DbRef[User],
      tokenIdentifier: String,
      token: String,
      perms: Permission
  ): doobie.Update0 =
    sql"""|INSERT INTO api_keys (created_at, name, owner_id, token_identifier, token, raw_key_permissions)
          |VALUES (now(), $name, $ownerId, $tokenIdentifier, crypt($token, gen_salt('bf')), $perms)""".stripMargin.update

  def deleteApiKey(name: String, ownerId: DbRef[User]): doobie.Update0 =
    sql"""DELETE FROM api_keys k WHERE k.name = $name AND k.owner_id = $ownerId""".update

  //Like in, but takes a tuple
  def in2[F[_]: Reducible, A: Put, B: Put](f: Fragment, fs: F[(A, B)]): Fragment =
    fs.toList.map { case (a, b) => fr0"($a, $b)" }.foldSmash1(f ++ fr0"IN (", fr",", fr")")

  def array[F[_]: Reducible, A: Put](fs: F[A]): Fragment =
    fs.toList.map(a => fr0"$a").foldSmash1(fr0"ARRAY[", fr",", fr0"]")

  def array2Text[F[_]: Reducible, A: Put, B: Put](fs: F[(A, B)]): Fragment =
    fs.toList.map { case (a, b) => fr0"($a, $b)::TEXT" }.foldSmash1(fr0"ARRAY[", fr",", fr0"]")

  def projectSelectFrag(
      pluginId: Option[String],
      category: List[Category],
      platforms: List[(String, Option[String])],
      stability: Option[Version.Stability],
      query: Option[String],
      owner: Option[String],
      canSeeHidden: Boolean,
      currentUserId: Option[DbRef[User]]
  ): Fragment = {
    val userActionsTaken = currentUserId.fold(fr"FALSE, FALSE,") { id =>
      fr"""|EXISTS(SELECT * FROM project_stars s WHERE s.project_id = p.id AND s.user_id = $id)    AS user_stared,
           |EXISTS(SELECT * FROM project_watchers S WHERE S.project_id = p.id AND S.user_id = $id) AS user_watching,""".stripMargin
    }

    val base =
      sql"""|SELECT p.created_at,
            |       p.plugin_id,
            |       p.name,
            |       p.owner_name,
            |       p.slug,
            |       p.promoted_versions,
            |       p.views,
            |       p.downloads,
            |       p.recent_views,
            |       p.recent_downloads,
            |       p.stars,
            |       p.watchers,
            |       p.category,
            |       p.description,
            |       COALESCE(p.last_updated, p.created_at) AS last_updated,
            |       p.visibility,""".stripMargin ++ userActionsTaken ++
        fr"""|       ps.homepage,
             |       ps.issues,
             |       ps.source,
             |       ps.support,
             |       ps.license_name,
             |       ps.license_url,
             |       ps.forum_sync
             |  FROM home_projects p
             |         JOIN projects ps ON p.id = ps.id""".stripMargin

    val visibilityFrag =
      if (canSeeHidden) None
      else
        currentUserId.fold(Some(fr"(p.visibility = 1)")) { id =>
          Some(fr"(p.visibility = 1 OR ($id = ANY(p.project_members) AND p.visibility != 5))")
        }

    val (platformsWithVersion, platformsWithoutVersion) = platforms.partitionEither {
      case (name, Some(version)) =>
        Left((name, Platform.withValueOpt(name).fold(version)(_.coarseVersionOf(version))))
      case (name, None) => Right(name)
    }

    val filters = Fragments.whereAndOpt(
      pluginId.map(id => fr"p.plugin_id = $id"),
      NonEmptyList.fromList(category).map(Fragments.in(fr"p.category", _)),
      if (platforms.nonEmpty || stability.isDefined) {
        val jsSelect =
          sql"""|SELECT promoted.platform
                |    FROM (SELECT unnest(platforms)                AS platform,
                |                 unnest(platform_coarse_versions) AS platform_coarse_version
                |              FROM jsonb_to_recordset(p.promoted_versions) AS promoted(platforms TEXT[], platform_coarse_versions TEXT[], stability STABILITY)) AS promoted """.stripMargin ++
            Fragments.whereAndOpt(
              NonEmptyList
                .fromList(platformsWithVersion)
                .map(t => in2(fr"(promoted.platform, promoted.platform_coarse_version)", t)),
              NonEmptyList.fromList(platformsWithoutVersion).map(t => Fragments.in(fr"promoted.platform", t)),
              stability.map(s => fr"promoted.stability = $s")
            )

        Some(fr"EXISTS" ++ Fragments.parentheses(jsSelect))
      } else
        None,
      query.map(q => fr"p.search_words @@ websearch_to_tsquery_postfix('english', $q)"),
      owner.map(o => fr"p.owner_name = $o"),
      visibilityFrag
    )

    base ++ filters
  }

  def projectQuery(
      pluginId: Option[String],
      category: List[Category],
      platforms: List[(String, Option[String])],
      stability: Option[Version.Stability],
      query: Option[String],
      owner: Option[String],
      canSeeHidden: Boolean,
      currentUserId: Option[DbRef[User]],
      order: ProjectSortingStrategy,
      orderWithRelevance: Boolean,
      limit: Long,
      offset: Long
  )(
      implicit projectFiles: ProjectFiles[ZIO[Blocking, Nothing, ?]],
      requestHeader: RequestHeader,
      config: OreConfig
  ): Query0[ZIO[Blocking, Nothing, APIV2.Project]] = {
    val ordering = if (orderWithRelevance && query.nonEmpty) {
      val relevance = query.fold(fr"1") { q =>
        fr"ts_rank(p.search_words, websearch_to_tsquery_postfix('english', $q)) DESC"
      }

      // 1483056000 is the Ore epoch
      // 86400 seconds to days
      // 604800‬ seconds to weeks
      order match {
<<<<<<< HEAD
        case ProjectSortingStrategy.MostStars       => fr"p.stars *" ++ relevance
        case ProjectSortingStrategy.MostDownloads   => fr"p.downloads*" ++ relevance
        case ProjectSortingStrategy.MostViews       => fr"p.views *" ++ relevance
        case ProjectSortingStrategy.Newest          => fr"EXTRACT(EPOCH FROM p.created_at) *" ++ relevance
        case ProjectSortingStrategy.RecentlyUpdated => fr"EXTRACT(EPOCH FROM p.last_updated) *" ++ relevance
=======
        case ProjectSortingStrategy.MostStars     => fr"p.stars *" ++ relevance
        case ProjectSortingStrategy.MostDownloads => fr"(p.downloads / 100) *" ++ relevance
        case ProjectSortingStrategy.MostViews     => fr"(p.views / 200) *" ++ relevance
        case ProjectSortingStrategy.Newest =>
          fr"((extract(EPOCH from p.created_at) - 1483056000) / 86400) *" ++ relevance
        case ProjectSortingStrategy.RecentlyUpdated =>
          fr"((extract(EPOCH from p.last_updated) - 1483056000) / 604800) *" ++ relevance
>>>>>>> ee3cffea
        case ProjectSortingStrategy.OnlyRelevance   => relevance
        case ProjectSortingStrategy.RecentViews     => fr"p.recent_views *" ++ relevance
        case ProjectSortingStrategy.RecentDownloads => fr"p.recent_downloads*" ++ relevance
      }
    } else order.fragment

    val select = projectSelectFrag(pluginId, category, platforms, stability, query, owner, canSeeHidden, currentUserId)
    (select ++ fr"ORDER BY" ++ ordering ++ fr"LIMIT $limit OFFSET $offset").query[APIV2QueryProject].map(_.asProtocol)
  }

  def singleProjectQuery(
      pluginId: String,
      canSeeHidden: Boolean,
      currentUserId: Option[DbRef[User]]
  )(
      implicit projectFiles: ProjectFiles[ZIO[Blocking, Nothing, ?]],
      requestHeader: RequestHeader,
      config: OreConfig
  ): Query0[ZIO[Blocking, Nothing, APIV2.Project]] =
    APIV2Queries.projectQuery(
      Some(pluginId),
      Nil,
      Nil,
      None,
      None,
      None,
      canSeeHidden,
      currentUserId,
      ProjectSortingStrategy.Default,
      orderWithRelevance = false,
      1,
      0
    )

  def projectCountQuery(
      pluginId: Option[String],
      category: List[Category],
      platforms: List[(String, Option[String])],
      stability: Option[Version.Stability],
      query: Option[String],
      owner: Option[String],
      canSeeHidden: Boolean,
      currentUserId: Option[DbRef[User]]
  ): Query0[Long] = {
    val select = projectSelectFrag(pluginId, category, platforms, stability, query, owner, canSeeHidden, currentUserId)
    (sql"SELECT COUNT(*) FROM " ++ Fragments.parentheses(select) ++ fr"sq").query[Long]
  }

  case class Column[A](name: String, mkElem: A => Param.Elem)
  object Column {
    def arg[A](name: String)(implicit put: Put[A]): Column[A]         = Column(name, Param.Elem.Arg(_, put))
    def opt[A](name: String)(implicit put: Put[A]): Column[Option[A]] = Column(name, Param.Elem.Opt(_, put))
  }

  private def updateTable[F[_[_]]: ApplicativeKC: FoldableKC](
      table: String,
      columns: F[Column],
      edits: F[Option]
  ): Fragment = {

    val applyUpdate = new FunctionK[Tuple2K[Option, Column]#λ, Compose2[Option, Const[Fragment]#λ, *]] {
      override def apply[A](tuple: Tuple2K[Option, Column]#λ[A]): Option[Fragment] = {
        val column = tuple._2
        tuple._1.map(value => Fragment.const(column.name) ++ Fragment("= ?", List(column.mkElem(value))))
      }
    }

    val updatesSeq = edits
      .map2KC(columns)(applyUpdate)
      .foldMapKC[List[Option[Fragment]]](
        λ[Compose2[Option, Const[Fragment]#λ, *] ~>: Compose3[List, Option, Const[Fragment]#λ, *]](List(_))
      )

    val updates = Fragments.setOpt(updatesSeq: _*)

    sql"""UPDATE """ ++ Fragment.const(table) ++ updates
  }

  def updateProject(pluginId: String, edits: Projects.EditableProject): Update0 = {
    val projectColumns = Projects.EditableProjectF[Column](
      Column.arg("name"),
      Column.arg("owner_name"),
      Column.arg("category"),
      Column.opt("description"),
      Projects.EditableProjectSettingsF[Column](
        Column.arg("keywords"),
        Column.opt("homepage"),
        Column.opt("issues"),
        Column.opt("sources"),
        Column.opt("support"),
        Projects.EditableProjectLicenseF[Column](
          Column.opt("license_name"),
          Column.opt("license_url")
        ),
        Column.arg("forum_sync")
      )
    )

    import cats.instances.tuple._
    import cats.instances.option._

    val (ownerSet, ownerFrom, ownerFilter) = edits.ownerName.foldMap { owner =>
      (fr", owner_id = u.id", fr"FROM users u", fr"AND u.name = $owner")
    }

    (updateTable("projects", projectColumns, edits) ++ ownerSet ++ ownerFrom ++ fr"WHERE plugin_id = $pluginId" ++ ownerFilter).update
  }

  def projectMembers(pluginId: String, limit: Long, offset: Long): Query0[APIV2.ProjectMember] =
    sql"""|SELECT u.name, array_agg(r.name)
          |  FROM projects p
          |         JOIN user_project_roles upr ON p.id = upr.project_id
          |         JOIN users u ON upr.user_id = u.id
          |         JOIN roles r ON upr.role_type = r.name
          |  WHERE p.plugin_id = $pluginId
          |  GROUP BY u.name ORDER BY max(r.permission::BIGINT) DESC LIMIT $limit OFFSET $offset""".stripMargin
      .query[APIV2QueryProjectMember]
      .map(_.asProtocol)

  def versionSelectFrag(
      pluginId: String,
      versionName: Option[String],
      platforms: List[(String, Option[String])],
      stability: Option[Version.Stability],
      releaseType: Option[Version.ReleaseType],
      canSeeHidden: Boolean,
      currentUserId: Option[DbRef[User]]
  ): Fragment = {
    val base =
      sql"""|SELECT pv.created_at,
            |       pv.version_string,
            |       pv.dependency_ids,
            |       pv.dependency_versions,
            |       pv.visibility,
<<<<<<< HEAD
            |       (SELECT sum(pvd.downloads) FROM project_versions_downloads pvd WHERE p.id = pvd.project_id AND pv.id = pvd.version_id),
=======
            |       pv.description,
            |       coalesce((SELECT sum(pvd.downloads) FROM project_versions_downloads pvd WHERE p.id = pvd.project_id AND pv.id = pvd.version_id), 0),
>>>>>>> ee3cffea
            |       pv.file_size,
            |       pv.hash,
            |       pv.file_name,
            |       u.name,
            |       pv.review_state,
            |       pv.uses_mixin,
            |       pv.stability,
            |       pv.release_type,
            |       pv.platforms,
            |       pv.platform_versions
            |    FROM projects p
            |             JOIN project_versions pv ON p.id = pv.project_id
            |             LEFT JOIN users u ON pv.author_id = u.id """.stripMargin

    val (platformsWithVersion, platformsWithoutVersion) = platforms.partitionEither {
      case (name, Some(version)) =>
        Left((name, Platform.withValueOpt(name).fold(version)(_.coarseVersionOf(version))))
      case (name, None) => Right(name)
    }

    val visibilityFrag =
      if (canSeeHidden) None
      else
        currentUserId.fold(Some(fr"(pv.visibility = 1)")) { id =>
          Some(
            fr"(pv.visibility = 1 OR ($id IN (SELECT pm.user_id FROM project_members_all pm WHERE pm.id = p.id) AND pv.visibility != 5))"
          )
        }

    val filters = Fragments.whereAndOpt(
      Some(fr"p.plugin_id = $pluginId"),
      versionName.map(v => fr"pv.version_string = $v"),
      NonEmptyList.fromList(platformsWithoutVersion).map(array(_) ++ fr"&& pv.platforms"),
      NonEmptyList
        .fromList(platformsWithVersion)
        .map { t =>
          array2Text(t) ++
            fr"&& ARRAY(SELECT (platform, coarse_version)::TEXT FROM unnest(pv.platforms, pv.platform_coarse_versions) as plat(platform, coarse_version))"
        },
      stability.map(s => fr"pv.stability = $s"),
      releaseType.map(rt => fr"pv.release_type = $rt"),
      visibilityFrag
    )

    base ++ filters ++ fr"GROUP BY p.id, pv.id, u.id"
  }

  def versionQuery(
      pluginId: String,
      versionName: Option[String],
      platforms: List[(String, Option[String])],
      stability: Option[Version.Stability],
      releaseType: Option[Version.ReleaseType],
      canSeeHidden: Boolean,
      currentUserId: Option[DbRef[User]],
      limit: Long,
      offset: Long
  ): Query0[APIV2.Version] =
    (versionSelectFrag(pluginId, versionName, platforms, stability, releaseType, canSeeHidden, currentUserId) ++ fr"ORDER BY pv.created_at DESC LIMIT $limit OFFSET $offset")
      .query[APIV2QueryVersion]
      .map(_.asProtocol)

  def singleVersionQuery(
      pluginId: String,
      versionName: String,
      canSeeHidden: Boolean,
      currentUserId: Option[DbRef[User]]
  ): doobie.Query0[APIV2.Version] =
    versionQuery(pluginId, Some(versionName), Nil, None, None, canSeeHidden, currentUserId, 1, 0)

  def versionCountQuery(
      pluginId: String,
      platforms: List[(String, Option[String])],
      stability: Option[Version.Stability],
      releaseType: Option[Version.ReleaseType],
      canSeeHidden: Boolean,
      currentUserId: Option[DbRef[User]]
  ): Query0[Long] =
    (sql"SELECT COUNT(*) FROM " ++ Fragments.parentheses(
      versionSelectFrag(pluginId, None, platforms, stability, releaseType, canSeeHidden, currentUserId)
    ) ++ fr"sq").query[Long]

  def updateVersion(pluginId: String, versionName: String, edits: Versions.DbEditableVersion): Update0 = {
    val versionColumns = Versions.DbEditableVersionF[Column](
      Column.opt("description"),
      Column.arg("stability"),
      Column.opt("release_type"),
      Versions.VersionedPlatformF[Column](
        Column.arg("platforms"),
        Column.arg("platform_versions"),
        Column.arg("platform_coarse_versions")
      )
    )

    (updateTable("projects", versionColumns, edits) ++ fr"WHERE plugin_id = $pluginId AND version_string = $versionName").update
  }

  def userQuery(name: String): Query0[APIV2.User] =
    sql"""|SELECT u.created_at, u.name, u.tagline, u.join_date, array_agg(r.name)
          |  FROM users u
          |         JOIN user_global_roles ugr ON u.id = ugr.user_id
          |         JOIN roles r ON ugr.role_id = r.id
          |  WHERE u.name = $name
          |  GROUP BY u.id""".stripMargin.query[APIV2QueryUser].map(_.asProtocol)

  private def actionFrag(
      table: Fragment,
      user: String,
      canSeeHidden: Boolean,
      currentUserId: Option[DbRef[User]]
  ): Fragment = {
    val base =
      sql"""|SELECT p.plugin_id,
            |       p.name,
            |       p.owner_name,
            |       p.slug,
            |       p.promoted_versions,
            |       p.views,
            |       p.downloads,
            |       p.recent_views,
            |       p.recent_downloads,
            |       p.stars,
            |       p.watchers,
            |       p.category,
            |       p.visibility
            |    FROM users u JOIN """.stripMargin ++ table ++
        fr"""|ps ON u.id = ps.user_id
             |             JOIN home_projects p ON ps.project_id = p.id""".stripMargin

    val visibilityFrag =
      if (canSeeHidden) None
      else
        currentUserId.fold(Some(fr"(p.visibility = 1 OR p.visibility = 2)")) { id =>
          Some(fr"(p.visibility = 1 OR p.visibility = 2 OR ($id = ANY(p.project_members) AND p.visibility != 5))")
        }

    val filters = Fragments.whereAndOpt(
      Some(fr"u.name = $user"),
      visibilityFrag
    )

    base ++ filters
  }

  private def actionQuery(
      table: Fragment,
      user: String,
      canSeeHidden: Boolean,
      currentUserId: Option[DbRef[User]],
      order: ProjectSortingStrategy,
      limit: Long,
      offset: Long
  ): Query0[Either[DecodingFailure, APIV2.CompactProject]] = {
    val ordering = order.fragment

    val select = actionFrag(table, user, canSeeHidden, currentUserId)
    (select ++ fr"ORDER BY" ++ ordering ++ fr"LIMIT $limit OFFSET $offset")
      .query[APIV2QueryCompactProject]
      .map(_.asProtocol)
  }

  private def actionCountQuery(
      table: Fragment,
      user: String,
      canSeeHidden: Boolean,
      currentUserId: Option[DbRef[User]]
  ): Query0[Long] = {
    val select = actionFrag(table, user, canSeeHidden, currentUserId)
    (sql"SELECT COUNT(*) FROM " ++ Fragments.parentheses(select) ++ fr"sq").query[Long]
  }

  def starredQuery(
      user: String,
      canSeeHidden: Boolean,
      currentUserId: Option[DbRef[User]],
      order: ProjectSortingStrategy,
      limit: Long,
      offset: Long
  ): Query0[Either[DecodingFailure, APIV2.CompactProject]] =
    actionQuery(Fragment.const("project_stars"), user, canSeeHidden, currentUserId, order, limit, offset)

  def starredCountQuery(
      user: String,
      canSeeHidden: Boolean,
      currentUserId: Option[DbRef[User]]
  ): Query0[Long] = actionCountQuery(Fragment.const("project_stars"), user, canSeeHidden, currentUserId)

  def watchingQuery(
      user: String,
      canSeeHidden: Boolean,
      currentUserId: Option[DbRef[User]],
      order: ProjectSortingStrategy,
      limit: Long,
      offset: Long
  ): Query0[Either[DecodingFailure, APIV2.CompactProject]] =
    actionQuery(Fragment.const("project_watchers"), user, canSeeHidden, currentUserId, order, limit, offset)

  def watchingCountQuery(
      user: String,
      canSeeHidden: Boolean,
      currentUserId: Option[DbRef[User]]
  ): Query0[Long] = actionCountQuery(Fragment.const("project_watchers"), user, canSeeHidden, currentUserId)

  def projectStats(pluginId: String, startDate: LocalDate, endDate: LocalDate): Query0[APIV2ProjectStatsQuery] =
    sql"""|SELECT CAST(dates.day AS DATE), coalesce(sum(pvd.downloads), 0) AS downloads, coalesce(pv.views, 0) AS views
          |    FROM projects p,
          |         (SELECT generate_series($startDate::DATE, $endDate::DATE, INTERVAL '1 DAY') AS day) dates
          |             LEFT JOIN project_versions_downloads pvd ON dates.day = pvd.day
          |             LEFT JOIN project_views pv ON dates.day = pv.day AND pvd.project_id = pv.project_id
          |    WHERE p.plugin_id = $pluginId
          |      AND (pvd IS NULL OR pvd.project_id = p.id)
          |    GROUP BY pv.views, dates.day;""".stripMargin.query[APIV2ProjectStatsQuery]

  def versionStats(
      pluginId: String,
      versionString: String,
      startDate: LocalDate,
      endDate: LocalDate
  ): Query0[APIV2VersionStatsQuery] =
    sql"""|SELECT CAST(dates.day AS DATE), coalesce(pvd.downloads, 0) AS downloads
          |    FROM projects p,
          |         project_versions pv,
          |         (SELECT generate_series($startDate::DATE, $endDate::DATE, INTERVAL '1 DAY') AS day) dates
          |             LEFT JOIN project_versions_downloads pvd ON dates.day = pvd.day
          |    WHERE p.plugin_id = $pluginId
          |      AND pv.version_string = $versionString
          |      AND (pvd IS NULL OR (pvd.project_id = p.id AND pvd.version_id = pv.id));""".stripMargin
      .query[APIV2VersionStatsQuery]

  def canUploadToOrg(uploader: DbRef[User], orgName: String): Query0[(DbRef[User], Boolean)] =
    sql"""|SELECT ou.id,
          |       ((coalesce(gt.permission, B'0'::BIT(64)) | coalesce(ot.permission, B'0'::BIT(64))) & (1::BIT(64) << 9)) =
          |       (1::BIT(64) << 9)
          |    FROM organizations o
          |             JOIN users ou ON o.user_id = ou.id
          |             LEFT JOIN organization_members om ON o.id = om.organization_id AND om.user_id = $uploader
          |             LEFT JOIN global_trust gt ON gt.user_id = om.user_id
          |             LEFT JOIN organization_trust ot ON ot.user_id = om.user_id AND ot.organization_id = o.id
          |    WHERE o.name = $orgName;""".stripMargin.query[(DbRef[User], Boolean)]

  def getPage(pluginId: String, page: String): Query0[(DbRef[Project], DbRef[Page], String, String)] =
    sql"""|WITH RECURSIVE pages_rec(n, name, slug, contents, id, project_id) AS (
          |    SELECT 2, pp.name, pp.slug, pp.contents, pp.id, pp.project_id
          |        FROM project_pages pp
          |                 JOIN projects p ON pp.project_id = p.id
          |        WHERE p.plugin_id = $pluginId
          |          AND split_part($page, '/', 1) = pp.slug
          |    UNION
          |    SELECT pr.n + 1, pp.name, pp.slug, pp.contents, pp.id, pp.project_id
          |        FROM pages_rec pr,
          |             project_pages pp
          |        WHERE pp.project_id = pr.project_id
          |          AND pp.parent_id = pr.id
          |          AND split_part($page, '/', pr.n) = pp.slug
          |)
          |SELECT pp.project_id, pp.id, pp.name, pp.contents
          |    FROM pages_rec pp
          |    WHERE pp.slug = split_part($page, '/', array_length(regexp_split_to_array($page, '/'), 1));""".stripMargin
      .query[(DbRef[Project], DbRef[Page], String, String)]

}<|MERGE_RESOLUTION|>--- conflicted
+++ resolved
@@ -204,13 +204,6 @@
       // 86400 seconds to days
       // 604800‬ seconds to weeks
       order match {
-<<<<<<< HEAD
-        case ProjectSortingStrategy.MostStars       => fr"p.stars *" ++ relevance
-        case ProjectSortingStrategy.MostDownloads   => fr"p.downloads*" ++ relevance
-        case ProjectSortingStrategy.MostViews       => fr"p.views *" ++ relevance
-        case ProjectSortingStrategy.Newest          => fr"EXTRACT(EPOCH FROM p.created_at) *" ++ relevance
-        case ProjectSortingStrategy.RecentlyUpdated => fr"EXTRACT(EPOCH FROM p.last_updated) *" ++ relevance
-=======
         case ProjectSortingStrategy.MostStars     => fr"p.stars *" ++ relevance
         case ProjectSortingStrategy.MostDownloads => fr"(p.downloads / 100) *" ++ relevance
         case ProjectSortingStrategy.MostViews     => fr"(p.views / 200) *" ++ relevance
@@ -218,7 +211,6 @@
           fr"((extract(EPOCH from p.created_at) - 1483056000) / 86400) *" ++ relevance
         case ProjectSortingStrategy.RecentlyUpdated =>
           fr"((extract(EPOCH from p.last_updated) - 1483056000) / 604800) *" ++ relevance
->>>>>>> ee3cffea
         case ProjectSortingStrategy.OnlyRelevance   => relevance
         case ProjectSortingStrategy.RecentViews     => fr"p.recent_views *" ++ relevance
         case ProjectSortingStrategy.RecentDownloads => fr"p.recent_downloads*" ++ relevance
@@ -353,12 +345,8 @@
             |       pv.dependency_ids,
             |       pv.dependency_versions,
             |       pv.visibility,
-<<<<<<< HEAD
-            |       (SELECT sum(pvd.downloads) FROM project_versions_downloads pvd WHERE p.id = pvd.project_id AND pv.id = pvd.version_id),
-=======
             |       pv.description,
             |       coalesce((SELECT sum(pvd.downloads) FROM project_versions_downloads pvd WHERE p.id = pvd.project_id AND pv.id = pvd.version_id), 0),
->>>>>>> ee3cffea
             |       pv.file_size,
             |       pv.hash,
             |       pv.file_name,
