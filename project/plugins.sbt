logLevel := Level.Warn
evictionWarningOptions in update := EvictionWarningOptions.default
  .withWarnTransitiveEvictions(false)
  .withWarnDirectEvictions(false)
  .withWarnScalaVersionEviction(false)

resolvers += "Typesafe repository".at("https://repo.typesafe.com/typesafe/releases/")

<<<<<<< HEAD
addSbtPlugin("com.typesafe.play" % "sbt-plugin"        % "2.8.2")
addSbtPlugin("com.typesafe.sbt"  % "sbt-digest"        % "1.1.4")
addSbtPlugin("com.typesafe.sbt"  % "sbt-gzip"          % "1.0.2")
addSbtPlugin("com.iheart"        %% "sbt-play-swagger" % "0.9.1-PLAY2.8")
addSbtPlugin("com.eed3si9n"      % "sbt-buildinfo"     % "0.10.0")

libraryDependencies += "com.typesafe.play" %% "play-json" % "2.8.1"
=======
addSbtPlugin("com.typesafe.play" % "sbt-plugin"              % "2.8.8")
addSbtPlugin("com.typesafe.sbt"  % "sbt-digest"              % "1.1.4")
addSbtPlugin("com.typesafe.sbt"  % "sbt-gzip"                % "1.0.2")
addSbtPlugin("com.iheart"        %% "sbt-play-swagger"       % "0.10.6-PLAY2.8")
addSbtPlugin("org.scala-js"      % "sbt-scalajs"             % "1.6.0")
addSbtPlugin("ch.epfl.scala"     % "sbt-web-scalajs-bundler" % "0.20.0")
addSbtPlugin("com.eed3si9n"      % "sbt-buildinfo"           % "0.10.0")
>>>>>>> 0773a216
<|MERGE_RESOLUTION|>--- conflicted
+++ resolved
@@ -6,15 +6,6 @@
 
 resolvers += "Typesafe repository".at("https://repo.typesafe.com/typesafe/releases/")
 
-<<<<<<< HEAD
-addSbtPlugin("com.typesafe.play" % "sbt-plugin"        % "2.8.2")
-addSbtPlugin("com.typesafe.sbt"  % "sbt-digest"        % "1.1.4")
-addSbtPlugin("com.typesafe.sbt"  % "sbt-gzip"          % "1.0.2")
-addSbtPlugin("com.iheart"        %% "sbt-play-swagger" % "0.9.1-PLAY2.8")
-addSbtPlugin("com.eed3si9n"      % "sbt-buildinfo"     % "0.10.0")
-
-libraryDependencies += "com.typesafe.play" %% "play-json" % "2.8.1"
-=======
 addSbtPlugin("com.typesafe.play" % "sbt-plugin"              % "2.8.8")
 addSbtPlugin("com.typesafe.sbt"  % "sbt-digest"              % "1.1.4")
 addSbtPlugin("com.typesafe.sbt"  % "sbt-gzip"                % "1.0.2")
@@ -22,4 +13,5 @@
 addSbtPlugin("org.scala-js"      % "sbt-scalajs"             % "1.6.0")
 addSbtPlugin("ch.epfl.scala"     % "sbt-web-scalajs-bundler" % "0.20.0")
 addSbtPlugin("com.eed3si9n"      % "sbt-buildinfo"           % "0.10.0")
->>>>>>> 0773a216
+
+libraryDependencies += "com.typesafe.play" %% "play-json" % "2.8.1"