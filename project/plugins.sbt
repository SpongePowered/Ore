logLevel := Level.Warn
evictionWarningOptions in update := EvictionWarningOptions.default
  .withWarnTransitiveEvictions(false)
  .withWarnDirectEvictions(false)
  .withWarnScalaVersionEviction(false)

<<<<<<< HEAD
resolvers += "Typesafe repository".at("https://repo.typesafe.com/typesafe/releases/")

addSbtPlugin("com.typesafe.play" % "sbt-plugin"        % "2.8.8")
addSbtPlugin("com.typesafe.sbt"  % "sbt-digest"        % "1.1.4")
addSbtPlugin("com.typesafe.sbt"  % "sbt-gzip"          % "1.0.2")
addSbtPlugin("com.iheart"        %% "sbt-play-swagger" % "0.10.6-PLAY2.8")
addSbtPlugin("com.eed3si9n"      % "sbt-buildinfo"     % "0.10.0")

libraryDependencies += "com.typesafe.play" %% "play-json" % "2.8.1"
=======
addSbtPlugin("com.typesafe.play" % "sbt-plugin"              % "2.8.16")
addSbtPlugin("com.typesafe.sbt"  % "sbt-digest"              % "1.1.4")
addSbtPlugin("com.typesafe.sbt"  % "sbt-gzip"                % "1.0.2")
addSbtPlugin("com.iheart"        %% "sbt-play-swagger"       % "0.10.7-PLAY2.8")
addSbtPlugin("org.scala-js"      % "sbt-scalajs"             % "1.6.0")
addSbtPlugin("ch.epfl.scala"     % "sbt-web-scalajs-bundler" % "0.20.0")
addSbtPlugin("com.eed3si9n"      % "sbt-buildinfo"           % "0.11.0")
>>>>>>> 943a6ddb
<|MERGE_RESOLUTION|>--- conflicted
+++ resolved
@@ -4,22 +4,10 @@
   .withWarnDirectEvictions(false)
   .withWarnScalaVersionEviction(false)
 
-<<<<<<< HEAD
-resolvers += "Typesafe repository".at("https://repo.typesafe.com/typesafe/releases/")
-
-addSbtPlugin("com.typesafe.play" % "sbt-plugin"        % "2.8.8")
+addSbtPlugin("com.typesafe.play" % "sbt-plugin"        % "2.8.16")
 addSbtPlugin("com.typesafe.sbt"  % "sbt-digest"        % "1.1.4")
 addSbtPlugin("com.typesafe.sbt"  % "sbt-gzip"          % "1.0.2")
-addSbtPlugin("com.iheart"        %% "sbt-play-swagger" % "0.10.6-PLAY2.8")
-addSbtPlugin("com.eed3si9n"      % "sbt-buildinfo"     % "0.10.0")
+addSbtPlugin("com.iheart"        %% "sbt-play-swagger" % "0.10.7-PLAY2.8")
+addSbtPlugin("com.eed3si9n"      % "sbt-buildinfo"     % "0.11.0")
 
-libraryDependencies += "com.typesafe.play" %% "play-json" % "2.8.1"
-=======
-addSbtPlugin("com.typesafe.play" % "sbt-plugin"              % "2.8.16")
-addSbtPlugin("com.typesafe.sbt"  % "sbt-digest"              % "1.1.4")
-addSbtPlugin("com.typesafe.sbt"  % "sbt-gzip"                % "1.0.2")
-addSbtPlugin("com.iheart"        %% "sbt-play-swagger"       % "0.10.7-PLAY2.8")
-addSbtPlugin("org.scala-js"      % "sbt-scalajs"             % "1.6.0")
-addSbtPlugin("ch.epfl.scala"     % "sbt-web-scalajs-bundler" % "0.20.0")
-addSbtPlugin("com.eed3si9n"      % "sbt-buildinfo"           % "0.11.0")
->>>>>>> 943a6ddb
+libraryDependencies += "com.typesafe.play" %% "play-json" % "2.8.1"