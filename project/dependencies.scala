--- conflicted
+++ resolved
@@ -25,13 +25,9 @@
   val simulacrum = "0.19.0"
   val macWire    = "2.3.3"
   val scalaCache = "0.28.0"
-<<<<<<< HEAD
-  val flexmark   = "0.50.44"
+  val flexmark   = "0.60.2"
 
   val squeal = "0.0.2"
-=======
-  val flexmark   = "0.60.2"
->>>>>>> b68a233d
 }
 
 object Deps {
