--- conflicted
+++ resolved
@@ -11,11 +11,7 @@
   val scalaVer = "2.13.6"
 
   val commonSettings = Seq(
-<<<<<<< HEAD
-    version := "2.0.0-M2.4",
-=======
     version := "2.0.0-M2.8",
->>>>>>> 0773a216
     scalaVersion := scalaVer,
     scalacOptions ++= Seq(
       "-deprecation",
