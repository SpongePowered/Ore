--- conflicted
+++ resolved
@@ -164,10 +164,6 @@
          JOIN roles r ON rp.role_type::TEXT = r.name::TEXT
 GROUP BY pm.project_id, pm.user_id;
 
-<<<<<<< HEAD
-ALTER TABLE users
-    ADD COLUMN is_locked BOOLEAN NOT NULL DEFAULT FALSE;
-=======
 CREATE VIEW project_members_all AS
 SELECT p.id,
        pm.user_id
@@ -178,5 +174,4 @@
        om.user_id
 FROM projects p
          LEFT JOIN organization_members om ON p.owner_id = om.organization_id
-WHERE om.user_id IS NOT NULL;
->>>>>>> d6e6780f
+WHERE om.user_id IS NOT NULL;