--- conflicted
+++ resolved
@@ -93,12 +93,8 @@
 
 POST    /prompts/read/:id                                           @controllers.Users.markPromptRead(id: Int)
 
-<<<<<<< HEAD
 GET     /:user                                                      @controllers.Users.showProjects(user)
-=======
-GET     /:user                                                      @controllers.Users.showProjects(user, page: Option[Int])
 GET     /:user/sitemap.xml                                          @controllers.Users.userSitemap(user)
->>>>>>> 7f70c9fc
 POST    /:user/settings/tagline                                     @controllers.Users.saveTagline(user)
 POST    /:user/settings/lock/:locked                                @controllers.Users.setLocked(user, locked: Boolean, sso: Option[String], sig: Option[String])
 GET     /:user/settings/apiKeys                                     @controllers.Users.editApiKeys(user)
