--- conflicted
+++ resolved
@@ -2,55 +2,4 @@
 
 import org.scalatest.funsuite.AnyFunSuiteLike
 
-<<<<<<< HEAD
-import scala.concurrent.ExecutionContext
-
-import play.api.db.Databases
-import play.api.db.evolutions.Evolutions
-
-import ore.db.impl.query.DoobieOreProtocol
-
-import cats.effect.{Blocker, Effect}
-import doobie.Transactor
-import doobie.scalatest.Checker
-import org.scalatest.{BeforeAndAfterAll, FunSuite, Matchers}
-import zio.interop.catz.{taskEffectInstance, zioContextShift}
-import zio.{Runtime, Task}
-
-trait DbSpec extends FunSuite with Matchers with Checker[Task] with BeforeAndAfterAll with DoobieOreProtocol {
-
-  implicit val runtime: zio.Runtime[Any] = Runtime.default
-
-  implicit override def M: Effect[Task] = taskEffectInstance
-
-  lazy val database = Databases(
-    "org.postgresql.Driver",
-    sys.env.getOrElse(
-      "ORE_TESTDB_JDBC",
-      "jdbc:postgresql://localhost" + sys.env.get("PGPORT").map(":" + _).getOrElse("") + "/" + sys.env
-        .getOrElse("DB_DATABASE", "ore_test")
-    ),
-    config = Map(
-      "username" -> sys.env.getOrElse("DB_USERNAME", "ore"),
-      "password" -> sys.env.getOrElse("DB_PASSWORD", "")
-    )
-  )
-  private lazy val connectEC  = ExecutionContext.fromExecutorService(Executors.newFixedThreadPool(32))
-  private lazy val transactEC = ExecutionContext.fromExecutorService(Executors.newCachedThreadPool)
-  lazy val transactor: Transactor.Aux[Task, DataSource] =
-    Transactor.fromDataSource[Task](database.dataSource, connectEC, Blocker.liftExecutionContext(transactEC))(
-      taskEffectInstance,
-      zioContextShift
-    )
-
-  override def beforeAll(): Unit = Evolutions.applyEvolutions(database)
-
-  override def afterAll(): Unit = {
-    database.shutdown()
-    connectEC.shutdown()
-    transactEC.shutdown()
-  }
-}
-=======
-trait DbSpec extends AnyFunSuiteLike with BaseDbSpec
->>>>>>> 8305d6ed
+trait DbSpec extends AnyFunSuiteLike with BaseDbSpec