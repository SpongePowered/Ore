package controllers.project

import java.nio.file.{Files, Path}
import java.security.MessageDigest
import java.util.Base64

import scala.concurrent.duration._
import scala.jdk.CollectionConverters._

import play.api.i18n.MessagesApi
import play.api.libs.Files.TemporaryFile
import play.api.mvc._

import controllers.sugar.Requests.AuthRequest
import controllers.{OreBaseController, OreControllerComponents}
import form.OreForms
import form.project.{DiscussionReplyForm, FlagForm}
import models.viewhelper.ScopedOrganizationData
import ore.StatTracker
import ore.db.access.ModelView
import ore.db.impl.OrePostgresDriver.api._
import ore.db.impl.schema.UserTable
import ore.db.{DbRef, Model}
import ore.markdown.MarkdownRenderer
import ore.member.MembershipDossier
import ore.models.{Job, JobInfo}
import ore.models.api.ProjectApiKey
import ore.models.organization.Organization
import ore.models.project._
import ore.models.project.factory.ProjectFactory
import ore.models.user._
import ore.models.user.role.ProjectUserRole
import ore.permission._
import ore.util.OreMDC
import ore.util.StringUtils._
import _root_.util.syntax._
import util.{FileIO, UserActionLogger}
import views.html.{projects => views}

import cats.instances.option._
import cats.syntax.all._
import com.typesafe.scalalogging
import zio.blocking.Blocking
import zio.interop.catz._
import zio.{IO, Task, UIO, ZIO}

/**
  * Controller for handling Project related actions.
  */
class Projects(stats: StatTracker[UIO], forms: OreForms)(
    implicit oreComponents: OreControllerComponents,
    messagesApi: MessagesApi,
    renderer: MarkdownRenderer
) extends OreBaseController {

  private val self = controllers.project.routes.Projects

  private val Logger    = scalalogging.Logger("Projects")
  private val MDCLogger = scalalogging.Logger.takingImplicit[OreMDC](Logger.underlying)

  private def SettingsEditAction(author: String, slug: String) =
    AuthedProjectAction(author, slug, requireUnlock = true)
      .andThen(ProjectPermissionAction(Permission.EditProjectSettings))

  private def MemberEditAction(author: String, slug: String) =
    AuthedProjectAction(author, slug, requireUnlock = true)
      .andThen(ProjectPermissionAction(Permission.ManageProjectMembers))

  /**
<<<<<<< HEAD
=======
    * Displays the "create project" page.
    *
    * @return Create project view
    */
  def showCreator(): Action[AnyContent] = UserLock().asyncF { implicit request =>
    import cats.instances.vector._
    for {
      orgas <- request.user.organizations.allFromParent
      createOrga <- orgas.toVector
        .parTraverse(request.user.permissionsIn[Model[Organization], UIO](_).map(_.has(Permission.CreateProject)))
    } yield {
      val createdOrgas = orgas.zip(createOrga).collect {
        case (orga, true) => orga
      }
      Ok(views.create(createdOrgas, request.user))
    }
  }

  def createProject(): Action[AnyContent] = UserLock().asyncF { implicit request =>
    val user = request.user
    for {
      _ <- ZIO
        .fromOption(factory.getUploadError(user))
        .flip
        .mapError(Redirect(self.showCreator()).withError(_))
      organisationUserCanUploadTo <- orgasUserCanUploadTo(user)
      settings <- forms
        .projectCreate(organisationUserCanUploadTo.toSeq)
        .bindZIO(FormErrorLocalized(self.showCreator()))
      owner <- settings.ownerId
        .filter(_ != user.id.value)
        .fold(IO.succeed(user): IO[Result, Model[User]])(
          ModelView.now(User).get(_).toZIOWithError(Redirect(self.showCreator()).withError("Owner not found"))
        )
      project <- factory.createProject(owner, settings.asTemplate).mapError(Redirect(self.showCreator()).withError(_))
      _       <- projects.refreshHomePage(MDCLogger)
    } yield Redirect(self.show(project.ownerName, project.slug))
  }

  private def orgasUserCanUploadTo(user: Model[User]): UIO[Set[DbRef[Organization]]] = {
    import cats.instances.vector._
    for {
      all <- user.organizations.allFromParent
      canCreate <- all.toVector.parTraverse(org =>
        user.permissionsIn[Model[Organization], UIO](org).map(_.has(Permission.CreateProject)).tupleLeft(org.id.value)
      )
    } yield {
      // Filter by can Create Project
      val others = canCreate.collect {
        case (id, true) => id
      }

      others.toSet + user.id // Add self
    }
  }

  /**
>>>>>>> b68a233d
    * Displays the Project with the specified author and name.
    *
    * @param author Owner of project
    * @param slug   Project slug
    * @return View of project
    */
  def show(author: String, slug: String, vuePage: String): Action[AnyContent] =
    ProjectAction(author, slug).asyncF { implicit request =>
      stats.projectViewed(UIO.succeed(Ok(_root_.views.html.home())))
    }

  /**
    * Posts a new discussion reply to the forums.
    *
    * @param author Project owner
    * @param slug   Project slug
    * @return       View of discussion with new post
    */
  def postDiscussionReply(author: String, slug: String): Action[DiscussionReplyForm] =
    AuthedProjectAction(author, slug).asyncF(
      parse.form(forms.ProjectReply, onErrors = FormError(self.show(author, slug, "")))
    ) { implicit request =>
      val formData = request.body
      if (request.project.topicId.isEmpty)
        IO.fail(BadRequest)
      else {
        // Do forum post and display errors to user if any
        for {
          poster <- {
            ZIO
              .fromOption(formData.poster)
              .flatMap { posterName =>
                users.requestPermission(request.user, posterName, Permission.PostAsOrganization).toZIO
              }
              .orElseFail(request.user)
              .either
              .map(_.merge)
          }
          topicId <- ZIO.fromOption(request.project.topicId).orElseFail(BadRequest)
          _       <- service.insert(Job.PostDiscourseReply.newJob(topicId, poster.name, formData.content).toJob)
        } yield Redirect(self.show(author, slug, ""))
      }
    }

  /**
    * Shows either a customly uploaded icon for a [[ore.models.project.Project]]
    * or the owner's avatar if there is none.
    *
    * @param author Project owner
    * @param slug Project slug
    * @return Project icon
    */
  def showIcon(author: String, slug: String): Action[AnyContent] = Action.asyncF {
    projects
      .withSlug(author, slug)
      .get
      .orElseFail(NotFound)
      .flatMap(project => project.obj.iconUrlOrPath.map(_.fold(Redirect(_), showImage)))
  }

  private def showImage(path: Path) = {
    val lastModified     = Files.getLastModifiedTime(path).toString.getBytes("UTF-8")
    val lastModifiedHash = MessageDigest.getInstance("MD5").digest(lastModified)
    val hashString       = Base64.getEncoder.encodeToString(lastModifiedHash)
    Ok.sendPath(path)
      .withHeaders(ETAG -> s""""$hashString"""", CACHE_CONTROL -> s"max-age=${1.hour.toSeconds}")
  }

  /**
    * Submits a flag on the specified project for further review.
    *
    * @param author Project owner
    * @param slug   Project slug
    * @return       View of project
    */
  def flag(author: String, slug: String): Action[FlagForm] =
    AuthedProjectAction(author, slug).asyncF(
      parse.form(forms.ProjectFlag, onErrors = FormErrorLocalized(ShowProject(author, slug)))
    ) { implicit request =>
      val user     = request.user
      val project  = request.project
      val formData = request.body

      user.hasUnresolvedFlagFor(project, ModelView.now(Flag)).flatMap {
        // One flag per project, per user at a time
        case true => IO.fail(BadRequest("Already submitted flag"))
        case false =>
          project
            .flagFor(user, formData.reason, formData.comment)
            .productR(
              UserActionLogger.log(
                request.request,
                LoggedActionType.ProjectFlagged,
                project.id,
                s"Flagged by ${user.name}",
                s"Not flagged by ${user.name}"
              )(LoggedActionProject.apply)
            )
            .as(Redirect(self.show(author, slug, "")).flashing("reported" -> "true"))
      }
    }

  /**
    * Sets whether a [[ore.models.user.User]] is watching a project.
    *
    * @param author   Project owner
    * @param slug     Project slug
    * @param watching True if watching
    * @return         Ok
    */
  def setWatching(author: String, slug: String, watching: Boolean): Action[AnyContent] =
    AuthedProjectAction(author, slug).asyncF { implicit request =>
      request.user.setWatching(request.project, watching).as(Ok)
    }

  def showUserGrid(
      author: String,
      slug: String,
      page: Option[Int],
      title: String,
      query: Model[Project] => Query[UserTable, Model[User], Seq],
      call: Int => Call
  ): Action[AnyContent] = ProjectAction(author, slug).asyncF { implicit request =>
    val pageSize = this.config.ore.projects.userGridPageSize
    val pageNum  = math.max(page.getOrElse(1), 1)
    val offset   = (pageNum - 1) * pageSize

    val queryRes = query(request.project).sortBy(_.name).drop(offset).take(pageSize).result
    service.runDBIO(queryRes).map { users =>
      Ok(
        views.userGrid(
          title,
          call,
          request.data,
          request.scoped,
          Model.unwrapNested(users),
          pageNum,
          pageSize
        )
      )
    }
  }

  def showStargazers(author: String, slug: String, page: Option[Int]): Action[AnyContent] =
    showUserGrid(
      author,
      slug,
      page,
      "Stargazers",
      _.stars.allQueryFromChild,
      page => routes.Projects.showStargazers(author, slug, Some(page))
    )

  def showWatchers(author: String, slug: String, page: Option[Int]): Action[AnyContent] =
    showUserGrid(
      author,
      slug,
      page,
      "Watchers",
      _.watchers.allQueryFromParent,
      page => routes.Projects.showWatchers(author, slug, Some(page))
    )

  /**
    * Sets the "starred" status of a Project for the current user.
    *
    * @param author  Project owner
    * @param slug    Project slug
    * @param starred True if should set to starred
    * @return Result code
    */
  def toggleStarred(author: String, slug: String): Action[AnyContent] =
    AuthedProjectAction(author, slug).asyncF { implicit request =>
      if (request.project.ownerId != request.user.id.value)
        request.data.project.toggleStarredBy(request.user).as(Ok)
      else
        IO.fail(BadRequest)
    }

  /**
    * Sets the status of a pending Project invite for the current user.
    *
    * @param id     Invite ID
    * @param status Invite status
    * @return       NotFound if invite doesn't exist, Ok otherwise
    */
  def setInviteStatus(id: DbRef[ProjectUserRole], status: String): Action[AnyContent] = Authenticated.asyncF {
    implicit request =>
      val user = request.user
      user
        .projectRoles(ModelView.now(ProjectUserRole))
        .get(id)
        .toZIOWithError(NotFound)
        .flatMap { role =>
          import MembershipDossier._
          status match {
            case STATUS_DECLINE =>
              role
                .project[Task]
                .orDie
                .flatMap(project => MembershipDossier.projectHasMemberships[Task].removeRole(project)(role.id).orDie)
                .as(Ok)
            case STATUS_ACCEPT   => service.update(role)(_.copy(isAccepted = true)).as(Ok)
            case STATUS_UNACCEPT => service.update(role)(_.copy(isAccepted = false)).as(Ok)
            case _               => IO.fail(BadRequest)
          }
        }
  }

  /**
    * Sets the status of a pending Project invite on behalf of the Organization
    *
    * @param id     Invite ID
    * @param status Invite status
    * @param behalf Behalf User
    * @return       NotFound if invite doesn't exist, Ok otherwise
    */
  def setInviteStatusOnBehalf(id: DbRef[ProjectUserRole], status: String, behalf: String): Action[AnyContent] =
    Authenticated.asyncF { implicit request =>
      val user = request.user
      val res = for {
        orga       <- organizations.withName(behalf).get
        orgaUser   <- users.withName(behalf).toZIO
        role       <- orgaUser.projectRoles(ModelView.now(ProjectUserRole)).get(id).toZIO
        scopedData <- ScopedOrganizationData.of(Some(user), orga)
        _          <- if (scopedData.permissions.has(Permission.ManageProjectMembers)) ZIO.succeed(()) else ZIO.fail(())
        project    <- role.project[Task].orDie
        res <- {
          import MembershipDossier._
          status match {
            case STATUS_DECLINE =>
              MembershipDossier.projectHasMemberships.removeRole(project)(role.id).as(Ok)
            case STATUS_ACCEPT   => service.update(role)(_.copy(isAccepted = true)).as(Ok)
            case STATUS_UNACCEPT => service.update(role)(_.copy(isAccepted = false)).as(Ok)
            case _               => IO.succeed(BadRequest)
          }
        }
      } yield res

      res.orElseFail(NotFound)
    }

  /**
    * Uploads a new icon to be saved for the specified [[ore.models.project.Project]].
    *
    * @param author Project owner
    * @param slug   Project slug
    * @return       Ok or redirection if no file
    */
  def uploadIcon(author: String, slug: String): Action[MultipartFormData[TemporaryFile]] =
    SettingsEditAction(author, slug)(parse.multipartFormData).asyncF { implicit request =>
      request.body.file("icon") match {
        case None => IO.fail(Redirect(self.show(author, slug, "")).withError("error.noFile"))
        case Some(tmpFile) =>
          val data       = request.data
          val pendingDir = projectFiles.getPendingIconDir(data.project.ownerName, data.project.name)

          import zio.blocking._

          val notExist   = effectBlocking(Files.notExists(pendingDir))
          val createDir  = effectBlocking(Files.createDirectories(pendingDir))
          val deleteFile = (p: Path) => effectBlocking(Files.delete(p))

          val deleteFiles = effectBlocking(Files.list(pendingDir))
            .map(_.iterator().asScala)
            .flatMap(it => ZIO.foreachParN_(config.performance.nioBlockingFibers)(it.to(Iterable))(deleteFile))

          val moveFile = effectBlocking(tmpFile.ref.moveTo(pendingDir.resolve(tmpFile.filename), replace = true))

          //todo data
          val log = UserActionLogger.log(request.request, LoggedActionType.ProjectIconChanged, data.project.id, "", "")(
            LoggedActionProject.apply
          )

          val res = ZIO.whenM(notExist)(createDir) *> deleteFiles *> moveFile *> log.as(Ok)
          res.orDie
      }
    }

  /**
    * Resets the specified Project's icon to the default user avatar.
    *
    * @param author Project owner
    * @param slug   Project slug
    * @return       Ok
    */
  def resetIcon(author: String, slug: String): Action[AnyContent] = SettingsEditAction(author, slug).asyncF {
    implicit request =>
      import zio.blocking._

      val project = request.project
      val deleteOptFile = (op: Option[Path]) =>
        op.fold(IO.succeed(()): ZIO[Blocking, Throwable, Unit])(p => effectBlocking(Files.delete(p)))

      val res = for {
        icon        <- projectFiles.getIconPath(project)
        _           <- deleteOptFile(icon)
        pendingIcon <- projectFiles.getPendingIconPath(project)
        _           <- deleteOptFile(pendingIcon)
        _           <- effectBlocking(Files.delete(projectFiles.getPendingIconDir(project.ownerName, project.name)))
        //todo data
        _ <- UserActionLogger.log(request.request, LoggedActionType.ProjectIconChanged, project.id, "", "")(
          LoggedActionProject.apply
        )
      } yield Ok
      res.orDie
  }

  /**
    * Displays the specified [[ore.models.project.Project]]'s current pending
    * icon, if any.
    *
    * @param author Project owner
    * @param slug   Project slug
    * @return       Pending icon
    */
  def showPendingIcon(author: String, slug: String): Action[AnyContent] =
    ProjectAction(author, slug).asyncF { implicit request =>
      projectFiles.getPendingIconPath(request.project.ownerName, request.project.name).map {
        case None       => notFound
        case Some(path) => showImage(path)
      }
    }

  /**
    * Removes a [[ProjectMember]] from the specified project.
    *
    * @param author Project owner
    * @param slug   Project slug
    */
  def removeMember(author: String, slug: String): Action[String] =
    MemberEditAction(author, slug).asyncF(parse.form(forms.ProjectMemberRemove)) { implicit request =>
      users
        .withName(request.body)
        .toZIOWithError(BadRequest)
        .flatMap { user =>
          val project = request.data.project
          MembershipDossier
            .projectHasMemberships[Task]
            .removeMember(project)(user.id)
            .orDie
            .zipRight(
              UserActionLogger.log(
                request.request,
                LoggedActionType.ProjectMemberRemoved,
                project.id,
                s"'${user.name}' is not a member of ${project.ownerName}/${project.name}",
                s"'${user.name}' is a member of ${project.ownerName}/${project.name}"
              )(LoggedActionProject.apply)
            )
            .as(Redirect(self.show(author, slug, "")))
        }
    }

  /**
    * Sets the visible state of the specified Project.
    *
    * @param author     Project owner
    * @param slug       Project slug
    * @param visibility Project visibility
    * @return         Ok
    */
  def setVisible(author: String, slug: String, visibility: Int): Action[AnyContent] = {
    AuthedProjectAction(author, slug, requireUnlock = true)
      .andThen(ProjectPermissionAction(Permission.Reviewer))
      .asyncF { implicit request =>
        val newVisibility = Visibility.withValue(visibility)

        val addForumJob = service.insert(Job.UpdateDiscourseProjectTopic.newJob(request.project.id).toJob).unit

        val forumVisbility =
          if (Visibility.isPublic(newVisibility) != Visibility.isPublic(request.project.visibility)) {
            addForumJob
          } else IO.unit

        val projectVisibility = if (newVisibility.showModal) {
          val comment = this.forms.NeedsChanges.bindFromRequest.get.trim
          request.project.setVisibility(newVisibility, comment, request.user.id)
        } else {
          request.project.setVisibility(newVisibility, "", request.user.id)
        }

        val log = UserActionLogger.log(
          request.request,
          LoggedActionType.ProjectVisibilityChange,
          request.project.id,
          newVisibility.nameKey,
          Visibility.NeedsChanges.nameKey
        )(LoggedActionProject.apply)

        (forumVisbility, projectVisibility).parTupled
          .productR(log)
          .as(Ok)
      }
  }

  /**
    * Set a project that needed changes to the approval state
    * @param author   Project owner
    * @param slug     Project slug
    * @return         Redirect home
    */
  def sendForApproval(author: String, slug: String): Action[AnyContent] = SettingsEditAction(author, slug).asyncF {
    implicit request =>
      val effects = if (request.data.visibility == Visibility.NeedsChanges) {
        val visibility = request.project.setVisibility(Visibility.NeedsApproval, "", request.user.id)
        val log = UserActionLogger.log(
          request.request,
          LoggedActionType.ProjectVisibilityChange,
          request.project.id,
          Visibility.NeedsApproval.nameKey,
          Visibility.NeedsChanges.nameKey
        )(LoggedActionProject.apply)

        visibility *> log.unit
      } else IO.unit
      effects.as(Redirect(self.show(request.project.ownerName, request.project.slug, "")))
  }

  /**
    * Irreversibly deletes the specified project.
    *
    * @param author Project owner
    * @param slug   Project slug
    * @return Home page
    */
  def delete(author: String, slug: String): Action[AnyContent] = {
    Authenticated.andThen(PermissionAction(Permission.HardDeleteProject)).asyncF { implicit request =>
      getProject(author, slug).flatMap { project =>
        hardDeleteProject(project)
          .as(Redirect(ShowHome).withSuccess(request.messages.apply("project.deleted", project.name)))
      }
    }
  }

  private def hardDeleteProject[A](project: Model[Project])(implicit request: AuthRequest[A]): UIO[Unit] = {
    projects.delete(project).unit <* UserActionLogger.logOption(
      request,
      LoggedActionType.ProjectVisibilityChange,
      None,
      "deleted",
      project.visibility.nameKey
    )(LoggedActionProject.apply)
  }

  /**
    * Soft deletes the specified project.
    *
    * @param author Project owner
    * @param slug   Project slug
    * @return Home page
    */
  def softDelete(author: String, slug: String): Action[String] =
    AuthedProjectAction(author, slug, requireUnlock = true)
      .andThen(ProjectPermissionAction(Permission.DeleteProject))
      .asyncF(parse.form(forms.NeedsChanges)) { implicit request =>
        val oldProject = request.project
        val comment    = request.body.trim

        val ret = if (oldProject.visibility == Visibility.New) {
          hardDeleteProject(oldProject)(request.request)
        } else {
          val oreVisibility = oldProject.setVisibility(Visibility.SoftDelete, comment, request.user.id)

          val forumVisibility = service.insert(Job.UpdateDiscourseProjectTopic.newJob(oldProject.id).toJob)
          val log = UserActionLogger.log(
            request.request,
            LoggedActionType.ProjectVisibilityChange,
            oldProject.id,
            Visibility.SoftDelete.nameKey,
            oldProject.visibility.nameKey
          )(LoggedActionProject.apply)

          (oreVisibility, forumVisibility).parTupled
            .zipRight(log)
            .unit
        }

        ret.as(Redirect(ShowHome).withSuccess(request.messages.apply("project.deleted", oldProject.name)))
      }

  /**
    * Show the flags that have been made on this project
    *
    * @param author Project owner
    * @param slug   Project slug
    */
  def showFlags(author: String, slug: String): Action[AnyContent] =
    Authenticated.andThen(PermissionAction(Permission.ModNotesAndFlags)).andThen(ProjectAction(author, slug)) {
      implicit request => Ok(views.admin.flags(request.data))
    }

  /**
    * Show the notes that have been made on this project
    *
    * @param author Project owner
    * @param slug   Project slug
    */
  def showNotes(author: String, slug: String): Action[AnyContent] = {
    Authenticated.andThen(PermissionAction[AuthRequest](Permission.ModNotesAndFlags)).asyncF { implicit request =>
      getProject(author, slug).flatMap { project =>
        import cats.instances.vector._
        project.decodeNotes.toVector.parTraverse(note => ModelView.now(User).get(note.user).value.tupleLeft(note)).map {
          notes => Ok(views.admin.notes(project, Model.unwrapNested(notes)))
        }
      }
    }
  }

  def addMessage(author: String, slug: String): Action[String] = {
    Authenticated
      .andThen(PermissionAction[AuthRequest](Permission.ModNotesAndFlags))
      .asyncF(parse.form(forms.NoteDescription)) { implicit request =>
        getProject(author, slug)
          .flatMap(_.addNote(Note(request.body.trim, request.user.id)))
          .as(Ok("Review"))
      }
  }
}<|MERGE_RESOLUTION|>--- conflicted
+++ resolved
@@ -67,66 +67,6 @@
       .andThen(ProjectPermissionAction(Permission.ManageProjectMembers))
 
   /**
-<<<<<<< HEAD
-=======
-    * Displays the "create project" page.
-    *
-    * @return Create project view
-    */
-  def showCreator(): Action[AnyContent] = UserLock().asyncF { implicit request =>
-    import cats.instances.vector._
-    for {
-      orgas <- request.user.organizations.allFromParent
-      createOrga <- orgas.toVector
-        .parTraverse(request.user.permissionsIn[Model[Organization], UIO](_).map(_.has(Permission.CreateProject)))
-    } yield {
-      val createdOrgas = orgas.zip(createOrga).collect {
-        case (orga, true) => orga
-      }
-      Ok(views.create(createdOrgas, request.user))
-    }
-  }
-
-  def createProject(): Action[AnyContent] = UserLock().asyncF { implicit request =>
-    val user = request.user
-    for {
-      _ <- ZIO
-        .fromOption(factory.getUploadError(user))
-        .flip
-        .mapError(Redirect(self.showCreator()).withError(_))
-      organisationUserCanUploadTo <- orgasUserCanUploadTo(user)
-      settings <- forms
-        .projectCreate(organisationUserCanUploadTo.toSeq)
-        .bindZIO(FormErrorLocalized(self.showCreator()))
-      owner <- settings.ownerId
-        .filter(_ != user.id.value)
-        .fold(IO.succeed(user): IO[Result, Model[User]])(
-          ModelView.now(User).get(_).toZIOWithError(Redirect(self.showCreator()).withError("Owner not found"))
-        )
-      project <- factory.createProject(owner, settings.asTemplate).mapError(Redirect(self.showCreator()).withError(_))
-      _       <- projects.refreshHomePage(MDCLogger)
-    } yield Redirect(self.show(project.ownerName, project.slug))
-  }
-
-  private def orgasUserCanUploadTo(user: Model[User]): UIO[Set[DbRef[Organization]]] = {
-    import cats.instances.vector._
-    for {
-      all <- user.organizations.allFromParent
-      canCreate <- all.toVector.parTraverse(org =>
-        user.permissionsIn[Model[Organization], UIO](org).map(_.has(Permission.CreateProject)).tupleLeft(org.id.value)
-      )
-    } yield {
-      // Filter by can Create Project
-      val others = canCreate.collect {
-        case (id, true) => id
-      }
-
-      others.toSet + user.id // Add self
-    }
-  }
-
-  /**
->>>>>>> b68a233d
     * Displays the Project with the specified author and name.
     *
     * @param author Owner of project
