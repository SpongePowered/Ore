package controllers.project

import java.nio.file.{Files, Path}
import java.security.MessageDigest
import java.util.Base64
import javax.inject.{Inject, Singleton}

import scala.collection.JavaConverters._
import scala.concurrent.duration._

import play.api.i18n.MessagesApi
import play.api.libs.Files.TemporaryFile
import play.api.mvc._

import controllers.sugar.Requests.AuthRequest
import controllers.{OreBaseController, OreControllerComponents}
import discourse.OreDiscourseApi
import form.OreForms
import form.project.{DiscussionReplyForm, FlagForm, ProjectRoleSetBuilder}
import models.viewhelper.ScopedOrganizationData
import ore.auth.SpongeAuthApi
import ore.db.access.ModelView
import ore.db.impl.OrePostgresDriver.api._
import ore.db.impl.schema.UserTable
import ore.db.{DbRef, Model}
import ore.markdown.MarkdownRenderer
import ore.member.MembershipDossier
import ore.models.admin.ProjectLogEntry
import ore.models.api.ProjectApiKey
import ore.models.organization.Organization
import ore.models.project.factory.ProjectFactory
<<<<<<< HEAD
import ore.models.project.io.{PluginUpload, ProjectFiles}
import ore.models.project._
import ore.models.user._
import ore.models.user.role.ProjectUserRole
import ore.permission._
=======
import ore.models.project.io.ProjectFiles
>>>>>>> 263b6122
import ore.util.OreMDC
import ore.util.StringUtils._
import ore.{OreEnv, StatTracker}
import _root_.util.syntax._
import util.UserActionLogger
import views.html.{projects => views}

import cats.data.{EitherT, OptionT}
import cats.effect.IO
import cats.instances.option._
import cats.syntax.all._
import com.typesafe.scalalogging

/**
  * Controller for handling Project related actions.
  */
@Singleton
class Projects @Inject()(stats: StatTracker[IO], forms: OreForms, factory: ProjectFactory)(
    implicit oreComponents: OreControllerComponents[IO],
    forums: OreDiscourseApi[IO],
    messagesApi: MessagesApi,
    renderer: MarkdownRenderer,
    fileManager: ProjectFiles
) extends OreBaseController {

  private val self = controllers.project.routes.Projects

  private val Logger    = scalalogging.Logger("Projects")
  private val MDCLogger = scalalogging.Logger.takingImplicit[OreMDC](Logger.underlying)

  private def SettingsEditAction(author: String, slug: String) =
    AuthedProjectAction(author, slug, requireUnlock = true)
      .andThen(ProjectPermissionAction(Permission.EditProjectSettings))

  private def MemberEditAction(author: String, slug: String) =
    AuthedProjectAction(author, slug, requireUnlock = true)
      .andThen(ProjectPermissionAction(Permission.ManageProjectMembers))

  /**
    * Displays the "create project" page.
    *
    * @return Create project view
    */
  def showCreator(): Action[AnyContent] = UserLock().asyncF { implicit request =>
    import cats.instances.vector._
    for {
      orgas      <- request.user.organizations.allFromParent
      createOrga <- orgas.toVector.parTraverse(request.user.permissionsIn(_).map(_.has(Permission.CreateProject)))
    } yield {
      val createdOrgas = orgas.zip(createOrga).collect {
        case (orga, true) => orga
      }
      Ok(views.create(createdOrgas, request.user))
    }
  }

  def createProject(): Action[AnyContent] = UserLock().asyncEitherT { implicit request =>
    val user = request.user
<<<<<<< HEAD

    val res = for {
      _          <- EitherT.fromOption[IO](factory.getUploadError(user), ()).swap
      uploadData <- EitherT.fromOption[IO](PluginUpload.bindFromRequest(), "error.noFile")
      pluginFile <- factory.processPluginUpload(uploadData, user)
      project = factory.startProject(pluginFile)
      _ <- EitherT.right[String](project.cache[IO])
    } yield Redirect(self.showCreatorWithMeta(project.ownerName, project.slug))

    res.leftMap(Redirect(self.showCreator()).withError(_))
  }

  /**
    * Displays the "create project" page with uploaded plugin meta data.
    *
    * @param author Author of plugin
    * @param slug   Project slug
    * @return Create project view
    */
  def showCreatorWithMeta(author: String, slug: String): Action[AnyContent] = UserLock().asyncF { implicit request =>
    this.factory.getPendingProject(author, slug) match {
      case None => IO.pure(Redirect(self.showCreator()).withError("error.project.timeout"))
      case Some(pending) =>
        import cats.instances.vector._
        for {
          t <- (request.user.organizations.allFromParent, pending.owner).parTupled
          (orgas, owner) = t
          createOrga <- orgas.toVector.parTraverse(request.user.permissionsIn(_).map(_.has(Permission.CreateProject)))
        } yield {
          val createdOrgas = orgas.zip(createOrga).collect {
            case (orga, true) => orga
          }
          Ok(views.create(createdOrgas, Some(pending)))
        }
    }
  }

  /**
    * Shows the members invitation page during Project creation.
    *
    * @param author   Project owner
    * @param slug     Project slug
    * @return         View of members config
    */
  def showInvitationForm(author: String, slug: String): Action[AnyContent] = UserLock().asyncF { implicit request =>
    orgasUserCanUploadTo(request.user).flatMap { organisationUserCanUploadTo =>
      this.factory.getPendingProject(author, slug) match {
        case None =>
          IO.pure(Redirect(self.showCreator()).withError("error.project.timeout"))
        case Some(pendingProject) =>
          import cats.instances.list._
          this.forms
            .ProjectSave(organisationUserCanUploadTo.toSeq)
            .bindFromRequest()
            .fold(
              FormErrorLocalized(self.showCreator()).andThen(IO.pure),
              formData => {
                formData.savePending(pendingProject.settings, pendingProject).flatMap {
                  case (newProject, newSettings) =>
                    val newPending = newProject.copy(settings = newSettings)

                    val authors = newPending.file.data.authors.toList
                    (
                      pendingProject.free[IO] *> newPending.cache[IO] *>
                        pendingProject.pendingVersion.free[IO] *> newPending.pendingVersion.cache[IO],
                      authors.filter(_ != request.user.name).parTraverse(users.withName(_).value),
                      newPending.owner
                    ).parMapN { (_, users, owner) =>
                      Ok(views.invite(owner, newPending, users.flatten))
                    }
                }
              }
            )
      }
    }
=======
    for {
      _ <- EitherT
        .fromOption[IO](factory.getUploadError(user), ())
        .swap
        .leftMap(Redirect(self.showCreator()).withError(_))
      organisationUserCanUploadTo <- EitherT.right[Result](orgasUserCanUploadTo(user))
      settings <- forms
        .projectCreate(organisationUserCanUploadTo.toSeq)
        .bindEitherT[IO](FormErrorLocalized(self.showCreator()))
      owner <- settings.ownerId
        .filter(_ != user.id.value)
        .fold(OptionT.pure[IO](user))(ModelView.now(User).get(_))
        .toRight(Redirect(self.showCreator()).withError("Owner not found"))
      project <- factory.createProject(owner, settings.asTemplate).leftMap(Redirect(self.showCreator()).withError(_))
      _       <- EitherT.right[Result](projects.refreshHomePage(MDCLogger))
    } yield Redirect(self.show(project._1.ownerName, project._1.slug))
>>>>>>> 263b6122
  }

  private def orgasUserCanUploadTo(user: Model[User]): IO[Set[DbRef[Organization]]] = {
    import cats.instances.vector._
    for {
      all <- user.organizations.allFromParent
      canCreate <- all.toVector.parTraverse(
        org => user.permissionsIn(org).map(_.has(Permission.CreateProject)).tupleLeft(org.id.value)
      )
    } yield {
      // Filter by can Create Project
      val others = canCreate.collect {
        case (id, true) => id
      }

      others.toSet + user.id // Add self
    }
  }

  /**
<<<<<<< HEAD
    * Continues on to the second step of Project creation where the user
    * publishes their Project.
    *
    * @param author Author of project
    * @param slug   Project slug
    * @return Redirection to project page if successful
    */
  def showFirstVersionCreator(author: String, slug: String): Action[ProjectRoleSetBuilder] =
    UserLock()(parse.form(forms.ProjectMemberRoles)).asyncF { implicit request =>
      this.factory
        .getPendingProject(author, slug)
        .toRight(IO.pure(Redirect(self.showCreator()).withError("error.project.timeout")))
        .map { pendingProject =>
          val newPending     = pendingProject.copy(roles = request.body.build())
          val pendingVersion = newPending.pendingVersion
          newPending
            .cache[IO]
            .as(
              Redirect(routes.Versions.showCreatorWithMeta(author, slug, pendingVersion.versionString))
            )
        }
        .merge
    }

  /**
=======
>>>>>>> 263b6122
    * Displays the Project with the specified author and name.
    *
    * @param author Owner of project
    * @param slug   Project slug
    * @return View of project
    */
  def show(author: String, slug: String): Action[AnyContent] = ProjectAction(author, slug).asyncF { implicit request =>
    for {
      t <- (projects.queryProjectPages(request.project), request.project.homePage).parTupled
      (pages, homePage) = t
      pageCount         = pages.size + pages.map(_._2.size).sum
      res <- stats.projectViewed(
        IO.pure(
          Ok(
            views.pages.view(
              request.data,
              request.scoped,
              Model.unwrapNested[Seq[(Model[Page], Seq[Page])]](pages),
              homePage,
              None,
              pageCount
            )
          )
        )
      )
    } yield res
  }

  /**
    * Displays the "discussion" tab within a Project view.
    *
    * @param author Owner of project
    * @param slug   Project slug
    * @return View of project
    */
  def showDiscussion(author: String, slug: String): Action[AnyContent] = ProjectAction(author, slug).asyncF {
    implicit request =>
      forums.isAvailable.flatMap { isAvailable =>
        this.stats.projectViewed(IO.pure(Ok(views.discuss(request.data, request.scoped, isAvailable))))
      }
  }

  /**
    * Posts a new discussion reply to the forums.
    *
    * @param author Project owner
    * @param slug   Project slug
    * @return       View of discussion with new post
    */
  def postDiscussionReply(author: String, slug: String): Action[DiscussionReplyForm] =
    AuthedProjectAction(author, slug).asyncF(
      parse.form(forms.ProjectReply, onErrors = FormError(self.showDiscussion(author, slug)))
    ) { implicit request =>
      val formData = request.body
      if (request.project.topicId.isEmpty)
        IO.pure(BadRequest)
      else {
        // Do forum post and display errors to user if any
        for {
          poster <- {
            OptionT
              .fromOption[IO](formData.poster)
              .flatMap(posterName => users.requestPermission(request.user, posterName, Permission.PostAsOrganization))
              .getOrElse(request.user)
          }
          errors <- this.forums.postDiscussionReply(request.project, poster, formData.content).swap.toOption.value
        } yield Redirect(self.showDiscussion(author, slug)).withErrors(errors.toList)
      }
    }

  /**
    * Shows either a customly uploaded icon for a [[ore.models.project.Project]]
    * or the owner's avatar if there is none.
    *
    * @param author Project owner
    * @param slug Project slug
    * @return Project icon
    */
  def showIcon(author: String, slug: String): Action[AnyContent] = Action.asyncF {
    // TODO maybe instead of redirect cache this on ore?
    projects
      .withSlug(author, slug)
      .map { project =>
        fileManager.getIconPath(project)(OreMDC.NoMDC) match {
          case None           => Redirect(User.avatarUrl(project.ownerName))
          case Some(iconPath) => showImage(iconPath)
        }
      }
      .getOrElse(NotFound)
  }

  private def showImage(path: Path) = {
    val lastModified     = Files.getLastModifiedTime(path).toString.getBytes("UTF-8")
    val lastModifiedHash = MessageDigest.getInstance("MD5").digest(lastModified)
    val hashString       = Base64.getEncoder.encodeToString(lastModifiedHash)
    Ok.sendPath(path)
      .withHeaders(ETAG -> s""""$hashString"""", CACHE_CONTROL -> s"max-age=${1.hour.toSeconds.toString}")
  }

  /**
    * Submits a flag on the specified project for further review.
    *
    * @param author Project owner
    * @param slug   Project slug
    * @return       View of project
    */
  def flag(author: String, slug: String): Action[FlagForm] =
    AuthedProjectAction(author, slug).asyncF(
      parse.form(forms.ProjectFlag, onErrors = FormErrorLocalized(ShowProject(author, slug)))
    ) { implicit request =>
      val user     = request.user
      val project  = request.project
      val formData = request.body

      user.hasUnresolvedFlagFor(project, ModelView.now(Flag)).flatMap {
        // One flag per project, per user at a time
        case true => IO.pure(BadRequest)
        case false =>
          project
            .flagFor(user, formData.reason, formData.comment)
            .productR(
              UserActionLogger.log(
                request.request,
                LoggedAction.ProjectFlagged,
                project.id,
                s"Flagged by ${user.name}",
                s"Not flagged by ${user.name}"
              )
            )
            .as(Redirect(self.show(author, slug)).flashing("reported" -> "true"))
      }
    }

  /**
    * Sets whether a [[ore.models.user.User]] is watching a project.
    *
    * @param author   Project owner
    * @param slug     Project slug
    * @param watching True if watching
    * @return         Ok
    */
  def setWatching(author: String, slug: String, watching: Boolean): Action[AnyContent] =
    AuthedProjectAction(author, slug).asyncF { implicit request =>
      request.user.setWatching(request.project, watching).as(Ok)
    }

  def showUserGrid(
      author: String,
      slug: String,
      page: Option[Int],
      title: String,
      query: Model[Project] => Query[UserTable, Model[User], Seq],
      call: Int => Call
  ): Action[AnyContent] = ProjectAction(author, slug).asyncF { implicit request =>
    val pageSize = this.config.ore.projects.userGridPageSize
    val pageNum  = math.max(page.getOrElse(1), 1)
    val offset   = (pageNum - 1) * pageSize

    val queryRes = query(request.project).sortBy(_.name).drop(offset).take(pageSize).result
    service.runDBIO(queryRes).map { users =>
      Ok(
        views.userGrid(
          title,
          call,
          request.data,
          request.scoped,
          Model.unwrapNested(users),
          pageNum,
          pageSize
        )
      )
    }
  }

  def showStargazers(author: String, slug: String, page: Option[Int]): Action[AnyContent] =
    showUserGrid(
      author,
      slug,
      page,
      "Stargazers",
      _.stars.allQueryFromChild,
      page => routes.Projects.showStargazers(author, slug, Some(page))
    )

  def showWatchers(author: String, slug: String, page: Option[Int]): Action[AnyContent] =
    showUserGrid(
      author,
      slug,
      page,
      "Watchers",
      _.watchers.allQueryFromParent,
      page => routes.Projects.showWatchers(author, slug, Some(page))
    )

  /**
    * Sets the "starred" status of a Project for the current user.
    *
    * @param author  Project owner
    * @param slug    Project slug
    * @param starred True if should set to starred
    * @return Result code
    */
  def toggleStarred(author: String, slug: String): Action[AnyContent] =
    AuthedProjectAction(author, slug).asyncF { implicit request =>
      if (request.project.ownerId != request.user.id.value)
        request.data.project.toggleStarredBy(request.user).as(Ok)
      else
        IO.pure(BadRequest)
    }

  /**
    * Sets the status of a pending Project invite for the current user.
    *
    * @param id     Invite ID
    * @param status Invite status
    * @return       NotFound if invite doesn't exist, Ok otherwise
    */
  def setInviteStatus(id: DbRef[ProjectUserRole], status: String): Action[AnyContent] = Authenticated.asyncF {
    implicit request =>
      val user = request.user
      user
        .projectRoles(ModelView.now(ProjectUserRole))
        .get(id)
        .semiflatMap { role =>
          import MembershipDossier._
          status match {
            case STATUS_DECLINE =>
              role.project.flatMap(project => project.memberships.removeRole(project)(role.id)).as(Ok)
            case STATUS_ACCEPT   => service.update(role)(_.copy(isAccepted = true)).as(Ok)
            case STATUS_UNACCEPT => service.update(role)(_.copy(isAccepted = false)).as(Ok)
            case _               => IO.pure(BadRequest)
          }
        }
        .getOrElse(NotFound)
  }

  /**
    * Sets the status of a pending Project invite on behalf of the Organization
    *
    * @param id     Invite ID
    * @param status Invite status
    * @param behalf Behalf User
    * @return       NotFound if invite doesn't exist, Ok otherwise
    */
  def setInviteStatusOnBehalf(id: DbRef[ProjectUserRole], status: String, behalf: String): Action[AnyContent] =
    Authenticated.asyncF { implicit request =>
      val user = request.user
      val res = for {
        orga       <- organizations.withName(behalf)
        orgaUser   <- users.withName(behalf)
        role       <- orgaUser.projectRoles(ModelView.now(ProjectUserRole)).get(id)
        scopedData <- OptionT.liftF(ScopedOrganizationData.of(Some(user), orga))
        if scopedData.permissions.has(Permission.ManageProjectMembers)
        project <- OptionT.liftF(role.project)
        res <- OptionT.liftF[IO, Status] {
          import MembershipDossier._
          status match {
            case STATUS_DECLINE  => project.memberships.removeRole(project)(role.id).as(Ok)
            case STATUS_ACCEPT   => service.update(role)(_.copy(isAccepted = true)).as(Ok)
            case STATUS_UNACCEPT => service.update(role)(_.copy(isAccepted = false)).as(Ok)
            case _               => IO.pure(BadRequest)
          }
        }
      } yield res

      res.getOrElse(NotFound)
    }

  /**
    * Shows the project manager or "settings" pane.
    *
    * @param author Project owner
    * @param slug   Project slug
    * @return Project manager
    */
  def showSettings(author: String, slug: String): Action[AnyContent] = SettingsEditAction(author, slug).asyncF {
    implicit request =>
      request.project
        .apiKeys(ModelView.now(ProjectApiKey))
        .one
        .value
        .map(deployKey => Ok(views.settings(request.data, request.scoped, deployKey)))
  }

  /**
    * Uploads a new icon to be saved for the specified [[ore.models.project.Project]].
    *
    * @param author Project owner
    * @param slug   Project slug
    * @return       Ok or redirection if no file
    */
  def uploadIcon(author: String, slug: String): Action[MultipartFormData[TemporaryFile]] =
    SettingsEditAction(author, slug)(parse.multipartFormData).asyncF { implicit request =>
      request.body.file("icon") match {
        case None => IO.pure(Redirect(self.showSettings(author, slug)).withError("error.noFile"))
        case Some(tmpFile) =>
          val data       = request.data
          val pendingDir = fileManager.getPendingIconDir(data.project.ownerName, data.project.name)
          if (Files.notExists(pendingDir))
            Files.createDirectories(pendingDir)
          Files.list(pendingDir).iterator().asScala.foreach(Files.delete)
          tmpFile.ref.moveFileTo(pendingDir.resolve(tmpFile.filename), replace = true)
          //todo data
          UserActionLogger.log(request.request, LoggedAction.ProjectIconChanged, data.project.id, "", "").as(Ok)
      }
    }

  /**
    * Resets the specified Project's icon to the default user avatar.
    *
    * @param author Project owner
    * @param slug   Project slug
    * @return       Ok
    */
  def resetIcon(author: String, slug: String): Action[AnyContent] = SettingsEditAction(author, slug).asyncF {
    implicit request =>
      val project = request.project
      fileManager.getIconPath(project).foreach(Files.delete)
      fileManager.getPendingIconPath(project).foreach(Files.delete)
      //todo data
      Files.delete(fileManager.getPendingIconDir(project.ownerName, project.name))
      UserActionLogger.log(request.request, LoggedAction.ProjectIconChanged, project.id, "", "").as(Ok)
  }

  /**
    * Displays the specified [[ore.models.project.Project]]'s current pending
    * icon, if any.
    *
    * @param author Project owner
    * @param slug   Project slug
    * @return       Pending icon
    */
  def showPendingIcon(author: String, slug: String): Action[AnyContent] =
    ProjectAction(author, slug) { implicit request =>
      fileManager.getPendingIconPath(request.project) match {
        case None       => notFound
        case Some(path) => showImage(path)
      }
    }

  /**
    * Removes a [[ProjectMember]] from the specified project.
    *
    * @param author Project owner
    * @param slug   Project slug
    */
  def removeMember(author: String, slug: String): Action[String] =
    MemberEditAction(author, slug).asyncF(parse.form(forms.ProjectMemberRemove)) { implicit request =>
      users
        .withName(request.body)
        .semiflatMap { user =>
          val project = request.data.project
          project.memberships
            .removeMember(project)(user.id)
            .productR(
              UserActionLogger.log(
                request.request,
                LoggedAction.ProjectMemberRemoved,
                project.id,
                s"'${user.name}' is not a member of ${project.ownerName}/${project.name}",
                s"'${user.name}' is a member of ${project.ownerName}/${project.name}"
              )
            )
            .as(Redirect(self.showSettings(author, slug)))
        }
        .getOrElse(BadRequest)
    }

  /**
    * Saves the specified Project from the settings manager.
    *
    * @param author Project owner
    * @param slug   Project slug
    * @return View of project
    */
  def save(author: String, slug: String): Action[AnyContent] = SettingsEditAction(author, slug).asyncEitherT {
    implicit request =>
      val data = request.data
      for {
        organisationUserCanUploadTo <- EitherT.right[Result](orgasUserCanUploadTo(request.user))
        formData <- this.forms
          .ProjectSave(organisationUserCanUploadTo.toSeq)
          .bindEitherT[IO](FormErrorLocalized(self.showSettings(author, slug)))
        _ <- formData
          .save(data.settings, data.project, MDCLogger)
          .leftMap(Redirect(self.showSettings(author, slug)).withError(_))
        _ <- EitherT.right[Result](projects.refreshHomePage(MDCLogger))
        _ <- EitherT.right[Result](
          UserActionLogger.log(
            request.request,
            LoggedAction.ProjectSettingsChanged,
            request.data.project.id,
            "",
            ""
          )
        )
      } yield Redirect(self.show(author, slug))
  }

  /**
    * Renames the specified project.
    *
    * @param author Project owner
    * @param slug   Project slug
    * @return Project homepage
    */
  def rename(author: String, slug: String): Action[String] =
    SettingsEditAction(author, slug).asyncEitherT(parse.form(forms.ProjectRename)) { implicit request =>
      val project = request.data.project
      val newName = compact(request.body)
      val oldName = request.project.name

      for {
        available <- EitherT.right[Result](projects.isNamespaceAvailable(author, slugify(newName)))
        _ <- EitherT
          .cond[IO](available, (), Redirect(self.showSettings(author, slug)).withError("error.nameUnavailable"))
        _ <- EitherT.right[Result] {
          projects.rename(project, newName) *>
            UserActionLogger.log(
              request.request,
              LoggedAction.ProjectRenamed,
              request.project.id,
              s"$author/$newName",
              s"$author/$oldName"
            ) *> projects.refreshHomePage(MDCLogger)
        }
      } yield Redirect(self.show(author, project.slug))
    }

  /**
    * Sets the visible state of the specified Project.
    *
    * @param author     Project owner
    * @param slug       Project slug
    * @param visibility Project visibility
    * @return         Ok
    */
  def setVisible(author: String, slug: String, visibility: Int): Action[AnyContent] = {
    AuthedProjectAction(author, slug, requireUnlock = true)
      .andThen(ProjectPermissionAction(Permission.Reviewer))
      .asyncF { implicit request =>
        val newVisibility = Visibility.withValue(visibility)
        val forumVisbility =
          if (!Visibility.isPublic(newVisibility) && Visibility.isPublic(request.project.visibility)) {
            this.forums.changeTopicVisibility(request.project, isVisible = false).void
          } else if (Visibility.isPublic(newVisibility) && !Visibility.isPublic(request.project.visibility)) {
            this.forums.changeTopicVisibility(request.project, isVisible = true).void
          } else IO.unit

        val projectVisibility = if (newVisibility.showModal) {
          val comment = this.forms.NeedsChanges.bindFromRequest.get.trim
          request.project.setVisibility(newVisibility, comment, request.user.id)
        } else {
          request.project.setVisibility(newVisibility, "", request.user.id)
        }

        val log = UserActionLogger.log(
          request.request,
          LoggedAction.ProjectVisibilityChange,
          request.project.id,
          newVisibility.nameKey,
          Visibility.NeedsChanges.nameKey
        )

        (forumVisbility, projectVisibility).parTupled
          .productR((log, projects.refreshHomePage(MDCLogger)).parTupled)
          .as(Ok)
      }
  }

  /**
    * Set a project that needed changes to the approval state
    * @param author   Project owner
    * @param slug     Project slug
    * @return         Redirect home
    */
  def sendForApproval(author: String, slug: String): Action[AnyContent] = SettingsEditAction(author, slug).asyncF {
    implicit request =>
      val effects = if (request.data.visibility == Visibility.NeedsChanges) {
        val visibility = request.project.setVisibility(Visibility.NeedsApproval, "", request.user.id)
        val log = UserActionLogger.log(
          request.request,
          LoggedAction.ProjectVisibilityChange,
          request.project.id,
          Visibility.NeedsApproval.nameKey,
          Visibility.NeedsChanges.nameKey
        )

        visibility *> log.void
      } else IO.unit
      effects.as(Redirect(self.show(request.project.ownerName, request.project.slug)))
  }

  def showLog(author: String, slug: String): Action[AnyContent] =
    Authenticated.andThen(PermissionAction(Permission.ViewLogs)).andThen(ProjectAction(author, slug)).asyncF {
      implicit request =>
        service
          .runDBIO(request.project.loggerEntries(ModelView.raw(ProjectLogEntry)).result)
          .map(logs => Ok(views.log(request.project, logs)))
    }

  /**
    * Irreversibly deletes the specified project.
    *
    * @param author Project owner
    * @param slug   Project slug
    * @return Home page
    */
  def delete(author: String, slug: String): Action[AnyContent] = {
    Authenticated.andThen(PermissionAction(Permission.HardDeleteProject)).asyncF { implicit request =>
      getProject(author, slug).semiflatMap { project =>
        hardDeleteProject(project)
          .as(Redirect(ShowHome).withSuccess(request.messages.apply("project.deleted", project.name)))
      }.merge
    }
  }

  private def hardDeleteProject[A](project: Model[Project])(implicit request: AuthRequest[A]) = {
    projects.delete(project) *>
      UserActionLogger.log(
        request,
        LoggedAction.ProjectVisibilityChange,
        project.id.value,
        "deleted",
        project.visibility.nameKey
      ) *>
      projects.refreshHomePage(MDCLogger)
  }

  /**
    * Soft deletes the specified project.
    *
    * @param author Project owner
    * @param slug   Project slug
    * @return Home page
    */
  def softDelete(author: String, slug: String): Action[String] =
    AuthedProjectAction(author, slug, requireUnlock = true)
      .andThen(ProjectPermissionAction(Permission.DeleteProject))
      .asyncF(parse.form(forms.NeedsChanges)) { implicit request =>
        val oldProject = request.project
        val comment    = request.body.trim

        val ret = if (oldProject.visibility == Visibility.New) {
          hardDeleteProject(oldProject)(request.request)
        } else {
          val oreVisibility   = oldProject.setVisibility(Visibility.SoftDelete, comment, request.user.id)
          val forumVisibility = this.forums.changeTopicVisibility(oldProject, isVisible = false)
          val log = UserActionLogger.log(
            request.request,
            LoggedAction.ProjectVisibilityChange,
            oldProject.id,
            Visibility.SoftDelete.nameKey,
            oldProject.visibility.nameKey
          )

          (oreVisibility, forumVisibility).parTupled
            .productR((log, projects.refreshHomePage(MDCLogger)).parTupled)
            .void
        }

        ret.as(Redirect(ShowHome).withSuccess(request.messages.apply("project.deleted", oldProject.name)))
      }

  /**
    * Show the flags that have been made on this project
    *
    * @param author Project owner
    * @param slug   Project slug
    */
  def showFlags(author: String, slug: String): Action[AnyContent] =
    Authenticated.andThen(PermissionAction(Permission.ModNotesAndFlags)).andThen(ProjectAction(author, slug)) {
      implicit request =>
        Ok(views.admin.flags(request.data))
    }

  /**
    * Show the notes that have been made on this project
    *
    * @param author Project owner
    * @param slug   Project slug
    */
  def showNotes(author: String, slug: String): Action[AnyContent] = {
    Authenticated.andThen(PermissionAction[AuthRequest](Permission.ModNotesAndFlags)).asyncEitherT { implicit request =>
      getProject(author, slug).semiflatMap { project =>
        import cats.instances.vector._
        project.decodeNotes.toVector.parTraverse(note => ModelView.now(User).get(note.user).value.tupleLeft(note)).map {
          notes =>
            Ok(views.admin.notes(project, Model.unwrapNested(notes)))
        }
      }
    }
  }

  def addMessage(author: String, slug: String): Action[String] = {
    Authenticated
      .andThen(PermissionAction[AuthRequest](Permission.ModNotesAndFlags))
      .asyncEitherT(parse.form(forms.NoteDescription)) { implicit request =>
        getProject(author, slug)
          .semiflatMap(_.addNote(Note(request.body.trim, request.user.id)))
          .map(_ => Ok("Review"))
      }
  }
}<|MERGE_RESOLUTION|>--- conflicted
+++ resolved
@@ -16,9 +16,8 @@
 import controllers.{OreBaseController, OreControllerComponents}
 import discourse.OreDiscourseApi
 import form.OreForms
-import form.project.{DiscussionReplyForm, FlagForm, ProjectRoleSetBuilder}
+import form.project.{DiscussionReplyForm, FlagForm}
 import models.viewhelper.ScopedOrganizationData
-import ore.auth.SpongeAuthApi
 import ore.db.access.ModelView
 import ore.db.impl.OrePostgresDriver.api._
 import ore.db.impl.schema.UserTable
@@ -29,18 +28,14 @@
 import ore.models.api.ProjectApiKey
 import ore.models.organization.Organization
 import ore.models.project.factory.ProjectFactory
-<<<<<<< HEAD
-import ore.models.project.io.{PluginUpload, ProjectFiles}
+import ore.models.project.io.ProjectFiles
 import ore.models.project._
 import ore.models.user._
 import ore.models.user.role.ProjectUserRole
 import ore.permission._
-=======
-import ore.models.project.io.ProjectFiles
->>>>>>> 263b6122
 import ore.util.OreMDC
 import ore.util.StringUtils._
-import ore.{OreEnv, StatTracker}
+import ore.StatTracker
 import _root_.util.syntax._
 import util.UserActionLogger
 import views.html.{projects => views}
@@ -96,83 +91,6 @@
 
   def createProject(): Action[AnyContent] = UserLock().asyncEitherT { implicit request =>
     val user = request.user
-<<<<<<< HEAD
-
-    val res = for {
-      _          <- EitherT.fromOption[IO](factory.getUploadError(user), ()).swap
-      uploadData <- EitherT.fromOption[IO](PluginUpload.bindFromRequest(), "error.noFile")
-      pluginFile <- factory.processPluginUpload(uploadData, user)
-      project = factory.startProject(pluginFile)
-      _ <- EitherT.right[String](project.cache[IO])
-    } yield Redirect(self.showCreatorWithMeta(project.ownerName, project.slug))
-
-    res.leftMap(Redirect(self.showCreator()).withError(_))
-  }
-
-  /**
-    * Displays the "create project" page with uploaded plugin meta data.
-    *
-    * @param author Author of plugin
-    * @param slug   Project slug
-    * @return Create project view
-    */
-  def showCreatorWithMeta(author: String, slug: String): Action[AnyContent] = UserLock().asyncF { implicit request =>
-    this.factory.getPendingProject(author, slug) match {
-      case None => IO.pure(Redirect(self.showCreator()).withError("error.project.timeout"))
-      case Some(pending) =>
-        import cats.instances.vector._
-        for {
-          t <- (request.user.organizations.allFromParent, pending.owner).parTupled
-          (orgas, owner) = t
-          createOrga <- orgas.toVector.parTraverse(request.user.permissionsIn(_).map(_.has(Permission.CreateProject)))
-        } yield {
-          val createdOrgas = orgas.zip(createOrga).collect {
-            case (orga, true) => orga
-          }
-          Ok(views.create(createdOrgas, Some(pending)))
-        }
-    }
-  }
-
-  /**
-    * Shows the members invitation page during Project creation.
-    *
-    * @param author   Project owner
-    * @param slug     Project slug
-    * @return         View of members config
-    */
-  def showInvitationForm(author: String, slug: String): Action[AnyContent] = UserLock().asyncF { implicit request =>
-    orgasUserCanUploadTo(request.user).flatMap { organisationUserCanUploadTo =>
-      this.factory.getPendingProject(author, slug) match {
-        case None =>
-          IO.pure(Redirect(self.showCreator()).withError("error.project.timeout"))
-        case Some(pendingProject) =>
-          import cats.instances.list._
-          this.forms
-            .ProjectSave(organisationUserCanUploadTo.toSeq)
-            .bindFromRequest()
-            .fold(
-              FormErrorLocalized(self.showCreator()).andThen(IO.pure),
-              formData => {
-                formData.savePending(pendingProject.settings, pendingProject).flatMap {
-                  case (newProject, newSettings) =>
-                    val newPending = newProject.copy(settings = newSettings)
-
-                    val authors = newPending.file.data.authors.toList
-                    (
-                      pendingProject.free[IO] *> newPending.cache[IO] *>
-                        pendingProject.pendingVersion.free[IO] *> newPending.pendingVersion.cache[IO],
-                      authors.filter(_ != request.user.name).parTraverse(users.withName(_).value),
-                      newPending.owner
-                    ).parMapN { (_, users, owner) =>
-                      Ok(views.invite(owner, newPending, users.flatten))
-                    }
-                }
-              }
-            )
-      }
-    }
-=======
     for {
       _ <- EitherT
         .fromOption[IO](factory.getUploadError(user), ())
@@ -189,7 +107,6 @@
       project <- factory.createProject(owner, settings.asTemplate).leftMap(Redirect(self.showCreator()).withError(_))
       _       <- EitherT.right[Result](projects.refreshHomePage(MDCLogger))
     } yield Redirect(self.show(project._1.ownerName, project._1.slug))
->>>>>>> 263b6122
   }
 
   private def orgasUserCanUploadTo(user: Model[User]): IO[Set[DbRef[Organization]]] = {
@@ -210,34 +127,6 @@
   }
 
   /**
-<<<<<<< HEAD
-    * Continues on to the second step of Project creation where the user
-    * publishes their Project.
-    *
-    * @param author Author of project
-    * @param slug   Project slug
-    * @return Redirection to project page if successful
-    */
-  def showFirstVersionCreator(author: String, slug: String): Action[ProjectRoleSetBuilder] =
-    UserLock()(parse.form(forms.ProjectMemberRoles)).asyncF { implicit request =>
-      this.factory
-        .getPendingProject(author, slug)
-        .toRight(IO.pure(Redirect(self.showCreator()).withError("error.project.timeout")))
-        .map { pendingProject =>
-          val newPending     = pendingProject.copy(roles = request.body.build())
-          val pendingVersion = newPending.pendingVersion
-          newPending
-            .cache[IO]
-            .as(
-              Redirect(routes.Versions.showCreatorWithMeta(author, slug, pendingVersion.versionString))
-            )
-        }
-        .merge
-    }
-
-  /**
-=======
->>>>>>> 263b6122
     * Displays the Project with the specified author and name.
     *
     * @param author Owner of project
