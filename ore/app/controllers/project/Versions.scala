package controllers.project

import java.nio.file.Files._
import java.nio.file.{Files, StandardCopyOption}
import java.time.OffsetDateTime
import java.time.temporal.ChronoUnit
import java.util.UUID

import scala.annotation.unused

import play.api.i18n.{Lang, MessagesApi}
import play.api.mvc
import play.api.mvc.{Action, AnyContent, Result}
import play.filters.csrf.CSRF

import controllers.sugar.Requests.{AuthRequest, OreRequest, ProjectRequest}
import controllers.{OreBaseController, OreControllerComponents}
import ore.data.DownloadType
import ore.db.access.ModelView
import ore.db.impl.OrePostgresDriver.api._
import ore.db.impl.schema.{ProjectTable, UserTable, VersionTable}
import ore.db.{DbRef, Model}
import ore.markdown.MarkdownRenderer
import ore.models.admin.VersionVisibilityChange
import ore.models.project._
import ore.models.project.io.PluginFile
import ore.models.user.User
import ore.permission.Permission
import ore.rest.ApiV1ProjectsTable
import ore.util.OreMDC
import ore.{OreEnv, StatTracker}
import util.syntax._
import views.html.projects.{versions => views}

import _root_.io.circe.Json
import _root_.io.circe.syntax._
import cats.arrow.FunctionK
import cats.syntax.all._
import com.github.tminglei.slickpg.InetString
import com.typesafe.scalalogging
import zio.blocking.Blocking
import zio.interop.catz._
import zio.{IO, Task, UIO, ZIO}

/**
  * Controller for handling Version related actions.
  */
class Versions(stats: StatTracker[UIO])(
    implicit oreComponents: OreControllerComponents,
    messagesApi: MessagesApi,
    env: OreEnv,
    renderer: MarkdownRenderer
) extends OreBaseController {

  private val self = controllers.project.routes.Versions

  private val Logger    = scalalogging.Logger("Versions")
  private val MDCLogger = scalalogging.Logger.takingImplicit[OreMDC](Logger.underlying)

  def showLog(author: String, slug: String, versionString: String): Action[AnyContent] = {
    Authenticated
      .andThen(PermissionAction[AuthRequest](Permission.ViewLogs))
      .andThen(ProjectAction(author, slug))
      .asyncF { implicit request =>
        for {
          version <- getVersion(request.project, versionString)
          visChanges <- service.runDBIO(
            version
              .visibilityChangesByDate(ModelView.raw(VersionVisibilityChange))
              .joinLeft(TableQuery[UserTable])
              .on(_.createdBy === _.id)
              .result
          )
        } yield {
          Ok(
            views.log(
              request.project,
              version,
              Model.unwrapNested[Seq[(Model[VersionVisibilityChange], Option[User])]](visChanges)
            )
          )
        }
      }
  }

  /**
    * Sends the specified Project Version to the client.
    *
    * @param author        Project owner
    * @param slug          Project slug
    * @param versionString Version string
    * @return Sent file
    */
  def download(
      author: String,
      slug: String,
      versionString: String,
      token: Option[String],
      confirm: Boolean
  ): Action[AnyContent] =
    ProjectAction(author, slug).asyncF { implicit request =>
      val project = request.project
      getVersion(project, versionString).flatMap(sendVersion(project, _, token, confirm))
    }

  private def sendVersion(project: Project, version: Model[Version], token: Option[String], confirm: Boolean)(
      implicit req: ProjectRequest[_]
  ): UIO[Result] = {
    checkConfirmation(version, token).flatMap { passed =>
      if (passed || confirm)
        _sendVersion(project, version)
      else
        UIO.succeed(
          Redirect(
            self.showDownloadConfirm(
              project.ownerName,
              project.slug,
              version.name,
              Some(DownloadType.UploadedFile.value),
              api = Some(false),
              Some("dummy")
            )
          )
        )
    }
  }

  private def checkConfirmation(version: Model[Version], token: Option[String])(
      implicit req: ProjectRequest[_]
  ): UIO[Boolean] = {
    if (version.reviewState == ReviewState.Reviewed)
      UIO.succeed(true)
    else {
      val hasSessionConfirm = req.session.get(DownloadWarning.cookieKey(version.id)).contains("confirmed")

      if (hasSessionConfirm) {
        UIO.succeed(true)
      } else {
        // check confirmation for API
        val withError = for {
          tkn <- ZIO.fromOption(token)
          warn <- ModelView
            .now(DownloadWarning)
            .find { warn =>
              (warn.token === tkn) &&
              (warn.versionId === version.id.value) &&
              (warn.address === InetString(StatTracker.remoteAddress)) &&
              warn.isConfirmed
            }
            .toZIO
          res <- if (warn.hasExpired) service.delete(warn).as(false) else UIO.succeed(true)
        } yield res

        withError.catchAll(_ => UIO.succeed(false))
      }
    }
  }

  private def _sendVersion(project: Project, version: Model[Version])(implicit req: ProjectRequest[_]): UIO[Result] =
    this.stats.versionDownloaded(version) {
      UIO.succeed {
        Ok.sendPath(
          projectFiles
            .getVersionDir(project.ownerName, project.name, version.name)
            .resolve(version.fileName)
        )
      }
    }

  private val MultipleChoices = new Status(MULTIPLE_CHOICES)

  /**
    * Displays a confirmation view for downloading unreviewed versions. The
    * client is issued a unique token that will be checked once downloading to
    * ensure that they have landed on this confirmation before downloading the
    * version.
    *
    * @param author Project author
    * @param slug   Project slug
    * @param target Target version
    * @param dummy  A parameter to get around Chrome's cache
    * @return       Confirmation view
    */
  def showDownloadConfirm(
      author: String,
      slug: String,
      target: String,
      downloadType: Option[Int],
      api: Option[Boolean],
      @unused dummy: Option[String]
  ): Action[AnyContent] = {
    ProjectAction(author, slug).asyncF { implicit request =>
      val dlType              = downloadType.flatMap(DownloadType.withValueOpt).getOrElse(DownloadType.UploadedFile)
      implicit val lang: Lang = request.lang
      val project             = request.project
      getVersion(project, target)
        .ensure(Redirect(ShowProject(author, slug)).withError("error.plugin.stateChanged"))(
          _.reviewState != ReviewState.Reviewed
        )
        .flatMap { version =>
          // generate a unique "warning" object to ensure the user has landed
          // on the warning before downloading
          val token = UUID.randomUUID().toString
          val expiration =
            OffsetDateTime.now().plus(this.config.ore.projects.unsafeDownloadMaxAge.toMillis, ChronoUnit.MILLIS)
          val address = InetString(StatTracker.remoteAddress)
          // remove old warning attached to address that are expired (or duplicated for version)
          val removeWarnings = service.deleteWhere(DownloadWarning) { warning =>
            (warning.address === address || warning.expiration < OffsetDateTime
              .now()) && warning.versionId === version.id.value
          }
          // create warning
          val addWarning = service.insert(
            DownloadWarning(
              expiration = expiration,
              token = token,
              versionId = version.id,
              address = address,
              downloadId = None
            )
          )

          val isPartial   = version.reviewState == ReviewState.PartiallyReviewed
          val apiMsgKey   = if (isPartial) "version.download.confirmPartial.api" else "version.download.confirm.body.api"
          lazy val apiMsg = this.messagesApi(apiMsgKey)

          lazy val curlInstruction = CSRF.getToken match {
            case Some(value) =>
              this.messagesApi(
                "version.download.confirm.curl",
                self.confirmDownload(author, slug, target, Some(dlType.value), Some(token), None).absoluteURL(),
                value.value
              )
            case None =>
              this.messagesApi(
                "version.download.confirm.curl.nocsrf",
                self.confirmDownload(author, slug, target, Some(dlType.value), Some(token), None).absoluteURL()
              )
          }

          if (api.getOrElse(false)) {
            (removeWarnings *> addWarning).as(
              MultipleChoices(
                Json
                  .obj(
                    "message" := apiMsg,
                    "post" := self
                      .confirmDownload(author, slug, target, Some(dlType.value), Some(token), None)
                      .absoluteURL(),
                    "url" := self.downloadJarById(project.pluginId, version.name, Some(token)).absoluteURL(),
                    "curl" := curlInstruction,
                    "token" := token
                  )
                  .spaces4
              ).withHeaders(CONTENT_DISPOSITION -> "inline; filename=\"README.txt\"").as("application/json")
            )
          } else {
            val userAgent = request.headers.get("User-Agent").map(_.toLowerCase)

            if (userAgent.exists(_.startsWith("wget/"))) {
              IO.succeed(
                MultipleChoices(this.messagesApi("version.download.confirm.wget"))
                  .withHeaders(CONTENT_DISPOSITION -> "inline; filename=\"README.txt\"")
              )
            } else if (userAgent.exists(_.startsWith("curl/"))) {
              (removeWarnings *> addWarning).as(
                MultipleChoices(
                  apiMsg + "\n" + curlInstruction + "\n"
                ).withHeaders(CONTENT_DISPOSITION -> "inline; filename=\"README.txt\"")
              )
            } else {
              val nonReviewed = version.tags.stability != Version.Stability.Stable

              //We return Ok here to make sure Chrome sets the cookie
              //https://bugs.chromium.org/p/chromium/issues/detail?id=696204
              IO.succeed(
                Ok(views.unsafeDownload(project, version, nonReviewed, dlType))
                  .addingToSession(DownloadWarning.cookieKey(version.id) -> "set")
              )
            }
          }
        }
    }
  }

  def confirmDownload(
      author: String,
      slug: String,
      target: String,
      downloadType: Option[Int],
      token: Option[String],
      @unused dummy: Option[String] //A parameter to get around Chrome's cache
  ): Action[AnyContent] = {
    ProjectAction(author, slug).asyncF { implicit request =>
      getVersion(request.data.project, target)
        .ensure(Redirect(ShowProject(author, slug)).withError("error.plugin.stateChanged"))(
          _.reviewState != ReviewState.Reviewed
        )
        .flatMap { version =>
          confirmDownload0(version.id, downloadType, token)
            .orElseFail(Redirect(ShowProject(author, slug)).withError("error.plugin.noConfirmDownload"))
        }
        .map {
          case (dl, optNewSession) =>
            val newSession = optNewSession.getOrElse(request.session)
            dl.downloadType match {
              case DownloadType.UploadedFile =>
                Redirect(self.download(author, slug, target, token)).withSession(newSession)
              case DownloadType.JarFile =>
                Redirect(self.downloadJar(author, slug, target, token)).withSession(newSession)
            }
        }
    }
  }

  /**
    * Confirms the download and prepares the unsafe download.
    */
  private def confirmDownload0(versionId: DbRef[Version], downloadType: Option[Int], optToken: Option[String])(
      implicit request: OreRequest[_]
  ): IO[Unit, (Model[UnsafeDownload], Option[mvc.Session])] = {
    val addr = InetString(StatTracker.remoteAddress)
    val dlType = downloadType
      .flatMap(DownloadType.withValueOpt)
      .getOrElse(DownloadType.UploadedFile)

    val user = request.currentUser

    val insertDownload = service.insert(
      UnsafeDownload(userId = user.map(_.id.value), address = addr, downloadType = dlType)
    )

    optToken match {
      case None =>
        val cookieKey    = DownloadWarning.cookieKey(versionId)
        val sessionIsSet = request.session.get(cookieKey).contains("set")

        if (sessionIsSet) {
          val newSession = request.session + (cookieKey -> "confirmed")
          insertDownload.tupleRight(Some(newSession))
        } else {
          IO.fail(())
        }
      case Some(token) =>
        // find warning
        ModelView
          .now(DownloadWarning)
          .find { warn =>
            (warn.address === addr) &&
            (warn.token === token) &&
            (warn.versionId === versionId) &&
            !warn.isConfirmed &&
            warn.downloadId.?.isEmpty
          }
          .toZIO
          .flatMap(warn => if (warn.hasExpired) service.delete(warn) *> IO.fail(()) else IO.succeed(warn))
          .flatMap { warn =>
            // warning confirmed and redirect to download
            for {
              unsafeDownload <- insertDownload
              _              <- service.update(warn)(_.copy(isConfirmed = true, downloadId = Some(unsafeDownload.id)))
            } yield (unsafeDownload, None)
          }
    }
  }

  /**
    * Sends the specified project's current recommended version to the client.
    *
    * @param author Project owner
    * @param slug   Project slug
    * @return Sent file
    */
  def downloadRecommended(author: String, slug: String, token: Option[String]): Action[AnyContent] =
    ProjectAction(author, slug).asyncF { implicit request =>
<<<<<<< HEAD
      service
        .runDBIO(firstPromotedVersion(request.project.id).result.headOption)
        .get
        .orElseFail(NotFound)
=======
      request.project
        .recommendedVersion(ModelView.now(Version))
        .sequence
        .subflatMap(identity)
        .toRight(NotFound)
        .toZIO
>>>>>>> 0f48195d
        .flatMap(sendVersion(request.project, _, token, confirm = false))
    }

  private def firstPromotedVersion(id: DbRef[Project]) =
    for {
      hp <- TableQuery[ApiV1ProjectsTable]
      p  <- TableQuery[ProjectTable] if hp.id === p.id
      v  <- TableQuery[VersionTable]
      if hp.id === id
      if p.id === v.projectId && v.versionString === ((hp.promotedVersions ~> 0) +>> "version_string")
    } yield v

  /**
    * Downloads the specified version as a JAR regardless of the original
    * uploaded file type.
    *
    * @param author         Project owner
    * @param slug           Project slug
    * @param versionString  Version name
    * @return               Sent file
    */
  def downloadJar(author: String, slug: String, versionString: String, token: Option[String]): Action[AnyContent] =
    ProjectAction(author, slug).asyncF { implicit request =>
      getVersion(request.project, versionString).flatMap(sendJar(request.project, _, token))
    }

  private def sendJar(
      project: Model[Project],
      version: Model[Version],
      token: Option[String],
      api: Boolean = false
  )(
      implicit request: ProjectRequest[_]
  ): ZIO[Blocking, Result, Result] = {
    if (project.visibility == Visibility.SoftDelete) {
      IO.fail(NotFound)
    } else {
      checkConfirmation(version, token).flatMap { passed =>
        if (!passed) {
          IO.succeed(
            Redirect(
              self.showDownloadConfirm(
                project.ownerName,
                project.slug,
                version.name,
                Some(DownloadType.JarFile.value),
                api = Some(api),
                None
              )
            )
          )
        } else {
          val fileName = version.fileName
          val path     = projectFiles.getVersionDir(project.ownerName, project.name, version.name).resolve(fileName)
          project.user[Task].orDie.flatMap { projectOwner =>
            import cats.tagless._
            val newStats: StatTracker[RIO[Blocking, *]] = InvariantK[StatTracker].imapK(stats) {
              new FunctionK[UIO, RIO[Blocking, *]] {
                override def apply[A](fa: UIO[A]): RIO[Blocking, A] = fa
              }
            } {
              new FunctionK[RIO[Blocking, *], UIO] {
                override def apply[A](fa: RIO[Blocking, A]): UIO[A] = fa.provide(zioRuntime.environment)
              }
            }

            newStats.versionDownloaded(version) {
              if (fileName.endsWith(".jar"))
                IO.succeed(Ok.sendPath(path))
              else {
                val pluginFile = new PluginFile(path, projectOwner)
                val jarName    = fileName.substring(0, fileName.lastIndexOf('.')) + ".jar"
                val jarPath    = env.tmp.resolve(project.ownerName).resolve(jarName)

                import zio.blocking._
                pluginFile
                  .newJarStream[ZIO[Blocking, Throwable, *]]
                  .use { jarIn =>
                    jarIn
                      .fold(
                        e => Task.fail(new Exception(e)),
                        is => effectBlocking(copy(is, jarPath, StandardCopyOption.REPLACE_EXISTING))
                      )
                      .unit
                  }
                  .tapError(e => IO(MDCLogger.error("an error occurred while trying to send a plugin", e)))
                  .orDie
                  .as(Ok.sendPath(jarPath, onClose = () => Files.delete(jarPath)))
              }
            }
          }
        }
      }
    }

  }

  /**
    * Downloads the Project's recommended version as a JAR regardless of the
    * original uploaded file type.
    *
    * @param author Project owner
    * @param slug   Project slug
    * @return       Sent file
    */
  def downloadRecommendedJar(author: String, slug: String, token: Option[String]): Action[AnyContent] = {
    ProjectAction(author, slug).asyncF { implicit request =>
<<<<<<< HEAD
      service
        .runDBIO(firstPromotedVersion(request.project.id).result.headOption)
        .get
        .orElseFail(NotFound)
=======
      request.project
        .recommendedVersion(ModelView.now(Version))
        .sequence
        .subflatMap(identity)
        .toRight(NotFound)
        .toZIO
>>>>>>> 0f48195d
        .flatMap(sendJar(request.project, _, token))
    }
  }

  /**
    * Downloads the specified version as a JAR regardless of the original
    * uploaded file type.
    *
    * @param pluginId       Project unique plugin ID
    * @param versionString  Version name
    * @return               Sent file
    */
  def downloadJarById(pluginId: String, versionString: String, optToken: Option[String]): Action[AnyContent] = {
    ProjectAction(pluginId).asyncF { implicit request =>
      val project = request.project
      getVersion(project, versionString).flatMap { version =>
        optToken
          .map { token =>
            confirmDownload0(version.id, Some(DownloadType.JarFile.value), Some(token)).orElseFail(notFound) *>
              sendJar(project, version, optToken, api = true)
          }
          .getOrElse(sendJar(project, version, optToken, api = true))
      }
    }
  }

  /**
    * Downloads the Project's recommended version as a JAR regardless of the
    * original uploaded file type.
    *
    * @param pluginId Project unique plugin ID
    * @return         Sent file
    */
  def downloadRecommendedJarById(pluginId: String, token: Option[String]): Action[AnyContent] = {
    ProjectAction(pluginId).asyncF { implicit request =>
<<<<<<< HEAD
      service
        .runDBIO(firstPromotedVersion(request.project.id).result.headOption)
        .get
        .orElseFail(NotFound)
        .flatMap(sendJar(request.project, _, token, api = true))
=======
      val data = request.data
      request.project
        .recommendedVersion(ModelView.now(Version))
        .sequence
        .subflatMap(identity)
        .toRight(NotFound)
        .toZIO
        .flatMap(sendJar(data.project, _, token, api = true))
>>>>>>> 0f48195d
    }
  }
}<|MERGE_RESOLUTION|>--- conflicted
+++ resolved
@@ -373,19 +373,10 @@
     */
   def downloadRecommended(author: String, slug: String, token: Option[String]): Action[AnyContent] =
     ProjectAction(author, slug).asyncF { implicit request =>
-<<<<<<< HEAD
       service
         .runDBIO(firstPromotedVersion(request.project.id).result.headOption)
         .get
         .orElseFail(NotFound)
-=======
-      request.project
-        .recommendedVersion(ModelView.now(Version))
-        .sequence
-        .subflatMap(identity)
-        .toRight(NotFound)
-        .toZIO
->>>>>>> 0f48195d
         .flatMap(sendVersion(request.project, _, token, confirm = false))
     }
 
@@ -493,19 +484,10 @@
     */
   def downloadRecommendedJar(author: String, slug: String, token: Option[String]): Action[AnyContent] = {
     ProjectAction(author, slug).asyncF { implicit request =>
-<<<<<<< HEAD
       service
         .runDBIO(firstPromotedVersion(request.project.id).result.headOption)
         .get
         .orElseFail(NotFound)
-=======
-      request.project
-        .recommendedVersion(ModelView.now(Version))
-        .sequence
-        .subflatMap(identity)
-        .toRight(NotFound)
-        .toZIO
->>>>>>> 0f48195d
         .flatMap(sendJar(request.project, _, token))
     }
   }
@@ -541,22 +523,11 @@
     */
   def downloadRecommendedJarById(pluginId: String, token: Option[String]): Action[AnyContent] = {
     ProjectAction(pluginId).asyncF { implicit request =>
-<<<<<<< HEAD
       service
         .runDBIO(firstPromotedVersion(request.project.id).result.headOption)
         .get
         .orElseFail(NotFound)
         .flatMap(sendJar(request.project, _, token, api = true))
-=======
-      val data = request.data
-      request.project
-        .recommendedVersion(ModelView.now(Version))
-        .sequence
-        .subflatMap(identity)
-        .toRight(NotFound)
-        .toZIO
-        .flatMap(sendJar(data.project, _, token, api = true))
->>>>>>> 0f48195d
     }
   }
 }