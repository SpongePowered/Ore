package controllers.project

import java.nio.file.Files._
import java.nio.file.{Files, StandardCopyOption}
import java.time.Instant
import java.util.UUID
import javax.inject.Inject

import scala.concurrent.ExecutionContext

import play.api.cache.AsyncCacheApi
import play.api.i18n.{Lang, MessagesApi}
import play.api.libs.json.Json
import play.api.mvc.{Action, AnyContent, Result}
import play.filters.csrf.CSRF

import controllers.OreBaseController
import controllers.sugar.Bakery
import controllers.sugar.Requests.{AuthRequest, OreRequest, ProjectRequest}
import ore.db.impl.OrePostgresDriver.api._
import ore.db.impl.schema.UserTable
import discourse.OreDiscourseApi
import form.OreForms
import ore.models.project._
import ore.models.user.{LoggedAction, User}
import models.viewhelper.VersionData
import ore.data.DownloadType
import ore.db.access.ModelView
import ore.db.{DbRef, Model, ModelService}
import ore.markdown.MarkdownRenderer
import ore.models.admin.VersionVisibilityChange
import ore.permission.Permission
import ore.models.project.factory.ProjectFactory
import ore.models.project.io.{PluginFile, PluginUpload}
import ore.util.OreMDC
import ore.{OreConfig, OreEnv, StatTracker}
import security.spauth.{SingleSignOnConsumer, SpongeAuthApi}
import ore.util.StringUtils._
import util.UserActionLogger
import util.syntax._
import views.html.projects.{versions => views}

import cats.data.{EitherT, OptionT}
import cats.effect.IO
import cats.instances.option._
import cats.syntax.all._
import com.github.tminglei.slickpg.InetString
import com.typesafe.scalalogging

/**
  * Controller for handling Version related actions.
  */
class Versions @Inject()(stats: StatTracker, forms: OreForms, factory: ProjectFactory)(
    implicit val ec: ExecutionContext,
    auth: SpongeAuthApi,
    bakery: Bakery,
    sso: SingleSignOnConsumer,
    messagesApi: MessagesApi,
    env: OreEnv,
    config: OreConfig,
    service: ModelService[IO],
    forums: OreDiscourseApi,
    renderer: MarkdownRenderer
) extends OreBaseController {

  private val fileManager = projects.fileManager
  private val self        = controllers.project.routes.Versions

  private val Logger    = scalalogging.Logger("Versions")
  private val MDCLogger = scalalogging.Logger.takingImplicit[OreMDC](Logger.underlying)

  private def VersionEditAction(author: String, slug: String) =
    AuthedProjectAction(author, slug, requireUnlock = true).andThen(ProjectPermissionAction(Permission.EditVersion))

  private def VersionUploadAction(author: String, slug: String) =
    AuthedProjectAction(author, slug, requireUnlock = true).andThen(ProjectPermissionAction(Permission.CreateVersion))

  /**
    * Shows the specified version view page.
    *
    * @param author        Owner name
    * @param slug          Project slug
    * @param versionString Version name
    * @return Version view
    */
  def show(author: String, slug: String, versionString: String): Action[AnyContent] =
    ProjectAction(author, slug).asyncEitherT { implicit request =>
      for {
        version <- getVersion(request.project, versionString)
        data    <- EitherT.right[Result](VersionData.of(request, version))
        response <- EitherT.right[Result](
          this.stats.projectViewed(Ok(views.view(data, request.scoped)))
        )
      } yield response
    }

  /**
    * Saves the specified Version's description.
    *
    * @param author        Project owner
    * @param slug          Project slug
    * @param versionString Version name
    * @return View of Version
    */
  def saveDescription(author: String, slug: String, versionString: String): Action[String] = {
    VersionEditAction(author, slug).asyncEitherT(parse.form(forms.VersionDescription)) { implicit request =>
      for {
        version <- getVersion(request.project, versionString)
        oldDescription = version.description.getOrElse("")
        newDescription = request.body.trim
        _ <- EitherT.right[Result](version.updateForumContents(newDescription))
        _ <- EitherT.right[Result](
          UserActionLogger.log(
            request.request,
            LoggedAction.VersionDescriptionEdited,
            version.id,
            newDescription,
            oldDescription
          )
        )
      } yield Redirect(self.show(author, slug, versionString))
    }
  }

  /**
    * Sets the specified Version as the recommended download.
    *
    * @param author         Project owner
    * @param slug           Project slug
    * @param versionString  Version name
    * @return               View of version
    */
  def setRecommended(author: String, slug: String, versionString: String): Action[AnyContent] = {
    VersionEditAction(author, slug).asyncEitherT { implicit request =>
      for {
        version <- getVersion(request.project, versionString)
        _ <- EitherT.right[Result](
          service.update(request.project)(_.copy(recommendedVersionId = Some(version.id)))
        )
        _ <- EitherT.right[Result](
          UserActionLogger.log(
            request.request,
            LoggedAction.VersionAsRecommended,
            version.id,
            "recommended version",
            "listed version"
          )
        )
      } yield Redirect(self.show(author, slug, versionString))
    }
  }

  /**
    * Sets the specified Version as approved by the moderation staff.
    *
    * @param author         Project owner
    * @param slug           Project slug
    * @param versionString  Version name
    * @return               View of version
    */
  def approve(author: String, slug: String, versionString: String, partial: Boolean): Action[AnyContent] = {
    AuthedProjectAction(author, slug, requireUnlock = true)
      .andThen(ProjectPermissionAction(Permission.Reviewer))
      .asyncEitherT { implicit request =>
        val newState = if (partial) ReviewState.PartiallyReviewed else ReviewState.Reviewed
        for {
          version <- getVersion(request.data.project, versionString)
          _ <- EitherT.right[Result](
            service.update(version)(
              _.copy(
                reviewState = newState,
                reviewerId = Some(request.user.id),
                approvedAt = Some(Instant.now())
              )
            )
          )
          _ <- EitherT.right[Result](
            UserActionLogger.log(
              request.request,
              LoggedAction.VersionReviewStateChanged,
              version.id,
              newState.toString,
              version.reviewState.toString,
            )
          )
        } yield Redirect(self.show(author, slug, versionString))
      }
  }

  /**
    * Displays the "versions" tab within a Project view.
    *
    * @param author   Owner of project
    * @param slug     Project slug
    * @return View of project
    */
  def showList(author: String, slug: String): Action[AnyContent] = {
    ProjectAction(author, slug).asyncF { implicit request =>
      val allChannelsDBIO = request.project.channels(ModelView.raw(Channel)).result

      service.runDBIO(allChannelsDBIO).flatMap { allChannels =>
        this.stats
          .projectViewed(
            Ok(
              views.list(
                request.data,
                request.scoped,
                Model.unwrapNested(allChannels)
              )
            )
          )
      }
    }
  }

  /**
    * Shows the creation form for new versions on projects.
    *
    * @param author Owner of project
    * @param slug   Project slug
    * @return Version creation view
    */
  def showCreator(author: String, slug: String): Action[AnyContent] =
    VersionUploadAction(author, slug).asyncF { implicit request =>
      service.runDBIO(request.project.channels(ModelView.raw(Channel)).result).map { channels =>
        val project = request.project
        Ok(
          views.create(
            project.name,
            project.slug,
            project.ownerName,
            project.description,
            forumSync = request.data.settings.forumSync,
            None,
            Model.unwrapNested(channels)
          )
        )
      }
    }

  /**
    * Uploads a new version for a project for further processing.
    *
    * @param author Owner name
    * @param slug   Project slug
    * @return Version create page (with meta)
    */
  def upload(author: String, slug: String): Action[AnyContent] = VersionUploadAction(author, slug).asyncEitherT {
    implicit request =>
      val call = self.showCreator(author, slug)
      val user = request.user

      val uploadData = this.factory
        .getUploadError(user)
        .map(error => Redirect(call).withError(error))
        .toLeft(())
        .flatMap(_ => PluginUpload.bindFromRequest().toRight(Redirect(call).withError("error.noFile")))

      EitherT
        .fromEither[IO](uploadData)
        .flatMap { data =>
          this.factory
            .processSubsequentPluginUpload(data, user, request.data.project)
            .leftMap(err => Redirect(call).withError(err))
        }
        .semiflatMap { pendingVersion =>
          pendingVersion
            .copy(authorId = user.id)
            .cache
            .as(
              Redirect(
                self.showCreatorWithMeta(request.data.project.ownerName, slug, pendingVersion.versionString)
              )
            )
        }
  }

  /**
    * Displays the "version create" page with the associated plugin meta-data.
    *
    * @param author        Owner name
    * @param slug          Project slug
    * @param versionString Version name
    * @return Version create view
    */
  def showCreatorWithMeta(author: String, slug: String, versionString: String): Action[AnyContent] =
    UserLock(ShowProject(author, slug)).asyncF { implicit request =>
      val success = OptionT
        .fromOption[IO](this.factory.getPendingVersion(author, slug, versionString))
        // Get pending version
        .flatMap(pendingVersion => projects.withSlug(author, slug).tupleLeft(pendingVersion))
        .semiflatMap {
          case (pendingVersion, project) =>
            val projectData = project.settings.map { settings =>
              (project.name, project.slug, project.ownerName, project.description, settings.forumSync)
            }
            (service.runDBIO(project.channels(ModelView.raw(Channel)).result), projectData)
              .parMapN((channels, data) => (channels, data, pendingVersion))
        }
        .map {
          case (
              channels,
              (projectName, projectSlug, ownerName, projectDescription, forumSync),
              pendingVersion
              ) =>
            Ok(
              views.create(
                projectName,
                projectSlug,
                ownerName,
                projectDescription,
                forumSync,
                Some(pendingVersion),
                Model.unwrapNested(channels)
              )
            )
        }

      success.getOrElse(Redirect(self.showCreator(author, slug)).withError("error.plugin.timeout"))
    }

  /**
    * Completes the creation of the specified pending version or project if
    * first version.
    *
    * @param author        Owner name
    * @param slug          Project slug
    * @param versionString Version name
    * @return New version view
    */
  def publish(author: String, slug: String, versionString: String): Action[AnyContent] = {
    UserLock(ShowProject(author, slug)).asyncF { implicit request =>
      // First get the pending Version
      this.factory.getPendingVersion(author, slug, versionString) match {
        case None =>
          // Not found
          IO.pure(Redirect(self.showCreator(author, slug)).withError("error.plugin.timeout"))
        case Some(pendingVersion) =>
          // Get submitted channel
          this.forms.VersionCreate.bindFromRequest.fold(
            // Invalid channel
            FormError(self.showCreatorWithMeta(author, slug, versionString)).andThen(IO.pure),
            versionData => {
              // Channel is valid

              val newPendingVersion = pendingVersion.copy(
                channelName = versionData.channelName.trim,
                channelColor = versionData.color,
                createForumPost = versionData.forumPost,
                description = versionData.content
              )

<<<<<<< HEAD
              getProject(author, slug).flatMap {
                project =>
                  project
                    .channels(ModelView.now(Channel))
                    .find(equalsIgnoreCase(_.name, newPendingVersion.channelName))
                    .toRight(versionData.addTo(project))
                    .leftFlatMap(identity)
                    .semiflatMap {
                      _ =>
                        newPendingVersion
                          .complete(project, factory)
                          .map(t => t._1 -> t._2)
                          .flatTap {
                            case (newProject, newVersion) =>
                              if (versionData.recommended)
                                service
                                  .update(newProject)(
                                    _.copy(
                                      recommendedVersionId = Some(newVersion.id),
                                      lastUpdated = Instant.now()
=======
              // Check for pending project
              val createVersion = this.factory.getPendingProject(author, slug) match {
                case None =>
                  // No pending project, create version for existing project
                  getProject(author, slug).flatMap {
                    project =>
                      project
                        .channels(ModelView.now(Channel))
                        .find(equalsIgnoreCase(_.name, newPendingVersion.channelName))
                        .toRight(versionData.addTo(project))
                        .leftFlatMap(identity)
                        .semiflatMap {
                          _ =>
                            newPendingVersion
                              .complete(project, factory)
                              .map(_._1)
                              .flatTap { newVersion =>
                                if (versionData.recommended)
                                  service
                                    .update(project)(
                                      _.copy(
                                        recommendedVersionId = Some(newVersion.id),
                                        lastUpdated = Instant.now()
                                      )
>>>>>>> c0b6ab3f
                                    )
                                  )
                                  .void
                              else
                                service
                                  .update(newProject)(
                                    _.copy(
                                      lastUpdated = Instant.now()
                                    )
                                  )
                                  .void
                          }
                          .flatTap(t => addUnstableTag(t._2, versionData.unstable))
                          .flatTap {
                            case (_, newVersion) =>
                              UserActionLogger.log(
                                request,
                                LoggedAction.VersionUploaded,
                                newVersion.id,
                                "published",
                                "null"
                              )
                          }
                          .as(Redirect(self.show(author, slug, versionString)))
                    }
<<<<<<< HEAD
                    .leftMap(Redirect(self.showCreatorWithMeta(author, slug, versionString)).withErrors(_))
              }.merge
=======
                    .flatTap(created => addUnstableTag(created._2, versionData.unstable))
                    .productR(projects.refreshHomePage(MDCLogger))
                    .as(Redirect(ShowProject(author, slug)))
              }

              newPendingVersion.exists.ifM(
                IO.pure(Redirect(self.showCreator(author, slug)).withError("error.plugin.versionExists")),
                createVersion
              )
>>>>>>> c0b6ab3f
            }
          )
      }
    }
  }

  private def addUnstableTag(version: Model[Version], unstable: Boolean) = {
    if (unstable) {
      service
        .insert(
          VersionTag(
            versionId = version.id,
            name = "Unstable",
            data = "",
            color = TagColor.Unstable
          )
        )
        .void
    } else IO.unit
  }

  /**
    * Deletes the specified version and returns to the version page.
    *
    * @param author        Owner name
    * @param slug          Project slug
    * @param versionString Version name
    * @return Versions page
    */
  def delete(author: String, slug: String, versionString: String): Action[String] = {
    Authenticated
      .andThen(PermissionAction[AuthRequest](Permission.HardDeleteVersion))
      .asyncEitherT(parse.form(forms.NeedsChanges)) { implicit request =>
        val comment = request.body
        getProjectVersion(author, slug, versionString)
          .semiflatMap(version => projects.deleteVersion(version).as(version))
          .semiflatMap { version =>
            UserActionLogger
              .log(
                request,
                LoggedAction.VersionDeleted,
                version.id,
                s"Deleted: $comment",
                s"$version.visibility"
              )
          }
          .map(_ => Redirect(self.showList(author, slug)))
      }
  }

  /**
    * Soft deletes the specified version.
    *
    * @param author Project owner
    * @param slug   Project slug
    * @return Home page
    */
  def softDelete(author: String, slug: String, versionString: String): Action[String] =
    AuthedProjectAction(author, slug, requireUnlock = true)
      .andThen(ProjectPermissionAction(Permission.DeleteVersion))
      .asyncEitherT(parse.form(forms.NeedsChanges)) { implicit request =>
        val comment = request.body
        getVersion(request.project, versionString)
          .semiflatMap(version => projects.prepareDeleteVersion(version).as(version))
          .semiflatMap { version =>
            version.setVisibility(Visibility.SoftDelete, comment, request.user.id).as(version)
          }
          .semiflatMap { version =>
            UserActionLogger
              .log(request.request, LoggedAction.VersionDeleted, version.id, s"SoftDelete: $comment", "")
          }
          .map(_ => Redirect(self.showList(author, slug)))
      }

  /**
    * Restore the specified version.
    *
    * @param author Project owner
    * @param slug   Project slug
    * @return Home page
    */
  def restore(author: String, slug: String, versionString: String): Action[String] = {
    Authenticated
      .andThen(PermissionAction[AuthRequest](Permission.Reviewer))
      .asyncEitherT(parse.form(forms.NeedsChanges)) { implicit request =>
        val comment = request.body
        getProjectVersion(author, slug, versionString)
          .semiflatMap(version => version.setVisibility(Visibility.Public, comment, request.user.id).as(version))
          .semiflatMap { version =>
            UserActionLogger.log(request, LoggedAction.VersionDeleted, version.id, s"Restore: $comment", "")
          }
          .map(_ => Redirect(self.showList(author, slug)))
      }
  }

  def showLog(author: String, slug: String, versionString: String): Action[AnyContent] = {
    Authenticated
      .andThen(PermissionAction[AuthRequest](Permission.ViewLogs))
      .andThen(ProjectAction(author, slug))
      .asyncEitherT { implicit request =>
        for {
          version <- getVersion(request.project, versionString)
          visChanges <- EitherT.right[Result](
            service.runDBIO(
              version
                .visibilityChangesByDate(ModelView.raw(VersionVisibilityChange))
                .joinLeft(TableQuery[UserTable])
                .on(_.createdBy === _.id)
                .result
            )
          )
        } yield
          Ok(
            views.log(
              request.project,
              version,
              Model.unwrapNested[Seq[(Model[VersionVisibilityChange], Option[User])]](visChanges)
            )
          )
      }
  }

  /**
    * Sends the specified Project Version to the client.
    *
    * @param author        Project owner
    * @param slug          Project slug
    * @param versionString Version string
    * @return Sent file
    */
  def download(author: String, slug: String, versionString: String, token: Option[String]): Action[AnyContent] =
    ProjectAction(author, slug).asyncEitherT { implicit request =>
      val project = request.project
      getVersion(project, versionString).semiflatMap(sendVersion(project, _, token))
    }

  private def sendVersion(project: Project, version: Model[Version], token: Option[String])(
      implicit req: ProjectRequest[_]
  ): IO[Result] = {
    checkConfirmation(version, token).flatMap { passed =>
      if (passed)
        _sendVersion(project, version)
      else
        IO.pure(
          Redirect(
            self.showDownloadConfirm(
              project.ownerName,
              project.slug,
              version.name,
              Some(DownloadType.UploadedFile.value),
              api = Some(false),
              Some("dummy")
            )
          )
        )
    }
  }

  private def checkConfirmation(version: Model[Version], token: Option[String])(
      implicit req: ProjectRequest[_]
  ): IO[Boolean] = {
    if (version.reviewState == ReviewState.Reviewed)
      IO.pure(true)
    else {
      val hasSessionConfirm = req.session.get(DownloadWarning.cookieKey(version.id)).contains("confirmed")

      if (hasSessionConfirm) {
        IO.pure(true)
      } else {
        // check confirmation for API
        OptionT
          .fromOption[IO](token)
          .flatMap { tkn =>
            ModelView.now(DownloadWarning).find { warn =>
              (warn.token === tkn) &&
              (warn.versionId === version.id.value) &&
              (warn.address === InetString(StatTracker.remoteAddress)) &&
              warn.isConfirmed
            }
          }
          .semiflatMap(warn => if (warn.hasExpired) service.delete(warn).as(false) else IO.pure(true))
          .exists(identity)
      }
    }
  }

  private def _sendVersion(project: Project, version: Model[Version])(implicit req: ProjectRequest[_]): IO[Result] =
    this.stats.versionDownloaded(version) {
      IO.pure {
        Ok.sendPath(
          this.fileManager
            .getVersionDir(project.ownerName, project.name, version.name)
            .resolve(version.fileName)
        )
      }
    }

  private val MultipleChoices = new Status(MULTIPLE_CHOICES)

  /**
    * Displays a confirmation view for downloading unreviewed versions. The
    * client is issued a unique token that will be checked once downloading to
    * ensure that they have landed on this confirmation before downloading the
    * version.
    *
    * @param author Project author
    * @param slug   Project slug
    * @param target Target version
    * @param dummy  A parameter to get around Chrome's cache
    * @return       Confirmation view
    */
  def showDownloadConfirm(
      author: String,
      slug: String,
      target: String,
      downloadType: Option[Int],
      api: Option[Boolean],
      dummy: Option[String]
  ): Action[AnyContent] = {
    ProjectAction(author, slug).asyncEitherT { implicit request =>
      val dlType              = downloadType.flatMap(DownloadType.withValueOpt).getOrElse(DownloadType.UploadedFile)
      implicit val lang: Lang = request.lang
      val project             = request.project
      getVersion(project, target)
        .ensure(Redirect(ShowProject(author, slug)).withError("error.plugin.stateChanged"))(
          _.reviewState != ReviewState.Reviewed
        )
        .semiflatMap { version =>
          // generate a unique "warning" object to ensure the user has landed
          // on the warning before downloading
          val token      = UUID.randomUUID().toString
          val expiration = Instant.now().plusMillis(this.config.security.unsafeDownloadMaxAge)
          val address    = InetString(StatTracker.remoteAddress)
          // remove old warning attached to address that are expired (or duplicated for version)
          val removeWarnings = service.deleteWhere(DownloadWarning) { warning =>
            (warning.address === address || warning.expiration < Instant
              .now()) && warning.versionId === version.id.value
          }
          // create warning
          val addWarning = service.insert(
            DownloadWarning(
              expiration = expiration,
              token = token,
              versionId = version.id,
              address = address,
              downloadId = None
            )
          )

          val isPartial   = version.reviewState == ReviewState.PartiallyReviewed
          val apiMsgKey   = if (isPartial) "version.download.confirmPartial.api" else "version.download.confirm.body.api"
          lazy val apiMsg = this.messagesApi(apiMsgKey)

          if (api.getOrElse(false)) {
            (removeWarnings *> addWarning).as(
              MultipleChoices(
                Json.obj(
                  "message" -> apiMsg,
                  "post" -> self
                    .confirmDownload(author, slug, target, Some(dlType.value), Some(token), None)
                    .absoluteURL(),
                  "url"   -> self.downloadJarById(project.pluginId, version.name, Some(token)).absoluteURL(),
                  "token" -> token
                )
              )
            )
          } else {
            val userAgent = request.headers.get("User-Agent").map(_.toLowerCase)

            if (userAgent.exists(_.startsWith("wget/"))) {
              IO.pure(
                MultipleChoices(this.messagesApi("version.download.confirm.wget"))
                  .withHeaders("Content-Disposition" -> "inline; filename=\"README.txt\"")
              )
            } else if (userAgent.exists(_.startsWith("curl/"))) {
              (removeWarnings *> addWarning).as(
                MultipleChoices(
                  apiMsg + "\n" + this.messagesApi(
                    "version.download.confirm.curl",
                    self.confirmDownload(author, slug, target, Some(dlType.value), Some(token), None).absoluteURL(),
                    CSRF.getToken.get.value
                  ) + "\n"
                ).withHeaders("Content-Disposition" -> "inline; filename=\"README.txt\"")
              )
            } else {
              version.channel.map(_.isNonReviewed).map { nonReviewed =>
                //We return Ok here to make sure Chrome sets the cookie
                //https://bugs.chromium.org/p/chromium/issues/detail?id=696204
                Ok(views.unsafeDownload(project, version, nonReviewed, dlType))
                  .addingToSession(DownloadWarning.cookieKey(version.id) -> "set")
              }
            }
          }
        }
    }
  }

  def confirmDownload(
      author: String,
      slug: String,
      target: String,
      downloadType: Option[Int],
      token: Option[String],
      dummy: Option[String] //A parameter to get around Chrome's cache
  ): Action[AnyContent] = {
    ProjectAction(author, slug).asyncEitherT { implicit request =>
      getVersion(request.data.project, target)
        .ensure(Redirect(ShowProject(author, slug)).withError("error.plugin.stateChanged"))(
          _.reviewState != ReviewState.Reviewed
        )
        .flatMap { version =>
          confirmDownload0(version.id, downloadType, token)
            .toRight(Redirect(ShowProject(author, slug)).withError("error.plugin.noConfirmDownload"))
        }
        .map {
          case (dl, optNewSession) =>
            val newSession = optNewSession.getOrElse(request.session)
            dl.downloadType match {
              case DownloadType.UploadedFile =>
                Redirect(self.download(author, slug, target, token)).withSession(newSession)
              case DownloadType.JarFile =>
                Redirect(self.downloadJar(author, slug, target, token)).withSession(newSession)
            }
        }
    }
  }

  /**
    * Confirms the download and prepares the unsafe download.
    */
  private def confirmDownload0(versionId: DbRef[Version], downloadType: Option[Int], optToken: Option[String])(
      implicit request: OreRequest[_]
  ): OptionT[IO, (Model[UnsafeDownload], Option[play.api.mvc.Session])] = {
    val addr = InetString(StatTracker.remoteAddress)
    val dlType = downloadType
      .flatMap(DownloadType.withValueOpt)
      .getOrElse(DownloadType.UploadedFile)

    val user = request.currentUser

    val insertDownload = service.insert(
      UnsafeDownload(userId = user.map(_.id.value), address = addr, downloadType = dlType)
    )

    optToken match {
      case None =>
        val cookieKey    = DownloadWarning.cookieKey(versionId)
        val sessionIsSet = request.session.get(cookieKey).contains("set")

        if (sessionIsSet) {
          val newSession = request.session + (cookieKey -> "confirmed")
          OptionT.liftF(insertDownload.tupleRight(Some(newSession)))
        } else {
          OptionT.none[IO, (Model[UnsafeDownload], Option[play.api.mvc.Session])]
        }
      case Some(token) =>
        // find warning
        ModelView
          .now(DownloadWarning)
          .find { warn =>
            (warn.address === addr) &&
            (warn.token === token) &&
            (warn.versionId === versionId) &&
            !warn.isConfirmed &&
            warn.downloadId.?.isEmpty
          }
          .flatMapF { warn =>
            if (warn.hasExpired) service.delete(warn).as(None) else IO.pure(Some(warn))
          }
          .semiflatMap { warn =>
            // warning confirmed and redirect to download
            for {
              unsafeDownload <- insertDownload
              _              <- service.update(warn)(_.copy(isConfirmed = true, downloadId = Some(unsafeDownload.id)))
            } yield (unsafeDownload, None)
          }
    }
  }

  /**
    * Sends the specified project's current recommended version to the client.
    *
    * @param author Project owner
    * @param slug   Project slug
    * @return Sent file
    */
  def downloadRecommended(author: String, slug: String, token: Option[String]): Action[AnyContent] = {
    ProjectAction(author, slug).asyncEitherT { implicit request =>
      request.project
        .recommendedVersion(ModelView.now(Version))
        .sequence
        .subflatMap(identity)
        .toRight(NotFound)
        .semiflatMap(sendVersion(request.project, _, token))
    }
  }

  /**
    * Downloads the specified version as a JAR regardless of the original
    * uploaded file type.
    *
    * @param author         Project owner
    * @param slug           Project slug
    * @param versionString  Version name
    * @return               Sent file
    */
  def downloadJar(author: String, slug: String, versionString: String, token: Option[String]): Action[AnyContent] =
    ProjectAction(author, slug).asyncEitherT { implicit request =>
      getVersion(request.project, versionString).semiflatMap(sendJar(request.project, _, token))
    }

  private def sendJar(
      project: Model[Project],
      version: Model[Version],
      token: Option[String],
      api: Boolean = false
  )(
      implicit request: ProjectRequest[_]
  ): IO[Result] = {
    if (project.visibility == Visibility.SoftDelete) {
      IO.pure(NotFound)
    } else {
      checkConfirmation(version, token).flatMap { passed =>
        if (!passed) {
          IO.pure(
            Redirect(
              self.showDownloadConfirm(
                project.ownerName,
                project.slug,
                version.name,
                Some(DownloadType.JarFile.value),
                api = Some(api),
                None
              )
            )
          )
        } else {
          val fileName = version.fileName
          val path     = this.fileManager.getVersionDir(project.ownerName, project.name, version.name).resolve(fileName)
          project.user.flatMap { projectOwner =>
            this.stats.versionDownloaded(version) {
              if (fileName.endsWith(".jar"))
                IO.pure(Ok.sendPath(path))
              else {
                val pluginFile = new PluginFile(path, projectOwner)
                val jarName    = fileName.substring(0, fileName.lastIndexOf('.')) + ".jar"
                val jarPath    = this.fileManager.env.tmp.resolve(project.ownerName).resolve(jarName)

                pluginFile.newJarStream
                  .use { jarIn =>
                    jarIn
                      .fold(
                        e => IO.raiseError(new Exception(e)),
                        is => IO(copy(is, jarPath, StandardCopyOption.REPLACE_EXISTING))
                      )
                      .void
                  }
                  .onError {
                    case e => IO(MDCLogger.error("an error occurred while trying to send a plugin", e))
                  }
                  .as(Ok.sendPath(jarPath, onClose = () => Files.delete(jarPath)))
              }
            }
          }

        }
      }
    }

  }

  /**
    * Downloads the Project's recommended version as a JAR regardless of the
    * original uploaded file type.
    *
    * @param author Project owner
    * @param slug   Project slug
    * @return       Sent file
    */
  def downloadRecommendedJar(author: String, slug: String, token: Option[String]): Action[AnyContent] = {
    ProjectAction(author, slug).asyncEitherT { implicit request =>
      request.project
        .recommendedVersion(ModelView.now(Version))
        .sequence
        .subflatMap(identity)
        .toRight(NotFound)
        .semiflatMap(sendJar(request.project, _, token))
    }
  }

  /**
    * Downloads the specified version as a JAR regardless of the original
    * uploaded file type.
    *
    * @param pluginId       Project unique plugin ID
    * @param versionString  Version name
    * @return               Sent file
    */
  def downloadJarById(pluginId: String, versionString: String, optToken: Option[String]): Action[AnyContent] = {
    ProjectAction(pluginId).asyncEitherT { implicit request =>
      val project = request.project
      getVersion(project, versionString).semiflatMap { version =>
        optToken
          .map { token =>
            confirmDownload0(version.id, Some(DownloadType.JarFile.value), Some(token)).value *>
              sendJar(project, version, optToken, api = true)
          }
          .getOrElse(sendJar(project, version, optToken, api = true))
      }
    }
  }

  /**
    * Downloads the Project's recommended version as a JAR regardless of the
    * original uploaded file type.
    *
    * @param pluginId Project unique plugin ID
    * @return         Sent file
    */
  def downloadRecommendedJarById(pluginId: String, token: Option[String]): Action[AnyContent] = {
    ProjectAction(pluginId).asyncEitherT { implicit request =>
      val data = request.data
      request.project
        .recommendedVersion(ModelView.now(Version))
        .sequence
        .subflatMap(identity)
        .toRight(NotFound)
        .semiflatMap(sendJar(data.project, _, token, api = true))
    }
  }
}<|MERGE_RESOLUTION|>--- conflicted
+++ resolved
@@ -350,8 +350,7 @@
                 description = versionData.content
               )
 
-<<<<<<< HEAD
-              getProject(author, slug).flatMap {
+              val createVersion = getProject(author, slug).flatMap {
                 project =>
                   project
                     .channels(ModelView.now(Channel))
@@ -371,32 +370,6 @@
                                     _.copy(
                                       recommendedVersionId = Some(newVersion.id),
                                       lastUpdated = Instant.now()
-=======
-              // Check for pending project
-              val createVersion = this.factory.getPendingProject(author, slug) match {
-                case None =>
-                  // No pending project, create version for existing project
-                  getProject(author, slug).flatMap {
-                    project =>
-                      project
-                        .channels(ModelView.now(Channel))
-                        .find(equalsIgnoreCase(_.name, newPendingVersion.channelName))
-                        .toRight(versionData.addTo(project))
-                        .leftFlatMap(identity)
-                        .semiflatMap {
-                          _ =>
-                            newPendingVersion
-                              .complete(project, factory)
-                              .map(_._1)
-                              .flatTap { newVersion =>
-                                if (versionData.recommended)
-                                  service
-                                    .update(project)(
-                                      _.copy(
-                                        recommendedVersionId = Some(newVersion.id),
-                                        lastUpdated = Instant.now()
-                                      )
->>>>>>> c0b6ab3f
                                     )
                                   )
                                   .void
@@ -422,20 +395,13 @@
                           }
                           .as(Redirect(self.show(author, slug, versionString)))
                     }
-<<<<<<< HEAD
                     .leftMap(Redirect(self.showCreatorWithMeta(author, slug, versionString)).withErrors(_))
               }.merge
-=======
-                    .flatTap(created => addUnstableTag(created._2, versionData.unstable))
-                    .productR(projects.refreshHomePage(MDCLogger))
-                    .as(Redirect(ShowProject(author, slug)))
-              }
 
               newPendingVersion.exists.ifM(
                 IO.pure(Redirect(self.showCreator(author, slug)).withError("error.plugin.versionExists")),
                 createVersion
               )
->>>>>>> c0b6ab3f
             }
           )
       }
