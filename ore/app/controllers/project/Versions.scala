--- conflicted
+++ resolved
@@ -373,22 +373,11 @@
     */
   def downloadRecommended(author: String, slug: String, token: Option[String]): Action[AnyContent] =
     ProjectAction(author, slug).asyncF { implicit request =>
-<<<<<<< HEAD
       service
         .runDBIO(firstPromotedVersion(request.project.id).result.headOption)
         .get
         .orElseFail(NotFound)
-        .flatMap(sendVersion(request.project, _, token))
-=======
-      import cats.instances.option._
-      request.project
-        .recommendedVersion(ModelView.now(Version))
-        .sequence
-        .subflatMap(identity)
-        .toRight(NotFound)
-        .toZIO
         .flatMap(sendVersion(request.project, _, token, confirm = false))
->>>>>>> 8305d6ed
     }
 
   private def firstPromotedVersion(id: DbRef[Project]) =
