--- conflicted
+++ resolved
@@ -73,7 +73,6 @@
 
   /*
   /**
-<<<<<<< HEAD
    * Sets the specified Version as approved by the moderation staff.
    *
    * @param author         Project owner
@@ -81,76 +80,6 @@
    * @param versionString  Version name
    * @return               View of version
    */
-=======
-    * Shows the specified version view page.
-    *
-    * @param author        Owner name
-    * @param slug          Project slug
-    * @param versionString Version name
-    * @return Version view
-    */
-  def show(author: String, slug: String, versionString: String): Action[AnyContent] =
-    ProjectAction(author, slug).asyncF { implicit request =>
-      for {
-        version  <- getVersion(request.project, versionString)
-        data     <- VersionData.of[Task](request, version).orDie
-        response <- this.stats.projectViewed(UIO.succeed(Ok(views.view(data, request.scoped))))
-      } yield response
-    }
-
-  /**
-    * Saves the specified Version's description.
-    *
-    * @param author        Project owner
-    * @param slug          Project slug
-    * @param versionString Version name
-    * @return View of Version
-    */
-  def saveDescription(author: String, slug: String, versionString: String): Action[String] = {
-    VersionEditAction(author, slug).asyncF(parse.form(forms.VersionDescription)) { implicit request =>
-      for {
-        version <- getVersion(request.project, versionString)
-        oldDescription = version.description.getOrElse("")
-        newDescription = request.body.trim
-        _ <- service.update(version)(_.copy(description = Some(newDescription)))
-        _ <- service.insert(Job.UpdateDiscourseVersionPost.newJob(version.id).toJob)
-        _ <- UserActionLogger.log(
-          request.request,
-          LoggedActionType.VersionDescriptionEdited,
-          version.id,
-          newDescription,
-          oldDescription
-        )(LoggedActionVersion(_, Some(version.projectId)))
-      } yield Redirect(self.show(author, slug, versionString))
-    }
-  }
-
-  /**
-    * Sets the specified Version as the recommended download.
-    *
-    * @param author         Project owner
-    * @param slug           Project slug
-    * @param versionString  Version name
-    * @return               View of version
-    */
-  def setRecommended(author: String, slug: String, versionString: String): Action[AnyContent] = {
-    VersionEditAction(author, slug).asyncF { implicit request =>
-      for {
-        version <- getVersion(request.project, versionString)
-        _       <- service.update(request.project)(_.copy(recommendedVersionId = Some(version.id)))
-      } yield Redirect(self.show(author, slug, versionString))
-    }
-  }
-
-  /**
-    * Sets the specified Version as approved by the moderation staff.
-    *
-    * @param author         Project owner
-    * @param slug           Project slug
-    * @param versionString  Version name
-    * @return               View of version
-    */
->>>>>>> ee3cffea
   def approve(author: String, slug: String, versionString: String, partial: Boolean): Action[AnyContent] = {
     AuthedProjectAction(author, slug, requireUnlock = true)
       .andThen(ProjectPermissionAction(Permission.Reviewer))
