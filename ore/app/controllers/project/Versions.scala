package controllers.project

import java.nio.file.Files._
import java.nio.file.{Files, StandardCopyOption}
import java.time.temporal.ChronoUnit
import java.time.OffsetDateTime
import java.util.UUID

import scala.annotation.unused

import play.api.i18n.{Lang, MessagesApi}
import play.api.mvc
import play.api.mvc.{Action, AnyContent, Result}
import play.filters.csrf.CSRF

import controllers.sugar.Requests.{AuthRequest, OreRequest, ProjectRequest}
import controllers.{OreBaseController, OreControllerComponents}
import form.OreForms
import models.viewhelper.VersionData
import ore.data.DownloadType
import ore.db.access.ModelView
import ore.db.impl.OrePostgresDriver.api._
import ore.db.impl.schema.{ProjectTable, UserTable, VersionTable}
import ore.db.{DbRef, Model}
import ore.markdown.MarkdownRenderer
import ore.models.{Job, JobInfo}
import ore.models.admin.VersionVisibilityChange
import ore.models.project._
import ore.models.project.factory.ProjectFactory
import ore.models.project.io.{PluginFile, PluginUpload}
import ore.models.user.{LoggedActionType, LoggedActionVersion, User}
import ore.permission.Permission
import ore.rest.ApiV1ProjectsTable
import ore.util.OreMDC
import ore.util.StringUtils._
import ore.{OreEnv, StatTracker}
import util.UserActionLogger
import util.syntax._
import views.html.projects.{versions => views}

import _root_.io.circe.Json
import _root_.io.circe.syntax._
import cats.arrow.FunctionK
import cats.syntax.all._
import com.github.tminglei.slickpg.InetString
import com.typesafe.scalalogging
import zio.blocking.Blocking
import zio.interop.catz._
import zio.{IO, Task, UIO, ZIO}

/**
  * Controller for handling Version related actions.
  */
class Versions(stats: StatTracker[UIO], forms: OreForms, factory: ProjectFactory)(
    implicit oreComponents: OreControllerComponents,
    messagesApi: MessagesApi,
    env: OreEnv,
    renderer: MarkdownRenderer
) extends OreBaseController {

  private val self = controllers.project.routes.Versions

  private val Logger    = scalalogging.Logger("Versions")
  private val MDCLogger = scalalogging.Logger.takingImplicit[OreMDC](Logger.underlying)

  private def VersionEditAction(author: String, slug: String) =
    AuthedProjectAction(author, slug, requireUnlock = true).andThen(ProjectPermissionAction(Permission.EditVersion))

  private def VersionUploadAction(author: String, slug: String) =
    AuthedProjectAction(author, slug, requireUnlock = true).andThen(ProjectPermissionAction(Permission.CreateVersion))

  /*
  /**
   * Sets the specified Version as approved by the moderation staff.
   *
   * @param author         Project owner
   * @param slug           Project slug
   * @param versionString  Version name
   * @return               View of version
   */
  def approve(author: String, slug: String, versionString: String, partial: Boolean): Action[AnyContent] = {
    AuthedProjectAction(author, slug, requireUnlock = true)
      .andThen(ProjectPermissionAction(Permission.Reviewer))
      .asyncF { implicit request =>
        val newState = if (partial) ReviewState.PartiallyReviewed else ReviewState.Reviewed
        for {
          version <- getVersion(request.data.project, versionString)
          _ <- service.update(version)(
            _.copy(
              reviewState = newState,
              reviewerId = Some(request.user.id),
              approvedAt = Some(OffsetDateTime.now())
            )
          )
          _ <- UserActionLogger.log(
            request.request,
            LoggedActionType.VersionReviewStateChanged,
            version.id,
            newState.toString,
            version.reviewState.toString
          )(LoggedActionVersion(_, Some(version.projectId)))
        } yield Redirect(self.show(author, slug, versionString))
      }
  }

  /**
<<<<<<< HEAD
   * Deletes the specified version and returns to the version page.
   *
   * @param author        Owner name
   * @param slug          Project slug
   * @param versionString Version name
   * @return Versions page
   */
=======
    * Displays the "versions" tab within a Project view.
    *
    * @param author   Owner of project
    * @param slug     Project slug
    * @return View of project
    */
  def showList(author: String, slug: String): Action[AnyContent] = {
    ProjectAction(author, slug).asyncF { implicit request =>
      val allChannelsDBIO = request.project.channels(ModelView.raw(Channel)).result

      service.runDBIO(allChannelsDBIO).flatMap { allChannels =>
        this.stats.projectViewed(
          UIO.succeed(
            Ok(
              views.list(
                request.data,
                request.scoped,
                Model.unwrapNested(allChannels)
              )
            )
          )
        )
      }
    }
  }

  /**
    * Shows the creation form for new versions on projects.
    *
    * @param author Owner of project
    * @param slug   Project slug
    * @return Version creation view
    */
  def showCreator(author: String, slug: String): Action[AnyContent] =
    VersionUploadAction(author, slug).asyncF { implicit request =>
      service.runDBIO(request.project.channels(ModelView.raw(Channel)).result).map { channels =>
        val project = request.project
        Ok(
          views.create(
            project.name,
            project.pluginId,
            project.slug,
            project.ownerName,
            project.description,
            forumSync = request.data.project.settings.forumSync,
            None,
            Model.unwrapNested(channels)
          )
        )
      }
    }

  /**
    * Uploads a new version for a project for further processing.
    *
    * @param author Owner name
    * @param slug   Project slug
    * @return Version create page (with meta)
    */
  def upload(author: String, slug: String): Action[AnyContent] = VersionUploadAction(author, slug).asyncF {
    implicit request =>
      val call = self.showCreator(author, slug)
      val user = request.user

      val uploadData = this.factory
        .getUploadError(user)
        .map(error => Redirect(call).withError(error))
        .toLeft(())
        .flatMap(_ => PluginUpload.bindFromRequest().toRight(Redirect(call).withError("error.noFile")))

      for {
        data <- ZIO.fromEither(uploadData)
        pendingVersion <- this.factory
          .processSubsequentPluginUpload(data, user, request.data.project)
          .mapError(err => Redirect(call).withError(err))
        _ <- pendingVersion.copy(authorId = user.id).cache[Task].orDie
      } yield Redirect(self.showCreatorWithMeta(request.data.project.ownerName, slug, pendingVersion.versionString))
  }

  /**
    * Displays the "version create" page with the associated plugin meta-data.
    *
    * @param author        Owner name
    * @param slug          Project slug
    * @param versionString Version name
    * @return Version create view
    */
  def showCreatorWithMeta(author: String, slug: String, versionString: String): Action[AnyContent] =
    UserLock(ShowProject(author, slug)).asyncF { implicit request =>
      val suc2 = for {
        project        <- projects.withSlug(author, slug).get
        pendingVersion <- ZIO.fromOption(this.factory.getPendingVersion(project, versionString))
        channels       <- service.runDBIO(project.channels(ModelView.raw(Channel)).result)
      } yield Ok(
        views.create(
          project.name,
          project.pluginId,
          project.slug,
          project.ownerName,
          project.description,
          project.settings.forumSync,
          Some(pendingVersion),
          Model.unwrapNested(channels)
        )
      )

      suc2.orElseFail(Redirect(self.showCreator(author, slug)).withError("error.plugin.timeout"))
    }

  /**
    * Completes the creation of the specified pending version or project if
    * first version.
    *
    * @param author        Owner name
    * @param slug          Project slug
    * @param versionString Version name
    * @return New version view
    */
  def publish(author: String, slug: String, versionString: String): Action[AnyContent] = {
    UserLock(ShowProject(author, slug)).asyncF { implicit request =>
      for {
        project <- getProject(author, slug)
        // First get the pending Version
        pendingVersion <- ZIO
          .fromOption(this.factory.getPendingVersion(project, versionString))
          // Not found
          .orElseFail(Redirect(self.showCreator(author, slug)).withError("error.plugin.timeout"))
        // Get submitted channel
        versionData <- this.forms.VersionCreate.bindZIO(
          // Invalid channel
          FormError(self.showCreatorWithMeta(author, slug, versionString))
        )

        // Channel is valid
        newPendingVersion = pendingVersion.copy(
          channelName = versionData.channelName.trim,
          channelColor = versionData.color,
          createForumPost = versionData.forumPost,
          description = versionData.content
        )

        alreadyExists <- newPendingVersion.exists[Task].orDie

        _ <- if (alreadyExists)
          ZIO.fail(Redirect(self.showCreator(author, slug)).withError("error.plugin.versionExists"))
        else ZIO.succeed(())

        _ <- project
          .channels(ModelView.now(Channel))
          .find(equalsIgnoreCase(_.name, newPendingVersion.channelName))
          .toZIO
          .catchAll(_ => versionData.addTo[Task](project).value.orDie.absolve)
          .mapError(Redirect(self.showCreatorWithMeta(author, slug, versionString)).withErrors(_))
        t <- newPendingVersion.complete(project, factory)
        (newProject, newVersion, _, _) = t
        _ <- {
          if (versionData.recommended)
            service
              .update(newProject)(_.copy(recommendedVersionId = Some(newVersion.id)))
              .unit
          else
            ZIO.unit
        }
        _ <- addUnstableTag(newVersion, versionData.unstable)
        _ <- UserActionLogger.log(
          request,
          LoggedActionType.VersionUploaded,
          newVersion.id,
          "published",
          "null"
        )(LoggedActionVersion(_, Some(newVersion.projectId)))
      } yield Redirect(self.show(author, slug, versionString))
    }
  }

  private def addUnstableTag(version: Model[Version], unstable: Boolean) = {
    if (unstable) {
      service
        .insert(
          VersionTag(
            versionId = version.id,
            name = "Unstable",
            data = None,
            color = TagColor.Unstable
          )
        )
        .unit
    } else UIO.unit
  }

  /**
    * Deletes the specified version and returns to the version page.
    *
    * @param author        Owner name
    * @param slug          Project slug
    * @param versionString Version name
    * @return Versions page
    */
>>>>>>> b68a233d
  def delete(author: String, slug: String, versionString: String): Action[String] = {
    Authenticated
      .andThen(PermissionAction[AuthRequest](Permission.HardDeleteVersion))
      .asyncF(parse.form(forms.NeedsChanges)) { implicit request =>
        val comment = request.body

        for {
          version <- getProjectVersion(author, slug, versionString)
          _ <- UserActionLogger.log(
            request,
            LoggedActionType.VersionDeleted,
            version.id,
            s"Deleted: $comment",
            s"${version.visibility}"
          )(LoggedActionVersion(_, Some(version.projectId)))
          _ <- projects.deleteVersion(version)
        } yield Redirect(self.showList(author, slug))
      }
  }

  /**
   * Soft deletes the specified version.
   *
   * @param author Project owner
   * @param slug   Project slug
   * @return Home page
   */
  def softDelete(author: String, slug: String, versionString: String): Action[String] =
    AuthedProjectAction(author, slug, requireUnlock = true)
      .andThen(ProjectPermissionAction(Permission.DeleteVersion))
      .asyncF(parse.form(forms.NeedsChanges)) { implicit request =>
        val comment = request.body

        for {
          version <- getVersion(request.project, versionString)
          _       <- projects.prepareDeleteVersion(version)
          _       <- version.setVisibility(Visibility.SoftDelete, comment, request.user.id)
          _ <- UserActionLogger.log(
            request.request,
            LoggedActionType.VersionDeleted,
            version.id,
            s"SoftDelete: $comment",
            s"${version.visibility}"
          )(LoggedActionVersion(_, Some(version.projectId)))
        } yield Redirect(self.showList(author, slug))
      }

  /**
   * Restore the specified version.
   *
   * @param author Project owner
   * @param slug   Project slug
   * @return Home page
   */
  def restore(author: String, slug: String, versionString: String): Action[String] = {
    Authenticated
      .andThen(PermissionAction[AuthRequest](Permission.Reviewer))
      .asyncF(parse.form(forms.NeedsChanges)) { implicit request =>
        val comment = request.body

        for {
          version <- getProjectVersion(author, slug, versionString)
          _       <- version.setVisibility(Visibility.Public, comment, request.user.id)
          _ <- UserActionLogger.log(request, LoggedActionType.VersionDeleted, version.id, s"Restore: $comment", "")(
            LoggedActionVersion(_, Some(version.projectId))
          )
        } yield Redirect(self.showList(author, slug))
      }
  }
   */

  def showLog(author: String, slug: String, versionString: String): Action[AnyContent] = {
    Authenticated
      .andThen(PermissionAction[AuthRequest](Permission.ViewLogs))
      .andThen(ProjectAction(author, slug))
      .asyncF { implicit request =>
        for {
          version <- getVersion(request.project, versionString)
          visChanges <- service.runDBIO(
            version
              .visibilityChangesByDate(ModelView.raw(VersionVisibilityChange))
              .joinLeft(TableQuery[UserTable])
              .on(_.createdBy === _.id)
              .result
          )
        } yield {
          import cats.instances.option._
          Ok(
            views.log(
              request.project,
              version,
              Model.unwrapNested[Seq[(Model[VersionVisibilityChange], Option[User])]](visChanges)
            )
          )
        }
      }
  }

  /**
    * Sends the specified Project Version to the client.
    *
    * @param author        Project owner
    * @param slug          Project slug
    * @param versionString Version string
    * @return Sent file
    */
  def download(author: String, slug: String, versionString: String, token: Option[String]): Action[AnyContent] =
    ProjectAction(author, slug).asyncF { implicit request =>
      val project = request.project
      getVersion(project, versionString).flatMap(sendVersion(project, _, token))
    }

  private def sendVersion(project: Project, version: Model[Version], token: Option[String])(
      implicit req: ProjectRequest[_]
  ): UIO[Result] = {
    checkConfirmation(version, token).flatMap { passed =>
      if (passed)
        _sendVersion(project, version)
      else
        UIO.succeed(
          Redirect(
            self.showDownloadConfirm(
              project.ownerName,
              project.slug,
              version.name,
              Some(DownloadType.UploadedFile.value),
              api = Some(false),
              Some("dummy")
            )
          )
        )
    }
  }

  private def checkConfirmation(version: Model[Version], token: Option[String])(
      implicit req: ProjectRequest[_]
  ): UIO[Boolean] = {
    if (version.reviewState == ReviewState.Reviewed)
      UIO.succeed(true)
    else {
      val hasSessionConfirm = req.session.get(DownloadWarning.cookieKey(version.id)).contains("confirmed")

      if (hasSessionConfirm) {
        UIO.succeed(true)
      } else {
        // check confirmation for API
        val withError = for {
          tkn <- ZIO.fromOption(token)
          warn <- ModelView
            .now(DownloadWarning)
            .find { warn =>
              (warn.token === tkn) &&
              (warn.versionId === version.id.value) &&
              (warn.address === InetString(StatTracker.remoteAddress)) &&
              warn.isConfirmed
            }
            .toZIO
          res <- if (warn.hasExpired) service.delete(warn).as(false) else UIO.succeed(true)
        } yield res

        withError.catchAll(_ => UIO.succeed(false))
      }
    }
  }

  private def _sendVersion(project: Project, version: Model[Version])(implicit req: ProjectRequest[_]): UIO[Result] =
    this.stats.versionDownloaded(version) {
      UIO.succeed {
        Ok.sendPath(
          projectFiles
            .getVersionDir(project.ownerName, project.name, version.name)
            .resolve(version.fileName)
        )
      }
    }

  private val MultipleChoices = new Status(MULTIPLE_CHOICES)

  /**
    * Displays a confirmation view for downloading unreviewed versions. The
    * client is issued a unique token that will be checked once downloading to
    * ensure that they have landed on this confirmation before downloading the
    * version.
    *
    * @param author Project author
    * @param slug   Project slug
    * @param target Target version
    * @param dummy  A parameter to get around Chrome's cache
    * @return       Confirmation view
    */
  def showDownloadConfirm(
      author: String,
      slug: String,
      target: String,
      downloadType: Option[Int],
      api: Option[Boolean],
      @unused dummy: Option[String]
  ): Action[AnyContent] = {
    ProjectAction(author, slug).asyncF { implicit request =>
      val dlType              = downloadType.flatMap(DownloadType.withValueOpt).getOrElse(DownloadType.UploadedFile)
      implicit val lang: Lang = request.lang
      val project             = request.project
      getVersion(project, target)
        .ensure(Redirect(ShowProject(author, slug)).withError("error.plugin.stateChanged"))(
          _.reviewState != ReviewState.Reviewed
        )
        .flatMap { version =>
          // generate a unique "warning" object to ensure the user has landed
          // on the warning before downloading
          val token      = UUID.randomUUID().toString
          val expiration = OffsetDateTime.now().plus(this.config.security.unsafeDownloadMaxAge, ChronoUnit.MILLIS)
          val address    = InetString(StatTracker.remoteAddress)
          // remove old warning attached to address that are expired (or duplicated for version)
          val removeWarnings = service.deleteWhere(DownloadWarning) { warning =>
            (warning.address === address || warning.expiration < OffsetDateTime
              .now()) && warning.versionId === version.id.value
          }
          // create warning
          val addWarning = service.insert(
            DownloadWarning(
              expiration = expiration,
              token = token,
              versionId = version.id,
              address = address,
              downloadId = None
            )
          )

          val isPartial   = version.reviewState == ReviewState.PartiallyReviewed
          val apiMsgKey   = if (isPartial) "version.download.confirmPartial.api" else "version.download.confirm.body.api"
          lazy val apiMsg = this.messagesApi(apiMsgKey)

          lazy val curlInstruction = CSRF.getToken match {
            case Some(value) =>
              this.messagesApi(
                "version.download.confirm.curl",
                self.confirmDownload(author, slug, target, Some(dlType.value), Some(token), None).absoluteURL(),
                value.value
              )
            case None =>
              this.messagesApi(
                "version.download.confirm.curl.nocsrf",
                self.confirmDownload(author, slug, target, Some(dlType.value), Some(token), None).absoluteURL()
              )
          }

          if (api.getOrElse(false)) {
            (removeWarnings *> addWarning).as(
              MultipleChoices(
                Json
                  .obj(
                    "message" := apiMsg,
                    "post" := self
                      .confirmDownload(author, slug, target, Some(dlType.value), Some(token), None)
                      .absoluteURL(),
                    "url" := self.downloadJarById(project.pluginId, version.name, Some(token)).absoluteURL(),
                    "curl" := curlInstruction,
                    "token" := token
                  )
                  .spaces4
              ).withHeaders(CONTENT_DISPOSITION -> "inline; filename=\"README.txt\"").as("application/json")
            )
          } else {
            val userAgent = request.headers.get("User-Agent").map(_.toLowerCase)

            if (userAgent.exists(_.startsWith("wget/"))) {
              IO.succeed(
                MultipleChoices(this.messagesApi("version.download.confirm.wget"))
                  .withHeaders(CONTENT_DISPOSITION -> "inline; filename=\"README.txt\"")
              )
            } else if (userAgent.exists(_.startsWith("curl/"))) {
              (removeWarnings *> addWarning).as(
                MultipleChoices(
                  apiMsg + "\n" + curlInstruction + "\n"
                ).withHeaders(CONTENT_DISPOSITION -> "inline; filename=\"README.txt\"")
              )
            } else {
              val nonReviewed = version.tags.stability != Version.Stability.Stable

              //We return Ok here to make sure Chrome sets the cookie
              //https://bugs.chromium.org/p/chromium/issues/detail?id=696204
              IO.succeed(
                Ok(views.unsafeDownload(project, version, nonReviewed, dlType))
                  .addingToSession(DownloadWarning.cookieKey(version.id) -> "set")
              )
            }
          }
        }
    }
  }

  def confirmDownload(
      author: String,
      slug: String,
      target: String,
      downloadType: Option[Int],
      token: Option[String],
      @unused dummy: Option[String] //A parameter to get around Chrome's cache
  ): Action[AnyContent] = {
    ProjectAction(author, slug).asyncF { implicit request =>
      getVersion(request.data.project, target)
        .ensure(Redirect(ShowProject(author, slug)).withError("error.plugin.stateChanged"))(
          _.reviewState != ReviewState.Reviewed
        )
        .flatMap { version =>
          confirmDownload0(version.id, downloadType, token)
            .orElseFail(Redirect(ShowProject(author, slug)).withError("error.plugin.noConfirmDownload"))
        }
        .map {
          case (dl, optNewSession) =>
            val newSession = optNewSession.getOrElse(request.session)
            dl.downloadType match {
              case DownloadType.UploadedFile =>
                Redirect(self.download(author, slug, target, token)).withSession(newSession)
              case DownloadType.JarFile =>
                Redirect(self.downloadJar(author, slug, target, token)).withSession(newSession)
            }
        }
    }
  }

  /**
    * Confirms the download and prepares the unsafe download.
    */
  private def confirmDownload0(versionId: DbRef[Version], downloadType: Option[Int], optToken: Option[String])(
      implicit request: OreRequest[_]
  ): IO[Unit, (Model[UnsafeDownload], Option[mvc.Session])] = {
    val addr = InetString(StatTracker.remoteAddress)
    val dlType = downloadType
      .flatMap(DownloadType.withValueOpt)
      .getOrElse(DownloadType.UploadedFile)

    val user = request.currentUser

    val insertDownload = service.insert(
      UnsafeDownload(userId = user.map(_.id.value), address = addr, downloadType = dlType)
    )

    optToken match {
      case None =>
        val cookieKey    = DownloadWarning.cookieKey(versionId)
        val sessionIsSet = request.session.get(cookieKey).contains("set")

        if (sessionIsSet) {
          val newSession = request.session + (cookieKey -> "confirmed")
          insertDownload.tupleRight(Some(newSession))
        } else {
          IO.fail(())
        }
      case Some(token) =>
        // find warning
        ModelView
          .now(DownloadWarning)
          .find { warn =>
            (warn.address === addr) &&
            (warn.token === token) &&
            (warn.versionId === versionId) &&
            !warn.isConfirmed &&
            warn.downloadId.?.isEmpty
          }
          .toZIO
          .flatMap(warn => if (warn.hasExpired) service.delete(warn) *> IO.fail(()) else IO.succeed(warn))
          .flatMap { warn =>
            // warning confirmed and redirect to download
            for {
              unsafeDownload <- insertDownload
              _              <- service.update(warn)(_.copy(isConfirmed = true, downloadId = Some(unsafeDownload.id)))
            } yield (unsafeDownload, None)
          }
    }
  }

  /**
    * Sends the specified project's current recommended version to the client.
    *
    * @param author Project owner
    * @param slug   Project slug
    * @return Sent file
    */
  def downloadRecommended(author: String, slug: String, token: Option[String]): Action[AnyContent] =
    ProjectAction(author, slug).asyncF { implicit request =>
      service
        .runDBIO(firstPromotedVersion(request.project.id).result.headOption)
        .get
        .asError(NotFound)
        .flatMap(sendVersion(request.project, _, token))
    }

  private def firstPromotedVersion(id: DbRef[Project]) =
    for {
      hp <- TableQuery[ApiV1ProjectsTable]
      p  <- TableQuery[ProjectTable] if hp.id === p.id
      v  <- TableQuery[VersionTable]
      if hp.id === id
      if p.id === v.projectId && v.versionString === ((hp.promotedVersions ~> 0) +>> "version_string")
    } yield v

  /**
    * Downloads the specified version as a JAR regardless of the original
    * uploaded file type.
    *
    * @param author         Project owner
    * @param slug           Project slug
    * @param versionString  Version name
    * @return               Sent file
    */
  def downloadJar(author: String, slug: String, versionString: String, token: Option[String]): Action[AnyContent] =
    ProjectAction(author, slug).asyncF { implicit request =>
      getVersion(request.project, versionString).flatMap(sendJar(request.project, _, token))
    }

  private def sendJar(
      project: Model[Project],
      version: Model[Version],
      token: Option[String],
      api: Boolean = false
  )(
      implicit request: ProjectRequest[_]
  ): ZIO[Blocking, Result, Result] = {
    if (project.visibility == Visibility.SoftDelete) {
      IO.fail(NotFound)
    } else {
      checkConfirmation(version, token).flatMap { passed =>
        if (!passed) {
          IO.succeed(
            Redirect(
              self.showDownloadConfirm(
                project.ownerName,
                project.slug,
                version.name,
                Some(DownloadType.JarFile.value),
                api = Some(api),
                None
              )
            )
          )
        } else {
          val fileName = version.fileName
          val path     = projectFiles.getVersionDir(project.ownerName, project.name, version.name).resolve(fileName)
          project.user[Task].orDie.flatMap { projectOwner =>
            import cats.tagless._
            val newStats: StatTracker[RIO[Blocking, *]] = InvariantK[StatTracker].imapK(stats) {
              new FunctionK[UIO, RIO[Blocking, *]] {
                override def apply[A](fa: UIO[A]): RIO[Blocking, A] = fa
              }
            } {
              new FunctionK[RIO[Blocking, *], UIO] {
                override def apply[A](fa: RIO[Blocking, A]): UIO[A] = fa.provide(zioRuntime.environment)
              }
            }

            newStats.versionDownloaded(version) {
              if (fileName.endsWith(".jar"))
                IO.succeed(Ok.sendPath(path))
              else {
                val pluginFile = new PluginFile(path, projectOwner)
                val jarName    = fileName.substring(0, fileName.lastIndexOf('.')) + ".jar"
                val jarPath    = env.tmp.resolve(project.ownerName).resolve(jarName)

                import zio.blocking._
                pluginFile
                  .newJarStream[ZIO[Blocking, Throwable, *]]
                  .use { jarIn =>
                    jarIn
                      .fold(
                        e => Task.fail(new Exception(e)),
                        is => effectBlocking(copy(is, jarPath, StandardCopyOption.REPLACE_EXISTING))
                      )
                      .unit
                  }
                  .tapError(e => IO(MDCLogger.error("an error occurred while trying to send a plugin", e)))
                  .orDie
                  .as(Ok.sendPath(jarPath, onClose = () => Files.delete(jarPath)))
              }
            }
          }
        }
      }
    }

  }

  /**
    * Downloads the Project's recommended version as a JAR regardless of the
    * original uploaded file type.
    *
    * @param author Project owner
    * @param slug   Project slug
    * @return       Sent file
    */
  def downloadRecommendedJar(author: String, slug: String, token: Option[String]): Action[AnyContent] = {
    ProjectAction(author, slug).asyncF { implicit request =>
      service
        .runDBIO(firstPromotedVersion(request.project.id).result.headOption)
        .get
        .asError(NotFound)
        .flatMap(sendJar(request.project, _, token))
    }
  }

  /**
    * Downloads the specified version as a JAR regardless of the original
    * uploaded file type.
    *
    * @param pluginId       Project unique plugin ID
    * @param versionString  Version name
    * @return               Sent file
    */
  def downloadJarById(pluginId: String, versionString: String, optToken: Option[String]): Action[AnyContent] = {
    ProjectAction(pluginId).asyncF { implicit request =>
      val project = request.project
      getVersion(project, versionString).flatMap { version =>
        optToken
          .map { token =>
            confirmDownload0(version.id, Some(DownloadType.JarFile.value), Some(token)).orElseFail(notFound) *>
              sendJar(project, version, optToken, api = true)
          }
          .getOrElse(sendJar(project, version, optToken, api = true))
      }
    }
  }

  /**
    * Downloads the Project's recommended version as a JAR regardless of the
    * original uploaded file type.
    *
    * @param pluginId Project unique plugin ID
    * @return         Sent file
    */
  def downloadRecommendedJarById(pluginId: String, token: Option[String]): Action[AnyContent] = {
    ProjectAction(pluginId).asyncF { implicit request =>
      service
        .runDBIO(firstPromotedVersion(request.project.id).result.headOption)
        .get
        .asError(NotFound)
        .flatMap(sendJar(request.project, _, token, api = true))
    }
  }
}<|MERGE_RESOLUTION|>--- conflicted
+++ resolved
@@ -104,7 +104,6 @@
   }
 
   /**
-<<<<<<< HEAD
    * Deletes the specified version and returns to the version page.
    *
    * @param author        Owner name
@@ -112,206 +111,6 @@
    * @param versionString Version name
    * @return Versions page
    */
-=======
-    * Displays the "versions" tab within a Project view.
-    *
-    * @param author   Owner of project
-    * @param slug     Project slug
-    * @return View of project
-    */
-  def showList(author: String, slug: String): Action[AnyContent] = {
-    ProjectAction(author, slug).asyncF { implicit request =>
-      val allChannelsDBIO = request.project.channels(ModelView.raw(Channel)).result
-
-      service.runDBIO(allChannelsDBIO).flatMap { allChannels =>
-        this.stats.projectViewed(
-          UIO.succeed(
-            Ok(
-              views.list(
-                request.data,
-                request.scoped,
-                Model.unwrapNested(allChannels)
-              )
-            )
-          )
-        )
-      }
-    }
-  }
-
-  /**
-    * Shows the creation form for new versions on projects.
-    *
-    * @param author Owner of project
-    * @param slug   Project slug
-    * @return Version creation view
-    */
-  def showCreator(author: String, slug: String): Action[AnyContent] =
-    VersionUploadAction(author, slug).asyncF { implicit request =>
-      service.runDBIO(request.project.channels(ModelView.raw(Channel)).result).map { channels =>
-        val project = request.project
-        Ok(
-          views.create(
-            project.name,
-            project.pluginId,
-            project.slug,
-            project.ownerName,
-            project.description,
-            forumSync = request.data.project.settings.forumSync,
-            None,
-            Model.unwrapNested(channels)
-          )
-        )
-      }
-    }
-
-  /**
-    * Uploads a new version for a project for further processing.
-    *
-    * @param author Owner name
-    * @param slug   Project slug
-    * @return Version create page (with meta)
-    */
-  def upload(author: String, slug: String): Action[AnyContent] = VersionUploadAction(author, slug).asyncF {
-    implicit request =>
-      val call = self.showCreator(author, slug)
-      val user = request.user
-
-      val uploadData = this.factory
-        .getUploadError(user)
-        .map(error => Redirect(call).withError(error))
-        .toLeft(())
-        .flatMap(_ => PluginUpload.bindFromRequest().toRight(Redirect(call).withError("error.noFile")))
-
-      for {
-        data <- ZIO.fromEither(uploadData)
-        pendingVersion <- this.factory
-          .processSubsequentPluginUpload(data, user, request.data.project)
-          .mapError(err => Redirect(call).withError(err))
-        _ <- pendingVersion.copy(authorId = user.id).cache[Task].orDie
-      } yield Redirect(self.showCreatorWithMeta(request.data.project.ownerName, slug, pendingVersion.versionString))
-  }
-
-  /**
-    * Displays the "version create" page with the associated plugin meta-data.
-    *
-    * @param author        Owner name
-    * @param slug          Project slug
-    * @param versionString Version name
-    * @return Version create view
-    */
-  def showCreatorWithMeta(author: String, slug: String, versionString: String): Action[AnyContent] =
-    UserLock(ShowProject(author, slug)).asyncF { implicit request =>
-      val suc2 = for {
-        project        <- projects.withSlug(author, slug).get
-        pendingVersion <- ZIO.fromOption(this.factory.getPendingVersion(project, versionString))
-        channels       <- service.runDBIO(project.channels(ModelView.raw(Channel)).result)
-      } yield Ok(
-        views.create(
-          project.name,
-          project.pluginId,
-          project.slug,
-          project.ownerName,
-          project.description,
-          project.settings.forumSync,
-          Some(pendingVersion),
-          Model.unwrapNested(channels)
-        )
-      )
-
-      suc2.orElseFail(Redirect(self.showCreator(author, slug)).withError("error.plugin.timeout"))
-    }
-
-  /**
-    * Completes the creation of the specified pending version or project if
-    * first version.
-    *
-    * @param author        Owner name
-    * @param slug          Project slug
-    * @param versionString Version name
-    * @return New version view
-    */
-  def publish(author: String, slug: String, versionString: String): Action[AnyContent] = {
-    UserLock(ShowProject(author, slug)).asyncF { implicit request =>
-      for {
-        project <- getProject(author, slug)
-        // First get the pending Version
-        pendingVersion <- ZIO
-          .fromOption(this.factory.getPendingVersion(project, versionString))
-          // Not found
-          .orElseFail(Redirect(self.showCreator(author, slug)).withError("error.plugin.timeout"))
-        // Get submitted channel
-        versionData <- this.forms.VersionCreate.bindZIO(
-          // Invalid channel
-          FormError(self.showCreatorWithMeta(author, slug, versionString))
-        )
-
-        // Channel is valid
-        newPendingVersion = pendingVersion.copy(
-          channelName = versionData.channelName.trim,
-          channelColor = versionData.color,
-          createForumPost = versionData.forumPost,
-          description = versionData.content
-        )
-
-        alreadyExists <- newPendingVersion.exists[Task].orDie
-
-        _ <- if (alreadyExists)
-          ZIO.fail(Redirect(self.showCreator(author, slug)).withError("error.plugin.versionExists"))
-        else ZIO.succeed(())
-
-        _ <- project
-          .channels(ModelView.now(Channel))
-          .find(equalsIgnoreCase(_.name, newPendingVersion.channelName))
-          .toZIO
-          .catchAll(_ => versionData.addTo[Task](project).value.orDie.absolve)
-          .mapError(Redirect(self.showCreatorWithMeta(author, slug, versionString)).withErrors(_))
-        t <- newPendingVersion.complete(project, factory)
-        (newProject, newVersion, _, _) = t
-        _ <- {
-          if (versionData.recommended)
-            service
-              .update(newProject)(_.copy(recommendedVersionId = Some(newVersion.id)))
-              .unit
-          else
-            ZIO.unit
-        }
-        _ <- addUnstableTag(newVersion, versionData.unstable)
-        _ <- UserActionLogger.log(
-          request,
-          LoggedActionType.VersionUploaded,
-          newVersion.id,
-          "published",
-          "null"
-        )(LoggedActionVersion(_, Some(newVersion.projectId)))
-      } yield Redirect(self.show(author, slug, versionString))
-    }
-  }
-
-  private def addUnstableTag(version: Model[Version], unstable: Boolean) = {
-    if (unstable) {
-      service
-        .insert(
-          VersionTag(
-            versionId = version.id,
-            name = "Unstable",
-            data = None,
-            color = TagColor.Unstable
-          )
-        )
-        .unit
-    } else UIO.unit
-  }
-
-  /**
-    * Deletes the specified version and returns to the version page.
-    *
-    * @param author        Owner name
-    * @param slug          Project slug
-    * @param versionString Version name
-    * @return Versions page
-    */
->>>>>>> b68a233d
   def delete(author: String, slug: String, versionString: String): Action[String] = {
     Authenticated
       .andThen(PermissionAction[AuthRequest](Permission.HardDeleteVersion))
@@ -696,7 +495,7 @@
       service
         .runDBIO(firstPromotedVersion(request.project.id).result.headOption)
         .get
-        .asError(NotFound)
+        .orElseFail(NotFound)
         .flatMap(sendVersion(request.project, _, token))
     }
 
@@ -807,7 +606,7 @@
       service
         .runDBIO(firstPromotedVersion(request.project.id).result.headOption)
         .get
-        .asError(NotFound)
+        .orElseFail(NotFound)
         .flatMap(sendJar(request.project, _, token))
     }
   }
@@ -846,7 +645,7 @@
       service
         .runDBIO(firstPromotedVersion(request.project.id).result.headOption)
         .get
-        .asError(NotFound)
+        .orElseFail(NotFound)
         .flatMap(sendJar(request.project, _, token, api = true))
     }
   }
