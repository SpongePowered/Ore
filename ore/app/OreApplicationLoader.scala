import scala.language.higherKinds

import java.sql.Connection
import java.time.Duration
import javax.inject.Provider

import scala.annotation.unused
import scala.concurrent.duration.FiniteDuration

import play.api.cache.caffeine.CaffeineCacheComponents
import play.api.cache.{DefaultSyncCacheApi, SyncCacheApi}
import play.api.db.evolutions.EvolutionsComponents
import play.api.db.slick.evolutions.SlickEvolutionsComponents
import play.api.db.slick.{DatabaseConfigProvider, DbName, SlickComponents}
import play.api.http.{HttpErrorHandler, JsonHttpErrorHandler}
import play.api.i18n.MessagesApi
import play.api.mvc.EssentialFilter
import play.api.routing.Router
import play.api.{
  ApplicationLoader,
  BuiltInComponentsFromContext,
  LoggerConfigurator,
  OptionalSourceMapper,
  Application => PlayApplication
}
import play.filters.HttpFiltersComponents
import play.filters.cors.{CORSConfigProvider, CORSFilterProvider}
import play.filters.csp.{CSPConfig, CSPFilter, DefaultCSPProcessor, DefaultCSPResultProcessor}
import play.filters.gzip.{GzipFilter, GzipFilterConfig}

import controllers._
import controllers.project.{Projects, Versions}
import controllers.sugar.Bakery
import db.impl.{DbUpdateTask, OreEvolutionsReader}
import db.impl.access.{OrganizationBase, ProjectBase, UserBase}
import db.impl.service.OreModelService
import db.impl.service.OreModelService.F
import filters.LoggingFilter
import form.OreForms
import mail.{EmailFactory, Mailer, SpongeMailer}
import ore.auth.{AkkaSSOApi, AkkaSpongeAuthApi, SSOApi, SpongeAuthApi}
import ore.db.ModelService
import ore.external.Cacher
import ore.markdown.{FlexmarkRenderer, MarkdownRenderer}
import ore.models.project.ProjectTask
import ore.models.project.factory.{OreProjectFactory, ProjectFactory}
import ore.models.project.io.ProjectFiles
import ore.models.user.{FakeUser, UserTask}
import ore.rest.{OreRestfulApiV1, OreRestfulServerV1}
import ore.{OreConfig, OreEnv, StatTracker}
import util.{FileIO, StatusZ, ZIOFileIO}

import ErrorHandler.OreHttpErrorHandler
import akka.actor.ActorSystem
import cats.arrow.FunctionK
import cats.effect.{ContextShift, Resource}
import cats.tagless.syntax.all._
import cats.~>
import com.softwaremill.macwire._
import com.typesafe.scalalogging.Logger
import doobie.util.transactor.Strategy
import doobie.{ExecutionContexts, KleisliInterpreter, Transactor}
import pureconfig.ConfigSource
import slick.basic.{BasicProfile, DatabaseConfig}
import slick.jdbc.{JdbcDataSource, JdbcProfile}
import zio.blocking.Blocking
import zio.interop.catz._
import zio.interop.catz.implicits._
import zio.{ExecutionStrategy, Exit, Runtime, Schedule, Task, UIO, ZEnv, ZIO, ZManaged}

class OreApplicationLoader extends ApplicationLoader {

  override def load(context: ApplicationLoader.Context): PlayApplication = {
    LoggerConfigurator(context.environment.classLoader).foreach {
      _.configure(context.environment, context.initialConfiguration, Map.empty)
    }

    new OreComponents(context).application
  }
}

class OreComponents(context: ApplicationLoader.Context)
    extends BuiltInComponentsFromContext(context)
    with HttpFiltersComponents
    with AssetsComponents
    with CaffeineCacheComponents
    with SlickComponents
    with SlickEvolutionsComponents
    with EvolutionsComponents {

  val prefix                                = "/"
  override lazy val router: Router          = wire[_root_.router.Routes]
  lazy val apiV2Routes: _root_.apiv2.Routes = wire[_root_.apiv2.Routes]

  use(prefix) //Gets around unused warning
  eager(applicationEvolutions)

  val logger = Logger("Bootstrap")

  override lazy val httpFilters: Seq[EssentialFilter] = {
    val filters              = enabledFilters ++ super.httpFilters
    val enabledFiltersConfig = configuration.get[Seq[String]]("play.filters.enabled")
    val enabledFiltersCode   = filters.map(_.getClass.getName)

    val notEnabledFilters = enabledFiltersConfig.diff(enabledFiltersCode)

    if (notEnabledFilters.nonEmpty) {
      logger.warn(s"Found filters enabled in the config but not in code: $notEnabledFilters")
    }

    filters
  }

  lazy val enabledFilters: Seq[EssentialFilter] = {

    val baseFilters = Seq(
      new CSPFilter(new DefaultCSPResultProcessor(new DefaultCSPProcessor(CSPConfig.fromConfiguration(configuration))))
    )

    val devFilters = Seq(
      new GzipFilter(GzipFilterConfig.fromConfiguration(configuration)),
      new CORSFilterProvider(configuration, httpErrorHandler, new CORSConfigProvider(configuration).get).get
    )

    val filterSeq = Seq(
      true                         -> baseFilters,
      context.devContext.isDefined -> devFilters,
      config.ore.logTimings        -> Seq(new LoggingFilter())
    )

    filterSeq.collect {
      case (true, seq) => seq
    }.flatten
  }

  lazy val routerProvider: Provider[Router] = () => router

  lazy val optionalSourceMapper: OptionalSourceMapper = new OptionalSourceMapper(devContext.map(_.sourceMapper))

  override lazy val httpErrorHandler: HttpErrorHandler =
    new ErrorHandler(wire[OreHttpErrorHandler], wire[JsonHttpErrorHandler])

  lazy val syncCacheApi: SyncCacheApi = new DefaultSyncCacheApi(defaultCacheApi)
  lazy val dbConfigProvider: DatabaseConfigProvider = new DatabaseConfigProvider {
    override def get[P <: BasicProfile]: DatabaseConfig[P] = slickApi.dbConfig(DbName("default"))
  }
  implicit lazy val impMessagesApi: MessagesApi = messagesApi
  implicit lazy val impActorSystem: ActorSystem = actorSystem

  implicit lazy val runtime: Runtime[ZEnv] = Runtime.default

  override lazy val evolutionsReader = new OreEvolutionsReader(environment)

  type ParUIO[A]  = zio.interop.ParIO[Any, Nothing, A]
  type ParTask[A] = zio.interop.ParIO[Any, Throwable, A]

  val taskToUIO: Task ~> UIO = OreComponents.orDieFnK[Any]
  val uioToTask: UIO ~> Task = OreComponents.upcastFnK[UIO, Task]

  implicit lazy val config: OreConfig                              = ConfigSource.fromConfig(configuration.underlying).loadOrThrow[OreConfig]
  implicit lazy val env: OreEnv                                    = wire[OreEnv]
  implicit lazy val markdownRenderer: MarkdownRenderer             = wire[FlexmarkRenderer]
  implicit lazy val fileIORaw: FileIO[ZIO[Blocking, Throwable, *]] = ZIOFileIO(config)

  implicit lazy val fileIO: FileIO[ZIO[Blocking, Nothing, *]] = fileIORaw.imapK(
    OreComponents.orDieFnK[Blocking],
    OreComponents.upcastFnK[ZIO[Blocking, Nothing, *], ZIO[Blocking, Throwable, *]]
  )

  implicit lazy val projectFiles: ProjectFiles[ZIO[Blocking, Nothing, *]] =
    (wire[ProjectFiles.LocalProjectFiles[ZIO[Blocking, Throwable, *]]]: ProjectFiles[ZIO[Blocking, Throwable, *]])
      .mapK(OreComponents.orDieFnK[Blocking])

  implicit val transactor: Transactor[Task] = {
    val cs: ContextShift[Task] = ContextShift[Task]

    applicationResource {
      for {
        connectEC  <- ExecutionContexts.fixedThreadPool[F](32)
        transactEC <- cats.effect.Blocker[F]
      } yield Transactor[F, JdbcDataSource](
        dbConfigProvider.get[JdbcProfile].db.source,
        source => {
          val acquire                = cs.evalOn(connectEC)(F.delay(source.createConnection()))
          def release(c: Connection) = transactEC.blockOn(F.delay(c.close()))
          Resource.make(acquire)(release)
        },
        KleisliInterpreter[F](transactEC).ConnectionInterpreter,
        Strategy.default
      )
    }
  }

  lazy val oreRestfulAPIV1: OreRestfulApiV1                          = wire[OreRestfulServerV1]
  implicit lazy val projectFactory: ProjectFactory                   = wire[OreProjectFactory]
  implicit lazy val modelService: ModelService[UIO]                  = wire[OreModelService].mapK(taskToUIO)
  lazy val emailFactory: EmailFactory                                = wire[EmailFactory]
  lazy val mailer: Mailer                                            = wire[SpongeMailer]
  lazy val projectTask: ProjectTask                                  = wire[ProjectTask]
  lazy val userTask: UserTask                                        = wire[UserTask]
  lazy val dbUpdateTask: DbUpdateTask                                = wire[DbUpdateTask]
  implicit lazy val oreControllerComponents: OreControllerComponents = wire[DefaultOreControllerComponents]
  lazy val uioOreControllerEffects: OreControllerEffects[UIO]        = wire[DefaultOreControllerEffects[UIO]]

  lazy val statTracker: StatTracker[UIO] = (wire[StatTracker.StatTrackerInstant[Task]]: StatTracker[Task])
    .imapK(taskToUIO)(uioToTask)
  lazy val spongeAuthApiTask: SpongeAuthApi[Task] = {
    val api = config.auth.api
    runtime.unsafeRun(
      AkkaSpongeAuthApi[Task](
        AkkaSpongeAuthApi.AkkaSpongeAuthSettings(
          api.key,
          api.url,
          api.breaker.maxFailures,
          api.breaker.reset,
          api.breaker.timeout
        )
      )
    )
  }
  implicit lazy val spongeAuthApi: SpongeAuthApi[UIO] = spongeAuthApiTask.mapK(taskToUIO)
  lazy val ssoApiTask: SSOApi[Task] = {
    val cacher = util.ZIOCacher.instance[Any, Throwable]
    implicit val taskCacher: Cacher[Task] = new Cacher[Task] {
      override def cache[A](duration: FiniteDuration)(fa: Task[A]): Task[Task[A]] =
        cacher.cache(duration)(fa).provide(runtime.environment).map(_.provide(runtime.environment))
    }
    val sso = config.auth.sso
    runtime.unsafeRun(AkkaSSOApi[Task](sso.loginUrl, sso.signupUrl, sso.verifyUrl, sso.secret, sso.timeout, sso.reset))
  }
  lazy val ssoApi: SSOApi[UIO]                   = ssoApiTask.imapK(taskToUIO)(uioToTask)
  implicit lazy val userBaseTask: UserBase[Task] = wire[UserBase.UserBaseF[Task]]
  implicit lazy val userBaseUIO: UserBase[UIO]   = wire[UserBase.UserBaseF[UIO]]
  implicit lazy val projectBase: ProjectBase[UIO] = {
    implicit val providedProjectFiles: ProjectFiles[Task] =
      projectFiles.mapK(OreComponents.provideFnK[Blocking, Nothing](runtime.environment))

    implicit lazy val fileIOTask: FileIO[Task] =
      fileIORaw.imapK(
        new FunctionK[ZIO[Blocking, Throwable, *], Task] {
          def apply[A](fa: ZIO[Blocking, Throwable, A]): Task[A] = fa.provide(runtime.environment)
        },
        OreComponents.upcastFnK[Task, ZIO[Blocking, Throwable, *]]
      )

    // Schrodinger's values, are both used and not used at the same time.
    // Trying to observe if they are will collapse the compile state into an error.
    use(providedProjectFiles)
    use(fileIOTask)

    (wire[ProjectBase.ProjectBaseF[Task]]: ProjectBase[Task]).mapK(taskToUIO)
  }
  implicit lazy val orgBase: OrganizationBase[UIO] =
    (wire[OrganizationBase.OrganizationBaseF[Task]]: OrganizationBase[Task]).mapK(taskToUIO)

  lazy val bakery: Bakery     = wire[Bakery]
  lazy val forms: OreForms    = wire[OreForms]
  lazy val statusZ: StatusZ   = wire[StatusZ]
  lazy val fakeUser: FakeUser = wire[FakeUser]

  lazy val applicationController: Application                          = wire[Application]
  lazy val apiV1Controller: ApiV1Controller                            = wire[ApiV1Controller]
  lazy val apiV2Authentication: apiv2.Authentication                   = wire[apiv2.Authentication]
  lazy val apiV2Keys: apiv2.Keys                                       = wire[apiv2.Keys]
  lazy val apiV2Permissions: apiv2.Permissions                         = wire[apiv2.Permissions]
  lazy val apiV2Projects: apiv2.Projects                               = wire[apiv2.Projects]
  lazy val apiV2Users: apiv2.Users                                     = wire[apiv2.Users]
  lazy val apiV2Versions: apiv2.Versions                               = wire[apiv2.Versions]
  lazy val apiV2Pages: apiv2.Pages                                     = wire[apiv2.Pages]
  lazy val apiV2Organizations: apiv2.Organizations                     = wire[apiv2.Organizations]
  lazy val versions: Versions                                          = wire[Versions]
  lazy val users: Users                                                = wire[Users]
  lazy val projects: Projects                                          = wire[Projects]
  lazy val organizations: Organizations                                = wire[Organizations]
  lazy val reviews: Reviews                                            = wire[Reviews]
  lazy val applicationControllerProvider: Provider[Application]        = () => applicationController
  lazy val apiV1ControllerProvider: Provider[ApiV1Controller]          = () => apiV1Controller
  lazy val apiV2AuthenticationProvider: Provider[apiv2.Authentication] = () => apiV2Authentication
  lazy val apiV2KeysProvider: Provider[apiv2.Keys]                     = () => apiV2Keys
  lazy val apiV2PermissionsProvider: Provider[apiv2.Permissions]       = () => apiV2Permissions
  lazy val apiV2ProjectsProvider: Provider[apiv2.Projects]             = () => apiV2Projects
  lazy val apiV2UsersProvider: Provider[apiv2.Users]                   = () => apiV2Users
  lazy val apiV2VersionsProvider: Provider[apiv2.Versions]             = () => apiV2Versions
  lazy val apiV2PagesProvider: Provider[apiv2.Pages]                   = () => apiV2Pages
  lazy val apiV2OrganizationsProvider: Provider[apiv2.Organizations]   = () => apiV2Organizations
  lazy val versionsProvider: Provider[Versions]                        = () => versions
  lazy val usersProvider: Provider[Users]                              = () => users
  lazy val projectsProvider: Provider[Projects]                        = () => projects
  lazy val organizationsProvider: Provider[Organizations]              = () => organizations
  lazy val reviewsProvider: Provider[Reviews]                          = () => reviews

  def runWhenEvolutionsDone(action: UIO[Unit]): Unit = {
    val isDone    = ZIO.effectTotal(applicationEvolutions.upToDate)
<<<<<<< HEAD
    val waitCheck = Schedule.recurWhileM((_: Unit) => isDone) && Schedule.fixed(Duration.ofMillis(20))
=======
    val waitCheck = Schedule.recurUntilM((_: Unit) => isDone) && Schedule.fixed(Duration.ofMillis(20))
>>>>>>> 0773a216

    runtime.unsafeRunAsync(ZIO.unit.repeat(waitCheck).andThen(action)) {
      case Exit.Success(_) => ()
      case Exit.Failure(cause) =>
        logger.error(s"Failed to run action after evolutions done.\n${cause.prettyPrint}")
    }
  }

  runWhenEvolutionsDone(ZIO.effectTotal {
    eager(projectTask)
    eager(userTask)
    eager(dbUpdateTask)
  })

  def eager[A](module: A): Unit = use(module)

  def use[A](@unused value: A): Unit = ()

  def manualRelease[R, E, A](managed: ZManaged[R, E, A]): ZIO[R, E, (A, UIO[Any])] =
    ZManaged.ReleaseMap.make.flatMap { releaseMap =>
      managed.zio.provideSome[R]((_, releaseMap)).map {
        case (_, a) =>
          (a, releaseMap.releaseAll(Exit.unit, ExecutionStrategy.Sequential))
      }
    }

  def applicationResource[A](resource: Resource[Task, A]): A = {
    val (a, finalize) = runtime.unsafeRunSync(resource.allocated).toEither.toTry.get

    applicationLifecycle.addStopHook(() => runtime.unsafeRunToFuture(finalize))

    a
  }

  def applicationManaged[A](managed: ZManaged[ZEnv, Throwable, A]): A = {
    managed.preallocate

    val (a, finalize) = runtime.unsafeRunSync(manualRelease(managed)).toEither.toTry.get

    applicationLifecycle.addStopHook(() => runtime.unsafeRunToFuture(finalize))

    a
  }
}
object OreComponents {
  //macwire doesn't seem to like this function
  def upcastFnK[From[_], To[A] >: From[A]]: From ~> To = new FunctionK[From, To] {
    override def apply[A](fa: From[A]): To[A] = fa
  }
  def provideFnK[R, E](environment: R): ZIO[R, E, *] ~> ZIO[Any, E, *] = new FunctionK[ZIO[R, E, *], ZIO[Any, E, *]] {
    override def apply[A](fa: ZIO[R, E, A]): ZIO[Any, E, A] = fa.provide(environment)
  }
  def orDieFnK[R]: ZIO[R, Throwable, *] ~> ZIO[R, Nothing, *] =
    new FunctionK[ZIO[R, Throwable, *], ZIO[R, Nothing, *]] {
      override def apply[A](fa: ZIO[R, Throwable, A]): ZIO[R, Nothing, A] = fa.orDie
    }
}<|MERGE_RESOLUTION|>--- conflicted
+++ resolved
@@ -291,11 +291,7 @@
 
   def runWhenEvolutionsDone(action: UIO[Unit]): Unit = {
     val isDone    = ZIO.effectTotal(applicationEvolutions.upToDate)
-<<<<<<< HEAD
-    val waitCheck = Schedule.recurWhileM((_: Unit) => isDone) && Schedule.fixed(Duration.ofMillis(20))
-=======
     val waitCheck = Schedule.recurUntilM((_: Unit) => isDone) && Schedule.fixed(Duration.ofMillis(20))
->>>>>>> 0773a216
 
     runtime.unsafeRunAsync(ZIO.unit.repeat(waitCheck).andThen(action)) {
       case Exit.Success(_) => ()
