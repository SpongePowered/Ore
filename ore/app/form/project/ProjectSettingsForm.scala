package form.project

import scala.language.higherKinds

import java.nio.file.Files
import java.nio.file.Files.{createDirectories, list, move, notExists}

import ore.data.project.Category
import ore.data.user.notification.NotificationType
import ore.models.user.{Notification, User}
import ore.db.{DbRef, Model, ModelService}
import ore.db.impl.schema.{ProjectRoleTable, UserTable}
import ore.db.impl.OrePostgresDriver.api._
import ore.models.project.{Project, ProjectSettings}
import ore.models.project.io.ProjectFiles
import ore.permission.role.Role
import ore.util.OreMDC
import ore.util.StringUtils.noneIfEmpty
import util.syntax._

<<<<<<< HEAD
import cats.{Monad, MonadError, Parallel}
import cats.data.NonEmptyList
=======
import cats.data.{EitherT, NonEmptyList}
>>>>>>> 263b6122
import cats.effect.{ContextShift, IO}
import cats.syntax.all._
import cats.instances.either._
import com.typesafe.scalalogging.LoggerTakingImplicit
import slick.lifted.TableQuery

/**
  * Represents the configurable Project settings that can be submitted via a
  * form.
  */
case class ProjectSettingsForm(
    categoryName: String,
    homepage: String,
    issues: String,
    source: String,
    support: String,
    licenseName: String,
    licenseUrl: String,
    description: String,
    users: List[DbRef[User]],
    roles: List[String],
    userUps: List[String],
    roleUps: List[String],
    updateIcon: Boolean,
    ownerId: Option[DbRef[User]],
    forumSync: Boolean,
    keywordsRaw: String
) extends TProjectRoleSetBuilder {

<<<<<<< HEAD
  def savePending[F[_]](settings: ProjectSettings, project: PendingProject)(
      implicit fileManager: ProjectFiles,
      mdc: OreMDC,
      service: ModelService[F],
      F: Monad[F]
  ): F[(PendingProject, ProjectSettings)] = {
    val queryOwnerName = for {
      u <- TableQuery[UserTable] if this.ownerId.getOrElse(project.ownerId).bind === u.id
    } yield u.name

    val updateProject = service.runDBIO(queryOwnerName.result).map { ownerName =>
      val newProj = project.copy(
        category = Category.values.find(_.title == this.categoryName).get,
        description = noneIfEmpty(this.description),
        ownerId = this.ownerId.getOrElse(project.ownerId),
        ownerName = ownerName.head
      )(project.config)

      newProj.pendingVersion = newProj.pendingVersion.copy(projectUrl = newProj.key)

      newProj
    }

    val updatedSettings = settings.copy(
      homepage = noneIfEmpty(this.homepage),
      issues = noneIfEmpty(this.issues),
      source = noneIfEmpty(this.source),
      support = noneIfEmpty(this.support),
      licenseUrl = noneIfEmpty(this.licenseUrl),
      licenseName = if (this.licenseUrl.nonEmpty) Some(this.licenseName) else settings.licenseName,
      forumSync = this.forumSync
    )

    updateProject.map { project =>
      // Update icon
      if (this.updateIcon) {
        fileManager.getPendingIconPath(project.ownerName, project.name).foreach { pendingPath =>
          val iconDir = fileManager.getIconDir(project.ownerName, project.name)
          if (notExists(iconDir))
            createDirectories(iconDir)
          list(iconDir).forEach(delete(_))
          move(pendingPath, iconDir.resolve(pendingPath.getFileName))
        }
      }

      (project, updatedSettings)
    }
  }

  def save[F[_], G[_]](settings: Model[ProjectSettings], project: Model[Project], logger: LoggerTakingImplicit[OreMDC])(
      implicit fileManager: ProjectFiles,
      mdc: OreMDC,
      service: ModelService[F],
      F: MonadError[F, Throwable],
      par: Parallel[F, G]
  ): F[(Model[Project], Model[ProjectSettings])] = {
=======
  def save(settings: Model[ProjectSettings], project: Model[Project], logger: LoggerTakingImplicit[OreMDC])(
      implicit fileManager: ProjectFiles,
      mdc: OreMDC,
      service: ModelService[IO],
      cs: ContextShift[IO]
  ): EitherT[IO, String, (Model[Project], Model[ProjectSettings])] = {
>>>>>>> 263b6122
    import cats.instances.vector._
    logger.debug("Saving project settings")
    logger.debug(this.toString)
    val newOwnerId = this.ownerId.getOrElse(project.ownerId)

    val queryOwnerName = TableQuery[UserTable].filter(_.id === newOwnerId).map(_.name)

    val keywords = keywordsRaw.split(" ").iterator.map(_.trim).filter(_.nonEmpty).toList

    val checkedKeywordsF = EitherT.fromEither[IO] {
      if (keywords.length > 5)
        Left("error.project.tooManyKeywords")
      else if (keywords.exists(_.length > 32))
        Left("error.maxLength")
      else
        Right(keywords)
    }

    val updateProject = checkedKeywordsF.semiflatMap { checkedKeywords =>
      service.runDBIO(queryOwnerName.result.head).flatMap { ownerName =>
        service.update(project)(
          _.copy(
            category = Category.values.find(_.title == this.categoryName).get,
            description = noneIfEmpty(this.description),
            ownerId = newOwnerId,
            ownerName = ownerName,
            keywords = checkedKeywords
          )
        )
      }
    }

    val updateSettings = service.update(settings)(
      _.copy(
        homepage = noneIfEmpty(this.homepage),
        issues = noneIfEmpty(this.issues),
        source = noneIfEmpty(this.source),
        support = noneIfEmpty(this.support),
        licenseUrl = noneIfEmpty(this.licenseUrl),
        licenseName = if (this.licenseUrl.nonEmpty) Some(this.licenseName) else settings.licenseName,
        forumSync = this.forumSync
      )
    )

    val modelUpdates = EitherT((updateProject.value, updateSettings.map(_.asRight[String])).parTupled.map(_.tupled))

    modelUpdates.semiflatMap { t =>
      // Update icon
      if (this.updateIcon) {
        fileManager.getPendingIconPath(project).foreach { pendingPath =>
          val iconDir = fileManager.getIconDir(project.ownerName, project.name)
          if (notExists(iconDir))
            createDirectories(iconDir)
          list(iconDir).forEach(Files.delete(_))
          move(pendingPath, iconDir.resolve(pendingPath.getFileName))
        }
      }

      // Add new roles
      val dossier = project.memberships
      this
        .build()
        .toVector
        .parTraverse { role =>
          dossier.addRole(project)(role.userId, role.copy(projectId = project.id))
        }
        .flatMap { roles =>
          val notifications = roles.map { role =>
            Notification(
              userId = role.userId,
              originId = Some(project.ownerId),
              notificationType = NotificationType.ProjectInvite,
              messageArgs = NonEmptyList.of("notification.project.invite", role.role.title, project.name)
            )
          }

          service.bulkInsert(notifications)
        }
        .productR {
          // Update existing roles
          val usersTable = TableQuery[UserTable]
          // Select member userIds
          service
            .runDBIO(usersTable.filter(_.name.inSetBind(this.userUps)).map(_.id).result)
            .flatMap { userIds =>
              import cats.instances.list._
              val roles = this.roleUps.traverse { role =>
                Role.projectRoles
                  .find(_.value == role)
                  .fold(F.raiseError[Role](new RuntimeException("supplied invalid role type")))(F.pure)
              }

              roles.map(xs => userIds.zip(xs))
            }
            .map {
              _.map {
                case (userId, role) => updateMemberShip(userId).update(role)
              }
            }
            .flatMap(updates => service.runDBIO(DBIO.sequence(updates)).as(t))
        }
    }
  }

  private def memberShipUpdate(userId: Rep[DbRef[User]]) =
    TableQuery[ProjectRoleTable].filter(_.userId === userId).map(_.roleType)

  private lazy val updateMemberShip = Compiled(memberShipUpdate _)
}<|MERGE_RESOLUTION|>--- conflicted
+++ resolved
@@ -18,13 +18,8 @@
 import ore.util.StringUtils.noneIfEmpty
 import util.syntax._
 
-<<<<<<< HEAD
-import cats.{Monad, MonadError, Parallel}
-import cats.data.NonEmptyList
-=======
+import cats.{MonadError, Parallel}
 import cats.data.{EitherT, NonEmptyList}
->>>>>>> 263b6122
-import cats.effect.{ContextShift, IO}
 import cats.syntax.all._
 import cats.instances.either._
 import com.typesafe.scalalogging.LoggerTakingImplicit
@@ -53,71 +48,13 @@
     keywordsRaw: String
 ) extends TProjectRoleSetBuilder {
 
-<<<<<<< HEAD
-  def savePending[F[_]](settings: ProjectSettings, project: PendingProject)(
-      implicit fileManager: ProjectFiles,
-      mdc: OreMDC,
-      service: ModelService[F],
-      F: Monad[F]
-  ): F[(PendingProject, ProjectSettings)] = {
-    val queryOwnerName = for {
-      u <- TableQuery[UserTable] if this.ownerId.getOrElse(project.ownerId).bind === u.id
-    } yield u.name
-
-    val updateProject = service.runDBIO(queryOwnerName.result).map { ownerName =>
-      val newProj = project.copy(
-        category = Category.values.find(_.title == this.categoryName).get,
-        description = noneIfEmpty(this.description),
-        ownerId = this.ownerId.getOrElse(project.ownerId),
-        ownerName = ownerName.head
-      )(project.config)
-
-      newProj.pendingVersion = newProj.pendingVersion.copy(projectUrl = newProj.key)
-
-      newProj
-    }
-
-    val updatedSettings = settings.copy(
-      homepage = noneIfEmpty(this.homepage),
-      issues = noneIfEmpty(this.issues),
-      source = noneIfEmpty(this.source),
-      support = noneIfEmpty(this.support),
-      licenseUrl = noneIfEmpty(this.licenseUrl),
-      licenseName = if (this.licenseUrl.nonEmpty) Some(this.licenseName) else settings.licenseName,
-      forumSync = this.forumSync
-    )
-
-    updateProject.map { project =>
-      // Update icon
-      if (this.updateIcon) {
-        fileManager.getPendingIconPath(project.ownerName, project.name).foreach { pendingPath =>
-          val iconDir = fileManager.getIconDir(project.ownerName, project.name)
-          if (notExists(iconDir))
-            createDirectories(iconDir)
-          list(iconDir).forEach(delete(_))
-          move(pendingPath, iconDir.resolve(pendingPath.getFileName))
-        }
-      }
-
-      (project, updatedSettings)
-    }
-  }
-
   def save[F[_], G[_]](settings: Model[ProjectSettings], project: Model[Project], logger: LoggerTakingImplicit[OreMDC])(
       implicit fileManager: ProjectFiles,
       mdc: OreMDC,
       service: ModelService[F],
       F: MonadError[F, Throwable],
       par: Parallel[F, G]
-  ): F[(Model[Project], Model[ProjectSettings])] = {
-=======
-  def save(settings: Model[ProjectSettings], project: Model[Project], logger: LoggerTakingImplicit[OreMDC])(
-      implicit fileManager: ProjectFiles,
-      mdc: OreMDC,
-      service: ModelService[IO],
-      cs: ContextShift[IO]
-  ): EitherT[IO, String, (Model[Project], Model[ProjectSettings])] = {
->>>>>>> 263b6122
+  ): EitherT[F, String, (Model[Project], Model[ProjectSettings])] = {
     import cats.instances.vector._
     logger.debug("Saving project settings")
     logger.debug(this.toString)
@@ -127,7 +64,7 @@
 
     val keywords = keywordsRaw.split(" ").iterator.map(_.trim).filter(_.nonEmpty).toList
 
-    val checkedKeywordsF = EitherT.fromEither[IO] {
+    val checkedKeywordsF = EitherT.fromEither[F] {
       if (keywords.length > 5)
         Left("error.project.tooManyKeywords")
       else if (keywords.exists(_.length > 32))
