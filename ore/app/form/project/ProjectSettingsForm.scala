--- conflicted
+++ resolved
@@ -44,57 +44,6 @@
     forumSync: Boolean
 ) extends TProjectRoleSetBuilder {
 
-<<<<<<< HEAD
-=======
-  def savePending(settings: ProjectSettings, project: PendingProject)(
-      implicit fileManager: ProjectFiles,
-      mdc: OreMDC,
-      service: ModelService[IO]
-  ): IO[(PendingProject, ProjectSettings)] = {
-    val queryOwnerName = for {
-      u <- TableQuery[UserTable] if this.ownerId.getOrElse(project.ownerId).bind === u.id
-    } yield u.name
-
-    val updateProject = service.runDBIO(queryOwnerName.result).map { ownerName =>
-      val newProj = project.copy(
-        category = Category.values.find(_.title == this.categoryName).get,
-        description = noneIfEmpty(this.description),
-        ownerId = this.ownerId.getOrElse(project.ownerId),
-        ownerName = ownerName.head
-      )(project.config)
-
-      newProj.pendingVersion = newProj.pendingVersion.copy(projectUrl = newProj.key)
-
-      newProj
-    }
-
-    val updatedSettings = settings.copy(
-      homepage = noneIfEmpty(this.homepage),
-      issues = noneIfEmpty(this.issues),
-      source = noneIfEmpty(this.source),
-      support = noneIfEmpty(this.support),
-      licenseUrl = noneIfEmpty(this.licenseUrl),
-      licenseName = if (this.licenseUrl.nonEmpty) Some(this.licenseName) else settings.licenseName,
-      forumSync = this.forumSync
-    )
-
-    updateProject.map { project =>
-      // Update icon
-      if (this.updateIcon) {
-        fileManager.getPendingIconPath(project.ownerName, project.name).foreach { pendingPath =>
-          val iconDir = fileManager.getIconDir(project.ownerName, project.name)
-          if (notExists(iconDir))
-            createDirectories(iconDir)
-          list(iconDir).forEach(delete(_))
-          move(pendingPath, iconDir.resolve(pendingPath.getFileName))
-        }
-      }
-
-      (project, updatedSettings)
-    }
-  }
-
->>>>>>> c0b6ab3f
   def save(settings: Model[ProjectSettings], project: Model[Project], logger: LoggerTakingImplicit[OreMDC])(
       implicit fileManager: ProjectFiles,
       mdc: OreMDC,
