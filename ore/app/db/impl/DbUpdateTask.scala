package db.impl

import play.api.inject.ApplicationLifecycle

import db.impl.access.ProjectBase
import db.impl.query.StatTrackerQueries
import ore.OreConfig
import ore.db.ModelService
import ore.util.OreMDC

import cats.syntax.all._
import com.typesafe.scalalogging
import doobie.implicits._
import zio.clock.Clock
import zio._

class DbUpdateTask(config: OreConfig, lifecycle: ApplicationLifecycle, runtime: zio.Runtime[Clock])(
    implicit service: ModelService[Task]
) {

  val interval: duration.Duration = duration.Duration.fromScala(config.ore.homepage.updateInterval)

  private val Logger               = scalalogging.Logger.takingImplicit[OreMDC]("DbUpdateTask")
  implicit private val mdc: OreMDC = OreMDC.NoMDC

  Logger.info("DbUpdateTask starting")

<<<<<<< HEAD
  private val materializedViewsSchedule: Schedule[Clock, Any, Int] = Schedule
    .fixed(interval)
    .tapInput(_ => UIO(Logger.debug(s"Updating homepage view")))
=======
  private val homepageSchedule: Schedule[Any, Unit, Unit] =
    Schedule
      .fixed(interval)
      .unit
      .tapInput((_: Unit) => UIO(Logger.debug(s"Updating homepage view")))
>>>>>>> 0f48195d

  private val statSchedule: Schedule[Any, Unit, Unit] =
    Schedule
      .fixed(interval)
      .unit
      .tapInput((_: Unit) => UIO(Logger.debug("Processing stats")))

  private def runningTask(task: RIO[Clock, Unit], schedule: Schedule[Any, Unit, Unit]) = {
    val safeTask: ZIO[Clock, Nothing, Unit] = task.catchAll(e => UIO(Logger.error("Running DB task failed", e)))

    runtime.unsafeRunToFuture(safeTask.repeat(schedule))
  }

  private val materializedViewsTask = runningTask(
    service.runDbCon(
      sql"SELECT refreshProjectStats()"
        .query[Option[Int]]
        .unique *> sql"REFRESH MATERIALIZED VIEW promoted_versions".update.run.void
    ),
    materializedViewsSchedule
  )

  private def runMany(updates: Seq[doobie.Update0]) =
    service.runDbCon(updates.toList.traverse_(_.run))

  private val statsTask = runningTask(
    runMany(StatTrackerQueries.processProjectViews) *>
      runMany(StatTrackerQueries.processVersionDownloads),
    statSchedule
  )

  lifecycle.addStopHook(() => materializedViewsTask.cancel())
  lifecycle.addStopHook(() => statsTask.cancel())
}<|MERGE_RESOLUTION|>--- conflicted
+++ resolved
@@ -25,17 +25,11 @@
 
   Logger.info("DbUpdateTask starting")
 
-<<<<<<< HEAD
-  private val materializedViewsSchedule: Schedule[Clock, Any, Int] = Schedule
-    .fixed(interval)
-    .tapInput(_ => UIO(Logger.debug(s"Updating homepage view")))
-=======
-  private val homepageSchedule: Schedule[Any, Unit, Unit] =
+  private val materializedViewsSchedule: Schedule[Any, Unit, Unit] =
     Schedule
       .fixed(interval)
       .unit
       .tapInput((_: Unit) => UIO(Logger.debug(s"Updating homepage view")))
->>>>>>> 0f48195d
 
   private val statSchedule: Schedule[Any, Unit, Unit] =
     Schedule
