--- conflicted
+++ resolved
@@ -16,11 +16,7 @@
 import com.typesafe.scalalogging
 import doobie.`enum`.TransactionIsolation
 import zio.clock.Clock
-<<<<<<< HEAD
-import zio.{RIO, Task, UIO, ZIO, ZSchedule, duration}
-=======
-import zio.{Schedule, Task, UIO, ZIO, duration}
->>>>>>> 1b703194
+import zio.{Schedule, RIO, Task, UIO, ZIO, duration}
 
 @Singleton
 class DbUpdateTask @Inject()(config: OreConfig, lifecycle: ApplicationLifecycle, runtime: zio.Runtime[Clock])(
@@ -45,13 +41,8 @@
       .fixed(interval)
       .tapInput(_ => UIO(Logger.debug("Processing stats")))
 
-<<<<<<< HEAD
-  private def runningTask(task: RIO[Clock, Unit], schedule: ZSchedule[Clock, Any, Int]) = {
+  private def runningTask(task: RIO[Clock, Unit], schedule: Schedule[Clock, Any, Int]) = {
     val safeTask: ZIO[Clock, Unit, Unit] = task.flatMapError(e => UIO(Logger.error("Running DB task failed", e)))
-=======
-  private def runningTask(task: Task[Unit], schedule: Schedule[Clock, Any, Int]) = {
-    val safeTask: ZIO[Any, Unit, Unit] = task.flatMapError(e => UIO(Logger.error("Running DB task failed", e)))
->>>>>>> 1b703194
 
     runtime.unsafeRun(safeTask.repeat(schedule).fork)
   }
@@ -69,7 +60,7 @@
           _ <- updates.toList.traverse_(_.run)
         } yield ()
       )
-      .retry(ZSchedule.forever)
+      .retry(Schedule.forever)
   }
 
   private val statsTask = runningTask(
