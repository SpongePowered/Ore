package db.impl

import play.api.inject.ApplicationLifecycle

import db.impl.query.StatTrackerQueries
import ore.OreConfig
import ore.db.ModelService
import ore.util.OreMDC

import cats.syntax.all._
import com.typesafe.scalalogging
import doobie.`enum`.TransactionIsolation
import doobie.implicits._
import zio.clock.Clock
import zio._

class DbUpdateTask(config: OreConfig, lifecycle: ApplicationLifecycle, runtime: zio.Runtime[Clock])(
<<<<<<< HEAD
    implicit ec: ExecutionContext,
=======
    implicit projects: ProjectBase[Task],
>>>>>>> 8305d6ed
    service: ModelService[Task]
) {

  val interval: duration.Duration = duration.Duration.fromScala(config.ore.materializedUpdateInterval)

  private val Logger               = scalalogging.Logger.takingImplicit[OreMDC]("DbUpdateTask")
  implicit private val mdc: OreMDC = OreMDC.NoMDC

  Logger.info("DbUpdateTask starting")

  private val materializedViewsSchedule: Schedule[Clock, Any, Int] = Schedule
    .fixed(interval)
    .tapInput(_ => UIO(Logger.debug(s"Updating homepage view")))

  private val statSchedule: Schedule[Clock, Any, Int] =
    Schedule
      .fixed(interval)
      .tapInput(_ => UIO(Logger.debug("Processing stats")))

  private def runningTask(task: RIO[Clock, Unit], schedule: Schedule[Clock, Any, Int]) = {
    val safeTask: ZIO[Clock, Nothing, Unit] = task.catchAll(e => UIO(Logger.error("Running DB task failed", e)))

    runtime.unsafeRunToFuture(safeTask.repeat(schedule))
  }

  private val materializedViewsTask = runningTask(
    service.runDbCon(
      sql"SELECT refreshProjectStats()"
        .query[Option[Int]]
        .unique *> sql"REFRESH MATERIALIZED VIEW promoted_versions".update.run.void
    ),
    materializedViewsSchedule
  )

  private def runManyInTransaction(updates: Seq[doobie.Update0]) = {
    import cats.instances.list._
    import doobie._

    service
      .runDbCon(
        for {
          _ <- HC.setTransactionIsolation(TransactionIsolation.TransactionRepeatableRead)
          _ <- updates.toList.traverse_(_.run)
        } yield ()
      )
      .retry(Schedule.forever)
  }

  private val statsTask = runningTask(
    runManyInTransaction(StatTrackerQueries.processProjectViews) *>
      runManyInTransaction(StatTrackerQueries.processVersionDownloads),
    statSchedule
  )
<<<<<<< HEAD
  lifecycle.addStopHook { () =>
    Future {
      runtime.unsafeRun(materializedViewsTask.interrupt)
      runtime.unsafeRun(statsTask.interrupt)
    }
  }
=======

  lifecycle.addStopHook(() => homepageTask.cancel())
  lifecycle.addStopHook(() => statsTask.cancel())
>>>>>>> 8305d6ed
}<|MERGE_RESOLUTION|>--- conflicted
+++ resolved
@@ -2,6 +2,7 @@
 
 import play.api.inject.ApplicationLifecycle
 
+import db.impl.access.ProjectBase
 import db.impl.query.StatTrackerQueries
 import ore.OreConfig
 import ore.db.ModelService
@@ -15,12 +16,7 @@
 import zio._
 
 class DbUpdateTask(config: OreConfig, lifecycle: ApplicationLifecycle, runtime: zio.Runtime[Clock])(
-<<<<<<< HEAD
-    implicit ec: ExecutionContext,
-=======
-    implicit projects: ProjectBase[Task],
->>>>>>> 8305d6ed
-    service: ModelService[Task]
+    implicit service: ModelService[Task]
 ) {
 
   val interval: duration.Duration = duration.Duration.fromScala(config.ore.materializedUpdateInterval)
@@ -73,16 +69,7 @@
       runManyInTransaction(StatTrackerQueries.processVersionDownloads),
     statSchedule
   )
-<<<<<<< HEAD
-  lifecycle.addStopHook { () =>
-    Future {
-      runtime.unsafeRun(materializedViewsTask.interrupt)
-      runtime.unsafeRun(statsTask.interrupt)
-    }
-  }
-=======
 
-  lifecycle.addStopHook(() => homepageTask.cancel())
+  lifecycle.addStopHook(() => materializedViewsTask.cancel())
   lifecycle.addStopHook(() => statsTask.cancel())
->>>>>>> 8305d6ed
 }