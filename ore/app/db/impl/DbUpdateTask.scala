--- conflicted
+++ resolved
@@ -10,11 +10,7 @@
 
 import cats.syntax.all._
 import com.typesafe.scalalogging
-<<<<<<< HEAD
-import doobie.`enum`.TransactionIsolation
 import doobie.implicits._
-=======
->>>>>>> 89e07a8b
 import zio.clock.Clock
 import zio._
 
@@ -22,7 +18,7 @@
     implicit service: ModelService[Task]
 ) {
 
-  val interval: duration.Duration = duration.Duration.fromScala(config.ore.materializedUpdateInterval)
+  val interval: duration.Duration = duration.Duration.fromScala(config.ore.homepage.updateInterval)
 
   private val Logger               = scalalogging.Logger.takingImplicit[OreMDC]("DbUpdateTask")
   implicit private val mdc: OreMDC = OreMDC.NoMDC
