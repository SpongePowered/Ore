--- conflicted
+++ resolved
@@ -22,11 +22,7 @@
 @meta = {
     <meta property="og:title" content="@p.project.ownerName / @p.project.name" />
     <meta property="og:type" content="website" />
-<<<<<<< HEAD
-    <meta property="og:url" content="@config.app.baseUrl@Projects.show(p.project.ownerName, p.project.slug, "")" />
-=======
-    <meta property="og:url" content="@config.application.baseUrl@Projects.show(p.project.ownerName, p.project.slug)" />
->>>>>>> 89e07a8b
+    <meta property="og:url" content="@config.application.baseUrl@Projects.show(p.project.ownerName, p.project.slug, "")" />
     <meta property="og:image" content="@p.iconUrl" />
     <meta property="og:site_name" content="@messages("general.appName")" />
     @defining(p.project.description.getOrElse("")) { description =>
