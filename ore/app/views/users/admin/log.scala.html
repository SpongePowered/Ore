--- conflicted
+++ resolved
@@ -8,15 +8,9 @@
 @import ore.models.user.{LoggedActionType, LoggedActionContext, User}
 @import util.StringFormatterUtils._
 
-<<<<<<< HEAD
 @(actions: Seq[Model[LoggedActionViewModel[_]]], limit: Int, offset: Int, page: Int, size: Int, userFilter: Option[String],
         projectFilter: Option[String], versionFilter: Option[String], pageFilter: Option[DbRef[Page]],
-        actionFilter: Option[String], subjectFilter: Option[String], canViewIP: Boolean)(implicit messages: Messages, request: OreRequest[_], config: OreConfig, flash: Flash)
-=======
-@(actions: Seq[Model[LoggedActionViewModel[_]]], limit: Int, offset: Int, page: Int, size: Int, userFilter: Option[DbRef[User]],
-        projectFilter: Option[DbRef[Project]], versionFilter: Option[DbRef[Version]], pageFilter: Option[DbRef[Page]],
-        actionFilter: Option[Int], subjectFilter: Option[DbRef[_]], canViewIP: Boolean)(implicit messages: Messages, request: OreRequest[_], config: OreConfig, flash: Flash, assetsFinder: AssetsFinder)
->>>>>>> a7a1e4c1
+        actionFilter: Option[String], subjectFilter: Option[String], canViewIP: Boolean)(implicit messages: Messages, request: OreRequest[_], config: OreConfig, flash: Flash, assetsFinder: AssetsFinder)
 
 @scripts = {
     <script type="text/javascript" src="@assetsFinder.path("diff-match-patch/javascript/diff_match_patch.js")"></script>
