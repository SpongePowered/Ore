@import controllers.project.{routes => projectRoutes}
@import controllers.sugar.Calls
@import controllers.routes.{Application => appRoutes, Users => userRoutes}
@import controllers.sugar.Requests.OreRequest
@import ore.OreConfig
@import ore.db.{DbRef, Model}
@import ore.models.admin.LoggedActionViewModel
@import ore.models.project.{Page, Project, Version}
@import ore.models.user.{LoggedActionType, LoggedActionContext, User}
@import util.StringFormatterUtils._

@(actions: Seq[Model[LoggedActionViewModel[_]]], limit: Int, offset: Int, page: Int, size: Int, userFilter: Option[String],
        projectFilter: Option[String], versionFilter: Option[String], pageFilter: Option[DbRef[Page]],
        actionFilter: Option[String], subjectFilter: Option[String], canViewIP: Boolean)(implicit messages: Messages, request: OreRequest[_], config: OreConfig, flash: Flash, assetsFinder: AssetsFinder)

@scripts = {
    <script type="text/javascript" src="@assetsFinder.path("diff-match-patch/javascript/diff_match_patch.js")"></script>
    <script type="text/javascript" src="@assetsFinder.path("javascripts/actionLog.js")"></script>
}

@layout.base(messages("admin.log.title"), scripts) {

    <div class="row">
        <div class="col-md-12  header-flags">
            <div class="clearfix">
                <h1 class="pull-left">@messages("admin.log.title")</h1>
            </div>
        </div>
        <div class="col-md-3">
            <h4>Active Filters:</h4>
            <table class="table table-super-condensed">
                <tr><td class="filter-user">User</td> <td>@userFilter.getOrElse("-")</td></tr>
                <tr><td class="filter-project">Project</td> <td>@projectFilter.getOrElse("-")</td></tr>
                <tr><td class="filter-version">Version</td> <td>@versionFilter.getOrElse("-")</td></tr>
                <tr><td class="filter-page">Page</td><td>@pageFilter.getOrElse("-") </td></tr>
                <tr><td class="filter-action">Action</td><td>@LoggedActionType.withValueOpt(actionFilter.getOrElse("")).getOrElse("-")</td></tr>
                <tr><td class="filter-subject">Subject</td><td>@subjectFilter.getOrElse("-")</td></tr>
            </table>
        </div>
    </div>
    <div class="row">
        <div class="col-md-12">
            <div class="panel panel-default">
                <div class="panel-heading">
                    <h4 class="panel-title pull-left">@messages("admin.log.title") &middot; Page #@page</h4>
                    <div class="clearfix"></div>
                </div>
                <div class="table-responsive">
                    <table class="table table-condensed setting-no-border">
                        <tbody>
                            <tr>
                                <td><b>#</b></td>
                                <td><b>User</b></td>
                                @if(canViewIP) {
                                    <td><b>IP Address</b></td>
                                }
                                <td><b>Time</b></td>
                                <td><b>Action</b></td>
                                <td><b>Context</b></td>
                                <td><b>Old State</b></td>
                                <td><b>New State</b></td>
                            </tr>
                            @if(actions.isEmpty) {
                                <tr><td><b>No activities founds</b></td></tr>
                            }
                            @actions.zipWithIndex.map { case (action, index) =>
                            <tr>
                                <td><b>@{offset + index + 1}</b></td>
                                <td>
                                    <a href="@userRoutes.showProjects(action.userName)">@action.userName</a>
                                    <small class="filter-user">(<a href="@appRoutes.showLog(Some(page), Some(action.userName), projectFilter, versionFilter, pageFilter, actionFilter, subjectFilter)">@action.userName</a>)</small>
                                </td>

                                @if(canViewIP) {
                                    <td>@action.address.value</td>
                                }
                                <td>@prettifyDateAndTime(action.createdAt)</td>
                                <td>
                                    @action.action
                                <small class="filter-action">(<a href="@appRoutes.showLog(Some(page), userFilter, projectFilter, versionFilter, pageFilter, Some(action.action.value), subjectFilter)">@action.action.value</a>)</small>
                                </td>
                                @if(action.actionContext == LoggedActionContext.User || action.actionContext == LoggedActionContext.Organization) {
                                    <td>
                                        <a href="@userRoutes.showProjects(action.subject.username.getOrElse("Unknown"))">@action.subject.username</a>
                                        <small class="filter-subject">(<a href="@appRoutes.showLog(Some(page), userFilter, projectFilter, versionFilter, pageFilter, actionFilter, action.subject.username)">@action.subject.username</a>)</small>
                                    </td>
                                } else { @if(action.project.id.isEmpty) {
                                    <td>
                                        Resource deleted
                                        @if(action.actionContext == LoggedActionContext.Project || action.actionContext == LoggedActionContext.ProjectPage) {
                                            <small class="filter-project">(<a href="@appRoutes.showLog(Some(page), userFilter, action.project.pluginId, versionFilter, pageFilter, actionFilter, subjectFilter)">@action.project.pluginId</a>)</small>
                                        } else {
                                            <small class="filter-version">(<a href="@appRoutes.showLog(Some(page), userFilter, projectFilter, action.version.versionString, pageFilter, actionFilter, subjectFilter)">@action.version.versionString</a>)</small>
                                        }
                                    </td>
                                } else { @if(action.actionContext == LoggedActionContext.Project) {
                                    <td>
<<<<<<< HEAD
                                        <a href="@projectRoutes.Projects.show(action.project.ownerName.get, action.project.slug.getOrElse(""), "")">@action.project.ownerName/@action.project.slug.getOrElse("")</a>
=======
                                        <a href="@projectRoutes.Projects.show(action.project.ownerName.getOrElse("Unknown"), action.project.slug.getOrElse("Unknown"))">@action.project.ownerName/@action.project.slug.getOrElse("Unknown")</a>
>>>>>>> 2aa5adeb
                                        <small class="filter-project">(<a href="@appRoutes.showLog(Some(page), userFilter, action.project.pluginId, versionFilter, pageFilter, actionFilter, subjectFilter)">@action.project.pluginId</a>)</small>
                                    </td>
                                } else { @if(action.actionContext == LoggedActionContext.ProjectPage) {
                                    <td>
<<<<<<< HEAD
                                        <a href="@Calls.showPage(action.project.ownerName.get, action.project.slug.getOrElse(""), action.page.slug.getOrElse(""))">@action.project.ownerName.get/@action.project.slug.getOrElse("")/@action.page.slug.getOrElse("")</a>
=======
                                        <a href="@projectRoutes.Pages.show(action.project.ownerName.getOrElse("Unknown"), action.project.slug.getOrElse("Unknown"), action.page.slug.getOrElse("Unknown"))">@action.project.ownerName.getOrElse("Unknown")/@action.project.slug.getOrElse("Unknown")/@action.page.slug.getOrElse("Unknown")</a>
>>>>>>> 2aa5adeb
                                        <small class="filter-project">(<a href="@appRoutes.showLog(Some(page), userFilter, action.project.pluginId, versionFilter, pageFilter, actionFilter, subjectFilter)">@action.project.pluginId</a>)</small>
                                        <small class="filter-page">(<a href="@appRoutes.showLog(Some(page), userFilter, projectFilter, versionFilter, action.page.id, actionFilter, subjectFilter)">@action.page.id</a>)</small>
                                    </td>
                                } else { @if(action.actionContext == LoggedActionContext.Version) {
                                    <td>
<<<<<<< HEAD
                                        <a href="@Calls.showVersion(action.project.ownerName.get, action.project.slug.get, action.version.versionString.get)">@action.project.ownerName.get/@action.project.slug.get/@action.version.versionString.get</a>
=======
                                        <a href="@projectRoutes.Versions.show(action.project.ownerName.getOrElse("Unknown"), action.project.slug.getOrElse("Unknown"), action.version.versionString.getOrElse("Unknown"))">@action.project.ownerName.getOrElse("Unknown")/@action.project.slug.getOrElse("Unknown")/@action.version.versionString.getOrElse("Unknown")</a>
>>>>>>> 2aa5adeb
                                        <small class="filter-project">(<a href="@appRoutes.showLog(Some(page), userFilter, action.project.pluginId, versionFilter, pageFilter, actionFilter, subjectFilter)">@action.project.pluginId</a>)</small>
                                        <small class="filter-version">(<a href="@appRoutes.showLog(Some(page), userFilter, projectFilter, action.version.versionString, pageFilter, actionFilter, subjectFilter)">@action.version.versionString</a>)</small>
                                    </td>
                                } } } } }
                                @* Show diff only when page edit *@
                                @if(action.action == LoggedActionType.ProjectPageEdited || action.action == LoggedActionType.VersionDescriptionEdited) {
                                    <td>
                                        <a href="#" class="data-view-old" data-view="@{offset + index}">View</a>
                                        <textarea style="display: none" data-oldstate="@{offset + index}">@action.oldState</textarea>
                                    </td>
                                    <td>
                                        <a href="#" class="data-view-new" data-view="@{offset + index}">View</a> <small>(<a href="#" class="data-diff" data-diff="@{offset + index}">Show diff</a>)</small>
                                        <textarea style="display: none" data-newstate="@{offset + index}">@action.newState</textarea>
                                    </td>
                                } else {
                                    <td>@action.oldState</td>
                                    <td>@action.newState</td>
                                }
                            </tr>
                            }
                        </tbody>
                    </table>
                </div>
                <div class="panel-heading" style="display:block">
                    @if(page > 1) {
                        <h4 class="panel-title pull-left"><a href="@appRoutes.showLog(Some(page-1), userFilter, projectFilter, versionFilter, pageFilter, actionFilter, subjectFilter)">&leftarrow; @{page - 1}</a></h4>
                    }
                    @if(offset + limit < size) {
                        <h4 class="panel-title pull-right"><a href="@appRoutes.showLog(Some(page+1), userFilter, projectFilter, versionFilter, pageFilter, actionFilter, subjectFilter)">@{page + 1} &rightarrow;</a></h4>
                    }
                    <div class="clearfix"></div>
                </div>
            </div>
        </div>
    </div>

    <div class="modal fade" id="modal-view" tabindex="-1" role="dialog">
        <div class="modal-dialog modal-lg" role="document">
            <div class="modal-content">
                <div class="modal-header">
                    <button type="button" class="close" data-dismiss="modal" aria-label="Close"><span aria-hidden="true">&times;</span></button>
                    <h4 class="modal-title">View</h4>
                </div>
                <div class="modal-body" id="modal-view-body">
                </div>
                <div class="modal-footer">
                    <button type="button" class="btn btn-default" data-dismiss="modal">Close</button>
                </div>
            </div>
        </div>
    </div>
}<|MERGE_RESOLUTION|>--- conflicted
+++ resolved
@@ -95,30 +95,18 @@
                                     </td>
                                 } else { @if(action.actionContext == LoggedActionContext.Project) {
                                     <td>
-<<<<<<< HEAD
-                                        <a href="@projectRoutes.Projects.show(action.project.ownerName.get, action.project.slug.getOrElse(""), "")">@action.project.ownerName/@action.project.slug.getOrElse("")</a>
-=======
                                         <a href="@projectRoutes.Projects.show(action.project.ownerName.getOrElse("Unknown"), action.project.slug.getOrElse("Unknown"))">@action.project.ownerName/@action.project.slug.getOrElse("Unknown")</a>
->>>>>>> 2aa5adeb
                                         <small class="filter-project">(<a href="@appRoutes.showLog(Some(page), userFilter, action.project.pluginId, versionFilter, pageFilter, actionFilter, subjectFilter)">@action.project.pluginId</a>)</small>
                                     </td>
                                 } else { @if(action.actionContext == LoggedActionContext.ProjectPage) {
                                     <td>
-<<<<<<< HEAD
-                                        <a href="@Calls.showPage(action.project.ownerName.get, action.project.slug.getOrElse(""), action.page.slug.getOrElse(""))">@action.project.ownerName.get/@action.project.slug.getOrElse("")/@action.page.slug.getOrElse("")</a>
-=======
                                         <a href="@projectRoutes.Pages.show(action.project.ownerName.getOrElse("Unknown"), action.project.slug.getOrElse("Unknown"), action.page.slug.getOrElse("Unknown"))">@action.project.ownerName.getOrElse("Unknown")/@action.project.slug.getOrElse("Unknown")/@action.page.slug.getOrElse("Unknown")</a>
->>>>>>> 2aa5adeb
                                         <small class="filter-project">(<a href="@appRoutes.showLog(Some(page), userFilter, action.project.pluginId, versionFilter, pageFilter, actionFilter, subjectFilter)">@action.project.pluginId</a>)</small>
                                         <small class="filter-page">(<a href="@appRoutes.showLog(Some(page), userFilter, projectFilter, versionFilter, action.page.id, actionFilter, subjectFilter)">@action.page.id</a>)</small>
                                     </td>
                                 } else { @if(action.actionContext == LoggedActionContext.Version) {
                                     <td>
-<<<<<<< HEAD
-                                        <a href="@Calls.showVersion(action.project.ownerName.get, action.project.slug.get, action.version.versionString.get)">@action.project.ownerName.get/@action.project.slug.get/@action.version.versionString.get</a>
-=======
                                         <a href="@projectRoutes.Versions.show(action.project.ownerName.getOrElse("Unknown"), action.project.slug.getOrElse("Unknown"), action.version.versionString.getOrElse("Unknown"))">@action.project.ownerName.getOrElse("Unknown")/@action.project.slug.getOrElse("Unknown")/@action.version.versionString.getOrElse("Unknown")</a>
->>>>>>> 2aa5adeb
                                         <small class="filter-project">(<a href="@appRoutes.showLog(Some(page), userFilter, action.project.pluginId, versionFilter, pageFilter, actionFilter, subjectFilter)">@action.project.pluginId</a>)</small>
                                         <small class="filter-version">(<a href="@appRoutes.showLog(Some(page), userFilter, projectFilter, action.version.versionString, pageFilter, actionFilter, subjectFilter)">@action.version.versionString</a>)</small>
                                     </td>
