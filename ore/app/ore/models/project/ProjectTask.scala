package ore.models.project

import java.time.Instant
import javax.inject.{Inject, Singleton}

import scala.concurrent.{ExecutionContext, Future}
import scala.concurrent.duration._

import play.api.inject.ApplicationLifecycle

import ore.db.impl.OrePostgresDriver.api._
import ore.OreConfig
import ore.db.ModelService
import ore.db.impl.schema.{ProjectTableMain, VersionTable}
import util.IOUtils

import akka.actor.ActorSystem
import cats.effect.{ContextShift, IO}
import com.typesafe.scalalogging

/**
  * Task that is responsible for publishing New projects
  */
@Singleton
class ProjectTask @Inject()(actorSystem: ActorSystem, config: OreConfig, lifecycle: ApplicationLifecycle)(
    implicit ec: ExecutionContext,
    service: ModelService[IO]
) extends Runnable {

  implicit val cs: ContextShift[IO] = IO.contextShift(ec)

  private val Logger = scalalogging.Logger("ProjectTask")

  val interval: FiniteDuration = this.config.ore.projects.checkInterval
  val draftExpire: Long        = this.config.ore.projects.draftExpire.toMillis

  private def dayAgo          = Instant.ofEpochMilli(System.currentTimeMillis() - draftExpire)
  private val newFilter       = ModelFilter(Project)(_.visibility === (Visibility.New: Visibility))
  private val hasVersions     = ModelFilter(Project)(p => TableQuery[VersionTable].filter(_.projectId === p.id).exists)
  private def createdAtFilter = ModelFilter(Project)(_.createdAt < dayAgo)
  private val updateFalseNewProjects = service.runDBIO(
    TableQuery[ProjectTableMain].filter(newFilter && hasVersions).map(_.visibility).update(Visibility.Public)
  )
  private def deleteNewProjects = service.deleteWhere(Project)(newFilter && createdAtFilter)

<<<<<<< HEAD
  this.actorSystem.scheduler.schedule(this.interval, this.interval, this)
  Logger.info(s"Initialized. First run in ${this.interval.toString}.")
=======
  /**
    * Starts the task.
    */
  def start(): Unit = {
    val task = this.actorSystem.scheduler.schedule(this.interval, this.interval, this)
    lifecycle.addStopHook { () =>
      Future {
        task.cancel()
      }
    }
    Logger.info(s"Initialized. First run in ${this.interval.toString}.")
  }
>>>>>>> 263b6122

  /**
    * Task runner
    */
  def run(): Unit = {
    Logger.debug(s"Deleting draft projects")
    updateFalseNewProjects.unsafeRunAsync(IOUtils.logCallbackUnitNoMDC("Update false new project failed", Logger))
    deleteNewProjects.unsafeRunAsync(IOUtils.logCallbackUnitNoMDC("Delete new project failed", Logger))
  }
}<|MERGE_RESOLUTION|>--- conflicted
+++ resolved
@@ -43,23 +43,13 @@
   )
   private def deleteNewProjects = service.deleteWhere(Project)(newFilter && createdAtFilter)
 
-<<<<<<< HEAD
-  this.actorSystem.scheduler.schedule(this.interval, this.interval, this)
+  private val task = this.actorSystem.scheduler.schedule(this.interval, this.interval, this)
+  lifecycle.addStopHook { () =>
+    Future {
+      task.cancel()
+    }
+  }
   Logger.info(s"Initialized. First run in ${this.interval.toString}.")
-=======
-  /**
-    * Starts the task.
-    */
-  def start(): Unit = {
-    val task = this.actorSystem.scheduler.schedule(this.interval, this.interval, this)
-    lifecycle.addStopHook { () =>
-      Future {
-        task.cancel()
-      }
-    }
-    Logger.info(s"Initialized. First run in ${this.interval.toString}.")
-  }
->>>>>>> 263b6122
 
   /**
     * Task runner
