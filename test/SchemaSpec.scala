--- conflicted
+++ resolved
@@ -62,15 +62,9 @@
   }
 
   test("Version") {
-<<<<<<< HEAD
-    check(sql"""|SELECT id, created_at, project_id, version_string, dependencies, assets, channel_id, file_size, hash,
+    check(sql"""|SELECT id, created_at, project_id, version_string, dependencies, channel_id, file_size, hash,
                 |author_id, description, downloads, review_state, reviewer_id, approved_at, visibility, file_name,
                 |signature_file_name FROM project_versions
-=======
-    check(sql"""|SELECT id, created_at, project_id, version_string, dependencies, channel_id, file_size, hash,
-                |author_id, description, downloads, is_reviewed, reviewer_id, approved_at, visibility, file_name,
-                |signature_file_name, is_non_reviewed FROM project_versions
->>>>>>> 02c45641
        """.stripMargin.query[Version])
   }
 
