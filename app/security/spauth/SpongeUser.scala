--- conflicted
+++ resolved
@@ -5,13 +5,9 @@
 import play.api.libs.json.Reads._
 import play.api.libs.json._
 
-<<<<<<< HEAD
 import db.DbRef
 import models.user.User
-=======
-import db.ObjectReference
 import ore.permission.role.Role
->>>>>>> 6c8c9ceb
 
 /**
   * Represents a Sponge user.
