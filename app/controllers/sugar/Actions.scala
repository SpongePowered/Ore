--- conflicted
+++ resolved
@@ -20,11 +20,7 @@
 import models.user.{Organization, SignOn, User}
 import models.viewhelper._
 import ore.permission.scope.{GlobalScope, HasScope}
-<<<<<<< HEAD
-import ore.permission.{EditPages, EditSettings, EditVersions, HideProjects, Permission}
-=======
 import ore.permission.Permission
->>>>>>> 2cac9808
 import security.spauth.{SingleSignOnConsumer, SpongeAuthApi}
 import util.{IOUtils, OreMDC}
 
@@ -311,13 +307,8 @@
 
   private def processProject(project: Model[Project], user: Option[Model[User]])(
       implicit cs: ContextShift[IO]
-<<<<<<< HEAD
-  ): OptionT[IO, Project] = {
+  ): OptionT[IO, Model[Project]] = {
     if (project.visibility == Visibility.Public) {
-=======
-  ): OptionT[IO, Model[Project]] = {
-    if (project.visibility == Visibility.Public || project.visibility == Visibility.New) {
->>>>>>> 2cac9808
       OptionT.pure[IO](project)
     } else {
       OptionT
@@ -335,19 +326,12 @@
     }
   }
 
-<<<<<<< HEAD
-  private def canEditAndNeedChangeOrApproval(project: Project, user: User)(implicit cs: ContextShift[IO]) =
+  private def canEditAndNeedChangeOrApproval(project: Model[Project], user: Model[User]) =
     project.visibility match {
-      case Visibility.New                                     => user.can(EditVersions).in(project)
-      case Visibility.NeedsChanges | Visibility.NeedsApproval => user.can(EditPages).in(project)
-      case _                                                  => IO.pure(false)
-=======
-  private def canEditAndNeedChangeOrApproval(project: Model[Project], user: Model[User]) = {
-    if (project.visibility == Visibility.NeedsChanges || project.visibility == Visibility.NeedsApproval) {
-      user.permissionsIn(project).map(_.has(Permission.EditProjectSettings))
-    } else {
-      IO.pure(false)
->>>>>>> 2cac9808
+      case Visibility.New => user.permissionsIn(project).map(_.has(Permission.CreateVersion))
+      case Visibility.NeedsChanges | Visibility.NeedsApproval =>
+        user.permissionsIn(project).map(_.has(Permission.EditProjectSettings))
+      case _ => IO.pure(false)
     }
 
   def authedProjectActionImpl(project: OptionT[IO, Model[Project]])(
