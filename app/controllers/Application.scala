package controllers

import java.sql.Timestamp
import java.time.Instant
import java.util.Date
import javax.inject.Inject

import scala.concurrent.{ExecutionContext, Future}

import play.api.cache.AsyncCacheApi
import play.api.mvc.{Action, ActionBuilder, AnyContent}

import controllers.sugar.Bakery
import controllers.sugar.Requests.AuthRequest
import db.access.ModelAccess
import db.impl.OrePostgresDriver.api._
import db.impl.schema.{
  ChannelTable,
  FlagTable,
  LoggedActionViewTable,
  ProjectTableMain,
  ReviewTable,
  UserTable,
  VersionTable,
  VersionTagTable
}
import db.{ModelQuery, ModelService, ObjectReference}
import form.OreForms
import models.admin.Review
import models.project.{VersionTag, _}
import models.user.role._
import models.user.{LoggedAction, LoggedActionModel, User, UserActionLogger}
import models.viewhelper.OrganizationData
import ore.permission._
import ore.permission.role.{Role, RoleCategory}
import ore.permission.scope.GlobalScope
import ore.project.{Category, ProjectSortingStrategies}
import ore.user.MembershipDossier
import ore.{OreConfig, OreEnv, Platform, PlatformCategory}
import security.spauth.{SingleSignOnConsumer, SpongeAuthApi}
import views.{html => views}

import cats.data.OptionT
import cats.instances.future._
import cats.syntax.all._

/**
  * Main entry point for application.
  */
final class Application @Inject()(forms: OreForms)(
    implicit val ec: ExecutionContext,
    auth: SpongeAuthApi,
    bakery: Bakery,
    sso: SingleSignOnConsumer,
    env: OreEnv,
    config: OreConfig,
    cache: AsyncCacheApi,
    service: ModelService
) extends OreBaseController {

  private def FlagAction = Authenticated.andThen(PermissionAction[AuthRequest](ReviewFlags))

  /**
    * Show external link warning page.
    *
    * @return External link page
    */
  def linkOut(remoteUrl: String) = OreAction { implicit request =>
    Ok(views.linkout(remoteUrl))
  }

  private val queryProjectRV = {
    val tableProject = TableQuery[ProjectTableMain]
    val tableVersion = TableQuery[VersionTable]
    val userTable    = TableQuery[UserTable]

    for {
      p <- tableProject
      v <- tableVersion if p.recommendedVersionId === v.id
      u <- userTable if p.userId === u.id
    } yield (p, u, v)
  }

  /**
    * Display the home page.
    *
    * @return Home page
    */
  def showHome(
      categories: Option[String],
      query: Option[String],
      sort: Option[Int],
      page: Option[Int],
      platformCategory: Option[String],
      platform: Option[String]
  ): Action[AnyContent] = OreAction.async { implicit request =>
    // Get categories and sorting strategy

    val canHideProjects = request.headerData.globalPerm(HideProjects)
    val currentUserId   = request.headerData.currentUser.map(_.id.value).getOrElse(-1L)

    val ordering = sort.flatMap(ProjectSortingStrategies.withId).getOrElse(ProjectSortingStrategies.Default)
    val pcat     = platformCategory.flatMap(p => PlatformCategory.getPlatformCategories.find(_.name.equalsIgnoreCase(p)))
    val pform    = platform.flatMap(p => Platform.values.find(_.name.equalsIgnoreCase(p)))

    // get the categories being queried
    val categoryPlatformNames: List[String] = pcat.toList.flatMap(_.getPlatforms.map(_.name))
    val platformNames: List[String]         = (pform.map(_.name).toList ::: categoryPlatformNames).map(_.toLowerCase)

    val categoryList: Seq[Category] = categories.fold(Category.fromString(""))(s => Category.fromString(s)).toSeq
    val q                           = query.fold("%")(qStr => s"%${qStr.toLowerCase}%")

    val pageSize = this.config.projects.get[Int]("init-load")
    val pageNum  = page.getOrElse(1)
    val offset   = (pageNum - 1) * pageSize

    val versionIdsOnPlatform =
      TableQuery[VersionTagTable].filter(_.name.toLowerCase.inSetBind(platformNames)).map(_.versionId)

    //noinspection ScalaUnnecessaryParentheses
    val dbQueryRaw = for {
      (project, user, version) <- queryProjectRV
      if canHideProjects.bind ||
        (project.visibility === (Visibility.Public: Visibility)) ||
        (project.visibility === (Visibility.New: Visibility)) ||
        ((project.userId === currentUserId) && (project.visibility =!= (Visibility.SoftDelete: Visibility)))
      if (if (platformNames.isEmpty) true.bind else project.recommendedVersionId in versionIdsOnPlatform)
      if (if (categoryList.isEmpty) true.bind else project.category.inSetBind(categoryList))
      if (project.name.toLowerCase.like(q)) ||
        (project.description.toLowerCase.like(q)) ||
        (project.ownerName.toLowerCase.like(q)) ||
        (project.pluginId.toLowerCase.like(q))
    } yield (project, user, version)
    val projectQuery = dbQueryRaw
      .sortBy(t => ordering.fn(t._1))
      .drop(offset)
      .take(pageSize)

    def queryProjects: Future[Seq[(Project, User, Version, List[VersionTag])]] = {
      for {
        projects <- service.doAction(projectQuery.result)
        tags     <- Future.sequence(projects.map(_._3.tags))
      } yield {
        projects.zip(tags).map {
          case ((p, u, v), t) => (p, u, v, t)
        }
      }
    }

    queryProjects.map { data =>
      val catList =
        if (categoryList.isEmpty || Category.visible.toSet.equals(categoryList.toSet)) None else Some(categoryList)
      Ok(views.home(data, catList, query.filter(_.nonEmpty), pageNum, ordering, pcat, pform))
    }
  }

  /**
    * Shows the moderation queue for unreviewed versions.
    *
    * @return View of unreviewed versions.
    */
  def showQueue(): Action[AnyContent] =
    Authenticated.andThen(PermissionAction(ReviewProjects)).async { implicit request =>
      // TODO: Pages
      val data = this.service
        .doAction(queryQueue.result)
        .flatMap { list =>
          service
            .doAction(queryReviews(list.map(_._1.id.value)).result)
            .map(_.groupBy(_._1.versionId))
            .tupleLeft(list)
        }
        .map {
          case (list, reviewsByVersion) =>
            val reviewData = reviewsByVersion.mapValues { reviews =>
              val sortedReviews = reviews.sorted(Review.ordering)
              sortedReviews
                .find { case (review, _) => review.endedAt.isEmpty }
                .map { case (r, a) => (r, true, a) } // Unfinished Review
                .orElse(sortedReviews.headOption.map { case (r, a) => (r, false, a) }) // any review
            }

            list.map {
              case (v, p, c, a, u) => (v, p, c, a, u, reviewData.getOrElse(v.id.value, None))
            }
        }
      data.map { list =>
        val lists = list.partition(_._6.isEmpty)
        val reviewList = lists._2.map {
          case (v, p, c, a, _, r) => (p, v, c, a, r.get)
        }
        val unReviewList = lists._1.map {
          case (v, p, c, a, u, _) => (p, v, c, a, u)
        }

        Ok(views.users.admin.queue(reviewList, unReviewList))
      }

    }

  private def queryReviews(versions: Seq[ObjectReference]) =
    for {
      r <- TableQuery[ReviewTable] if r.versionId.inSetBind(versions)
      u <- TableQuery[UserTable] if r.userId === u.id
    } yield (r, u.name)

  private def queryQueue =
    for {
      (v, u) <- TableQuery[VersionTable].joinLeft(TableQuery[UserTable]).on(_.authorId === _.id)
      c      <- TableQuery[ChannelTable] if v.channelId === c.id && v.isReviewed =!= true && v.isNonReviewed =!= true
      p      <- TableQuery[ProjectTableMain] if p.id === v.projectId && p.visibility =!= (Visibility.SoftDelete: Visibility)
      ou     <- TableQuery[UserTable] if p.userId === ou.id
    } yield (v, p, c, u.map(_.name), ou)

  /**
    * Shows the overview page for flags.
    *
    * @return Flag overview
    */
  def showFlags(): Action[AnyContent] = FlagAction.async { implicit request =>
    val query = for {
      flag    <- TableQuery[FlagTable] if !flag.isResolved
      project <- TableQuery[ProjectTableMain] if flag.projectId === project.id
      user    <- TableQuery[UserTable] if flag.userId === user.id
    } yield (flag, project, user)

    for {
      seq <- service.doAction(query.result)
      perms <- Future.traverse(seq.map(_._2)) { project =>
        request.user
          .trustIn(project)
          .map2(request.user.globalRoles.all)(request.user.can.asMap(_, _)(Visibility.values.map(_.permission): _*))
      }
    } yield {
      val data = seq.zip(perms).map {
        case ((flag, project, user), perm) => (flag, user, project, perm)
      }
      Ok(views.users.admin.flags(data))
    }
  }

  /**
    * Sets the resolved state of the specified flag.
    *
    * @param flagId   Flag to set
    * @param resolved Resolved state
    * @return         Ok
    */
  def setFlagResolved(flagId: ObjectReference, resolved: Boolean): Action[AnyContent] =
    FlagAction.async { implicit request =>
      this.service
        .access[Flag]()
        .get(flagId)
        .semiflatMap { flag =>
          for {
            user        <- users.current.value
            _           <- flag.markResolved(resolved, user)
            flagCreator <- flag.user
            _ <- UserActionLogger.log(
              request,
              LoggedAction.ProjectFlagResolved,
              flag.projectId,
              s"Flag Resolved by ${user.fold("unknown")(_.name)}",
              s"Flagged by ${flagCreator.name}"
            )
          } yield Ok
        }
        .getOrElse(NotFound)
    }

  def showHealth(): Action[AnyContent] = Authenticated.andThen(PermissionAction[AuthRequest](ViewHealth)).async {
    implicit request =>
      val projectTable = TableQuery[ProjectTableMain]
      val query = for {
        noTopicProject    <- projectTable if noTopicProject.topicId.isEmpty || noTopicProject.postId.?.isEmpty
        dirtyTopicProject <- projectTable if dirtyTopicProject.isTopicDirty
        staleProject      <- projectTable
        if staleProject.lastUpdated > new Timestamp(new Date().getTime - this.config.projects.get[Int]("staleAge"))
        notPublicProject <- projectTable if notPublicProject.visibility =!= (Visibility.Public: Visibility)
      } yield (noTopicProject, dirtyTopicProject, staleProject, notPublicProject)

      (
        service.doAction(query.result),
        projects.missingFile.flatMap { versions =>
          Future.traverse(versions)(v => v.project.tupleLeft(v))
        }
      ).mapN { (queryRes, missingFileProjects) =>
        val (queryRes1, queryRes2)                = queryRes.map(t => (t._1 -> t._2) -> (t._3 -> t._4)).unzip
        val (noTopicProjects, topicDirtyProjects) = queryRes1.unzip
        val (staleProjects, notPublic)            = queryRes2.unzip
        Ok(views.users.admin.health(noTopicProjects, topicDirtyProjects, staleProjects, notPublic, missingFileProjects))
      }
  }

  /**
    * Removes a trailing slash from a route.
    *
    * @param path Path with trailing slash
    * @return     Redirect to proper route
    */
  def removeTrail(path: String) = Action(MovedPermanently(s"/$path"))

  /**
    * Show the activities page for a user
    */
  def showActivities(user: String): Action[AnyContent] =
    Authenticated.andThen(PermissionAction(ReviewProjects)).async { implicit request =>
      users
        .withName(user)
        .semiflatMap { u =>
          val id = u.id.value

          val reviewQuery = for {
            review  <- TableQuery[ReviewTable] if review.userId === id
            version <- TableQuery[VersionTable] if version.id === review.versionId
          } yield (review, version)

          val flagQuery = TableQuery[FlagTable].withFilter(flag => flag.resolvedBy === id).take(20)

          val reviews = service.doAction(reviewQuery.take(20).result).flatMap { seq =>
            Future.traverse(seq) {
              case (review, version) =>
                projects.find(_.id === version.projectId).value.tupleLeft(review.asRight[Flag])
            }
          }

          val flags = service.doAction(flagQuery.result).flatMap { seq =>
            Future.traverse(seq) { flag =>
              projects.find(_.id === flag.projectId).value.tupleLeft(flag.asLeft[Review])
            }
          }

          val activities = reviews.map2(flags)(_ ++ _).map(_.sortWith(sortActivities))

          activities.map(a => Ok(views.users.admin.activity(u, a)))
        }
        .getOrElse(NotFound)
    }

  /**
    * Compares 2 activities (supply a [[Review]] or [[Flag]]) to decide which came first
    * @param o1 Review / Flag
    * @param o2 Review / Flag
    * @return Boolean
    */
  def sortActivities(
      o1: (Either[Flag, Review], Option[Project]),
      o2: (Either[Flag, Review], Option[Project])
  ): Boolean = {
    val o1Time: Long = o1 match {
      case (Right(review), _) => review.endedAt.getOrElse(Timestamp.from(Instant.EPOCH)).getTime
      case _                  => 0
    }
    val o2Time: Long = o2 match {
      case (Left(flag), _) => flag.resolvedAt.getOrElse(Timestamp.from(Instant.EPOCH)).getTime
      case _               => 0
    }
    o1Time > o2Time
  }

  /**
    * Show stats
    * @return
    */
  def showStats(): Action[AnyContent] = Authenticated.andThen(PermissionAction[AuthRequest](ViewStats)).async {
    implicit request =>
      /**
        * Query to get a count where columnDate is equal to the date
        */
      def last10DaysCountQuery(table: String, columnDate: String): Future[Seq[(String, String)]] = {
        this.service.doAction(sql"""
        SELECT
          (SELECT COUNT(*) FROM #$table WHERE CAST(#$columnDate AS DATE) = day),
          CAST(day AS DATE)
        FROM (SELECT current_date - (INTERVAL '1 day' * generate_series(0, 9)) AS day) dates
        ORDER BY day ASC""".as[(String, String)])
      }

      /**
        * Query to get a count of open record in last 10 days
        */
      def last10DaysTotalOpen(table: String, columnStartDate: String, columnEndDate: String)
        : Future[Seq[(String, String)]] = {
        this.service.doAction(sql"""
        SELECT
          (SELECT COUNT(*) FROM #$table WHERE CAST(#$columnStartDate AS DATE) <= date.when AND (CAST(#$columnEndDate AS DATE) >= date.when OR #$columnEndDate IS NULL)) count,
          CAST(date.when AS DATE) AS days
        FROM (SELECT current_date - (INTERVAL '1 day' * generate_series(0, 9)) AS when) date
        ORDER BY days ASC""".as[(String, String)])
      }

      (
        last10DaysCountQuery("project_version_reviews", "ended_at"),
        last10DaysCountQuery("project_versions", "created_at"),
        last10DaysCountQuery("project_version_downloads", "created_at"),
        last10DaysCountQuery("project_version_unsafe_downloads", "created_at"),
        last10DaysTotalOpen("project_flags", "created_at", "resolved_at"),
        last10DaysCountQuery("project_flags", "resolved_at")
      ).mapN { (reviews, uploads, totalDownloads, unsafeDownloads, flagsOpen, flagsClosed) =>
        Ok(views.users.admin.stats(reviews, uploads, totalDownloads, unsafeDownloads, flagsOpen, flagsClosed))
      }
  }

  def showLog(
      oPage: Option[Int],
      userFilter: Option[ObjectReference],
      projectFilter: Option[ObjectReference],
      versionFilter: Option[ObjectReference],
      pageFilter: Option[ObjectReference],
      actionFilter: Option[Int],
      subjectFilter: Option[ObjectReference]
  ): Action[AnyContent] = Authenticated.andThen(PermissionAction(ViewLogs)).async { implicit request =>
    val pageSize = 50
    val page     = oPage.getOrElse(1)
    val offset   = (page - 1) * pageSize

    val default = LiteralColumn(true)

    val logQuery = TableQuery[LoggedActionViewTable]
      .filter { action =>
        (action.userId === userFilter).getOrElse(default) &&
        (action.filterProject === projectFilter).getOrElse(default) &&
        (action.filterVersion === versionFilter).getOrElse(default) &&
        (action.filterPage === pageFilter).getOrElse(default) &&
        (action.filterAction === actionFilter).getOrElse(default) &&
        (action.filterSubject === subjectFilter).getOrElse(default)
      }
      .sortBy(_.id.desc)
      .drop(offset)
      .take(pageSize)

    (
      service.doAction(logQuery.result),
      service.access[LoggedActionModel]().size,
      request.currentUser.get.can(ViewIp).in(GlobalScope)
    ).mapN { (actions, size, canViewIP) =>
      Ok(
        views.users.admin.log(
          actions,
          pageSize,
          offset,
          page,
          size,
          userFilter,
          projectFilter,
          versionFilter,
          pageFilter,
          actionFilter,
          subjectFilter,
          canViewIP
        )
      )
    }
  }

  def UserAdminAction: ActionBuilder[AuthRequest, AnyContent] =
    Authenticated.andThen(PermissionAction(UserAdmin))

  def userAdmin(user: String): Action[AnyContent] = UserAdminAction.async { implicit request =>
    users
      .withName(user)
      .semiflatMap { u =>
        for {
          isOrga <- u.toMaybeOrganization.isDefined
          (projectRoles, orga) <- {
            if (isOrga)
              (Future.successful(Seq.empty), getOrga(user).value).tupled
            else
              (u.projectRoles.all, Future.successful(None)).tupled
          }
          (userData, projects, orgaData) <- (
            getUserData(request, user).value,
            Future.sequence(projectRoles.map(_.project)),
            OrganizationData.of(orga).value
          ).tupled
        } yield {
          val pr = projects.zip(projectRoles)
          Ok(views.users.admin.userAdmin(userData.get, orgaData, pr.toSeq))
        }
      }
      .getOrElse(notFound)
  }

  def updateUser(userName: String): Action[(String, String, String)] =
    UserAdminAction.async(parse.form(forms.UserAdminUpdate)) { implicit request =>
      users
        .withName(userName)
        .map { user =>
          //TODO: Make the form take json directly
          val (thing, action, data) = request.body
          import play.api.libs.json._
          val json       = Json.parse(data)
          val orgDossier = MembershipDossier.organization

<<<<<<< HEAD
          def updateRoleTable[M0 <: RoleModel { type M = M0 }: ModelQuery](
              modelAccess: ModelAccess[M0],
              allowedType: Class[_ <: Role],
              ownerType: RoleType,
              transferOwner: M0 => Future[M0],
              setRoleType: (M0, RoleType) => Future[M0],
              setAccepted: (M0, Boolean) => Future[M0]
=======
          def updateRoleTable[M <: UserRoleModel](
              modelAccess: ModelAccess[M],
              allowedCategory: RoleCategory,
              ownerType: Role,
              transferOwner: M => Future[M],
              setRoleType: (M, Role) => Future[M],
              setAccepted: (M, Boolean) => Future[M]
>>>>>>> 97d52da6
          ) = {
            val id = (json \ "id").as[ObjectReference]
            action match {
              case "setRole" =>
                modelAccess.get(id).semiflatMap { role =>
                  val roleType = Role.withValue((json \ "role").as[String])

                  if (roleType == ownerType)
                    transferOwner(role).as(Ok)
                  else if (roleType.category == allowedCategory && roleType.isAssignable)
                    setRoleType(role, roleType).as(Ok)
                  else
                    Future.successful(BadRequest)
                }
              case "setAccepted" =>
                modelAccess
                  .get(id)
                  .semiflatMap(role => setAccepted(role, (json \ "accepted").as[Boolean]).as(Ok))
              case "deleteRole" =>
                modelAccess
                  .get(id)
                  .filter(_.role.isAssignable)
                  .semiflatMap(_.remove().as(Ok))
            }
          }

          def transferOrgOwner(r: OrganizationUserRole) =
            r.organization
              .flatMap(orga => orga.transferOwner(orgDossier.newMember(orga, r.userId)))
              .as(r)

          thing match {
            case "orgRole" =>
              OptionT.liftF(user.toMaybeOrganization.isEmpty).filter(identity).flatMap { _ =>
                updateRoleTable[OrganizationUserRole](
                  user.organizationRoles,
                  RoleCategory.Organization,
                  Role.OrganizationOwner,
                  transferOrgOwner,
                  (r, tpe) => user.organizationRoles.update(r.copy(role = tpe)),
                  (r, accepted) => user.organizationRoles.update(r.copy(isAccepted = accepted))
                )
              }
            case "memberRole" =>
              user.toMaybeOrganization.flatMap { orga =>
                updateRoleTable[OrganizationUserRole](
                  orgDossier.roles(orga),
                  RoleCategory.Organization,
                  Role.OrganizationOwner,
                  transferOrgOwner,
                  (r, tpe) => orgDossier.roles(orga).update(r.copy(role = tpe)),
                  (r, accepted) => orgDossier.roles(orga).update(r.copy(isAccepted = accepted))
                )
              }
            case "projectRole" =>
              OptionT.liftF(user.toMaybeOrganization.isEmpty).filter(identity).flatMap { _ =>
                updateRoleTable[ProjectUserRole](
                  user.projectRoles,
                  RoleCategory.Project,
                  Role.ProjectOwner,
                  r => r.project.flatMap(p => p.transferOwner(p.memberships.newMember(p, r.userId))).as(r),
                  (r, tpe) => user.projectRoles.update(r.copy(role = tpe)),
                  (r, accepted) => user.projectRoles.update(r.copy(isAccepted = accepted))
                )
              }
            case _ => OptionT.none[Future, Status]
          }
        }
        .semiflatMap(_.getOrElse(BadRequest))
        .getOrElse(NotFound)
    }

  def showProjectVisibility(): Action[AnyContent] =
    Authenticated.andThen(PermissionAction[AuthRequest](ReviewVisibility)).async { implicit request =>
      for {
        (projectApprovals, projectChanges) <- (
          service.collect[Project](
            _.visibility === (Visibility.NeedsApproval: Visibility),
            ProjectSortingStrategies.Default.fn,
            -1,
            0
          ),
          service.collect[Project](
            _.visibility === (Visibility.NeedsChanges: Visibility),
            ProjectSortingStrategies.Default.fn,
            -1,
            0
          )
        ).tupled
        (lastChangeRequests, projectChangeRequests, lastVisibilityChanges, projectVisibilityChanges) <- (
          Future.traverse(projectApprovals)(_.lastChangeRequest.value),
          Future.traverse(projectChanges)(_.lastChangeRequest.value),
          Future.traverse(projectApprovals)(_.lastVisibilityChange.value),
          Future.traverse(projectChanges)(_.lastVisibilityChange.value)
        ).tupled

        (perms, lastChangeRequesters, lastVisibilityChangers, projectVisibilityChangers) <- (
          Future.traverse(projectApprovals) { project =>
            val perms = Visibility.values.map(_.permission).map { perm =>
              (request.user.can(perm) in project).map(value => (perm, value))
            }
            Future.sequence(perms).map(_.toMap)
          },
          Future.traverse(lastChangeRequests) {
            case None      => Future.successful(None)
            case Some(lcr) => lcr.created.value
          },
          Future.traverse(lastVisibilityChanges) {
            case None      => Future.successful(None)
            case Some(lcr) => lcr.created.value
          },
          Future.traverse(projectVisibilityChanges) {
            case None      => Future.successful(None)
            case Some(lcr) => lcr.created.value
          }
        ).tupled
      } yield {
        val needsApproval = projectApprovals
          .zip(perms)
          .zip(lastChangeRequests)
          .zip(lastChangeRequesters)
          .zip(lastVisibilityChanges)
          .zip(lastVisibilityChangers)
          .map {
            case (((((a, b), c), d), e), f) =>
              (a, b, c, d.fold("Unknown")(_.name), e, f.fold("Unknown")(_.name))
          }
        val waitingProjects =
          projectChanges.zip(projectChangeRequests).zip(projectVisibilityChanges).zip(projectVisibilityChangers).map {
            case (((a, b), c), d) =>
              (a, b, c, d.fold("Unknown")(_.name))
          }

        Ok(views.users.admin.visibility(needsApproval, waitingProjects))
      }
    }
}<|MERGE_RESOLUTION|>--- conflicted
+++ resolved
@@ -492,23 +492,13 @@
           val json       = Json.parse(data)
           val orgDossier = MembershipDossier.organization
 
-<<<<<<< HEAD
-          def updateRoleTable[M0 <: RoleModel { type M = M0 }: ModelQuery](
+          def updateRoleTable[M0 <: UserRoleModel { type M = M0 }: ModelQuery](
               modelAccess: ModelAccess[M0],
-              allowedType: Class[_ <: Role],
-              ownerType: RoleType,
-              transferOwner: M0 => Future[M0],
-              setRoleType: (M0, RoleType) => Future[M0],
-              setAccepted: (M0, Boolean) => Future[M0]
-=======
-          def updateRoleTable[M <: UserRoleModel](
-              modelAccess: ModelAccess[M],
               allowedCategory: RoleCategory,
               ownerType: Role,
-              transferOwner: M => Future[M],
-              setRoleType: (M, Role) => Future[M],
-              setAccepted: (M, Boolean) => Future[M]
->>>>>>> 97d52da6
+              transferOwner: M0 => Future[M0],
+              setRoleType: (M0, Role) => Future[M0],
+              setAccepted: (M0, Boolean) => Future[M0]
           ) = {
             val id = (json \ "id").as[ObjectReference]
             action match {
