package controllers

import java.sql.Timestamp
import java.time.Instant
import java.util.Date
import javax.inject.Inject

import scala.concurrent.{ExecutionContext, Future}

import play.api.cache.AsyncCacheApi
import play.api.mvc.{Action, ActionBuilder, AnyContent}

import controllers.sugar.Bakery
import controllers.sugar.Requests.AuthRequest
import db.access.ModelAccess
import db.impl.OrePostgresDriver.api._
import db.impl.schema.{
  ChannelTable,
  FlagTable,
  LoggedActionViewTable,
  ProjectSchema,
  ProjectTableMain,
  ReviewTable,
  UserTable,
  VersionTable,
  VersionTagTable
}
import db.{ModelService, ObjectReference}
import form.OreForms
import models.admin.Review
import models.project.{VersionTag, _}
import models.user.role._
import models.user.{LoggedAction, LoggedActionModel, User, UserActionLogger}
import models.viewhelper.OrganizationData
import ore.permission._
import ore.permission.role.{Role, RoleCategory}
import ore.permission.scope.GlobalScope
import ore.project.{Category, ProjectSortingStrategies}
import ore.user.MembershipDossier
import ore.{OreConfig, OreEnv, Platform, PlatformCategory}
import security.spauth.{SingleSignOnConsumer, SpongeAuthApi}
import views.{html => views}

import cats.data.OptionT
import cats.instances.future._
import cats.syntax.all._

/**
  * Main entry point for application.
  */
final class Application @Inject()(forms: OreForms)(
    implicit val ec: ExecutionContext,
    auth: SpongeAuthApi,
    bakery: Bakery,
    sso: SingleSignOnConsumer,
    env: OreEnv,
    config: OreConfig,
    cache: AsyncCacheApi,
    service: ModelService
) extends OreBaseController {

  private def FlagAction = Authenticated.andThen(PermissionAction[AuthRequest](ReviewFlags))

  /**
    * Show external link warning page.
    *
    * @return External link page
    */
  def linkOut(remoteUrl: String) = OreAction { implicit request =>
    Ok(views.linkout(remoteUrl))
  }

  private val queryProjectRV = {
    val tableProject = TableQuery[ProjectTableMain]
    val tableVersion = TableQuery[VersionTable]
    val userTable    = TableQuery[UserTable]

    for {
      p <- tableProject
      v <- tableVersion if p.recommendedVersionId === v.id
      u <- userTable if p.userId === u.id
    } yield (p, u, v)
  }

  /**
    * Display the home page.
    *
    * @return Home page
    */
  def showHome(
      categories: Option[String],
      query: Option[String],
      sort: Option[Int],
      page: Option[Int],
      platformCategory: Option[String],
      platform: Option[String]
  ): Action[AnyContent] = OreAction.async { implicit request =>
    // Get categories and sorting strategy

    val canHideProjects = request.headerData.globalPerm(HideProjects)
    val currentUserId   = request.headerData.currentUser.map(_.id.value).getOrElse(-1L)

    val ordering = sort.flatMap(ProjectSortingStrategies.withId).getOrElse(ProjectSortingStrategies.Default)
    val pcat     = platformCategory.flatMap(p => PlatformCategory.getPlatformCategories.find(_.name.equalsIgnoreCase(p)))
    val pform    = platform.flatMap(p => Platform.values.find(_.name.equalsIgnoreCase(p)))

    // get the categories being queried
    val categoryPlatformNames: List[String] = pcat.toList.flatMap(_.getPlatforms.map(_.name))
    val platformNames: List[String]         = (pform.map(_.name).toList ::: categoryPlatformNames).map(_.toLowerCase)

    val categoryList: Seq[Category] = categories.fold(Category.fromString(""))(s => Category.fromString(s)).toSeq
    val q                           = query.fold("%")(qStr => s"%${qStr.toLowerCase}%")

    val pageSize = this.config.projects.get[Int]("init-load")
    val pageNum  = page.getOrElse(1)
    val offset   = (pageNum - 1) * pageSize

    val versionIdsOnPlatform =
      TableQuery[VersionTagTable].filter(_.name.toLowerCase.inSetBind(platformNames)).map(_.versionId)

    //noinspection ScalaUnnecessaryParentheses
    val dbQueryRaw = for {
      (project, user, version) <- queryProjectRV
      if canHideProjects.bind ||
        (project.visibility === (Visibility.Public: Visibility)) ||
        (project.visibility === (Visibility.New: Visibility)) ||
        ((project.userId === currentUserId) && (project.visibility =!= (Visibility.SoftDelete: Visibility)))
      if (if (platformNames.isEmpty) true.bind else project.recommendedVersionId in versionIdsOnPlatform)
      if (if (categoryList.isEmpty) true.bind else project.category.inSetBind(categoryList))
      if (project.name.toLowerCase.like(q)) ||
        (project.description.toLowerCase.like(q)) ||
        (project.ownerName.toLowerCase.like(q)) ||
        (project.pluginId.toLowerCase.like(q))
    } yield (project, user, version)
    val projectQuery = dbQueryRaw
      .sortBy(t => ordering.fn(t._1))
      .drop(offset)
      .take(pageSize)

    def queryProjects: Future[Seq[(Project, User, Version, List[VersionTag])]] = {
      for {
        projects <- service.doAction(projectQuery.result)
        tags     <- Future.sequence(projects.map(_._3.tags))
      } yield {
        projects.zip(tags).map {
          case ((p, u, v), t) => (p, u, v, t)
        }
      }
    }

    queryProjects.map { data =>
      val catList =
        if (categoryList.isEmpty || Category.visible.toSet.equals(categoryList.toSet)) None else Some(categoryList)
      Ok(views.home(data, catList, query.filter(_.nonEmpty), pageNum, ordering, pcat, pform))
    }
  }

  /**
    * Shows the moderation queue for unreviewed versions.
    *
    * @return View of unreviewed versions.
    */
  def showQueue(): Action[AnyContent] =
    Authenticated.andThen(PermissionAction(ReviewProjects)).async { implicit request =>
      // TODO: Pages
      val data = this.service
        .doAction(queryQueue.result)
        .flatMap { list =>
          service
            .doAction(queryReviews(list.map(_._1.id.value)).result)
            .map(_.groupBy(_._1.versionId))
            .tupleLeft(list)
        }
        .map {
          case (list, reviewsByVersion) =>
            val reviewData = reviewsByVersion.mapValues { reviews =>
              val sortedReviews = reviews.sorted(Review.ordering)
              sortedReviews
                .find { case (review, _) => review.endedAt.isEmpty }
                .map { case (r, a) => (r, true, a) } // Unfinished Review
                .orElse(sortedReviews.headOption.map { case (r, a) => (r, false, a) }) // any review
            }

            list.map {
              case (v, p, c, a, u) => (v, p, c, a, u, reviewData.getOrElse(v.id.value, None))
            }
        }
      data.map { list =>
        val lists = list.partition(_._6.isEmpty)
        val reviewList = lists._2.map {
          case (v, p, c, a, _, r) => (p, v, c, a, r.get)
        }
        val unReviewList = lists._1.map {
          case (v, p, c, a, u, _) => (p, v, c, a, u)
        }

        Ok(views.users.admin.queue(reviewList, unReviewList))
      }

    }

  private def queryReviews(versions: Seq[ObjectReference]) =
    for {
      r <- TableQuery[ReviewTable] if r.versionId.inSetBind(versions)
      u <- TableQuery[UserTable] if r.userId === u.id
    } yield (r, u.name)

  private def queryQueue =
    for {
      (v, u) <- TableQuery[VersionTable].joinLeft(TableQuery[UserTable]).on(_.authorId === _.id)
      c      <- TableQuery[ChannelTable] if v.channelId === c.id && v.isReviewed =!= true && v.isNonReviewed =!= true
      p      <- TableQuery[ProjectTableMain] if p.id === v.projectId && p.visibility =!= (Visibility.SoftDelete: Visibility)
      ou     <- TableQuery[UserTable] if p.userId === ou.id
    } yield (v, p, c, u.map(_.name), ou)

  /**
    * Shows the overview page for flags.
    *
    * @return Flag overview
    */
  def showFlags(): Action[AnyContent] = FlagAction.async { implicit request =>
    val query = for {
      flag    <- TableQuery[FlagTable] if !flag.isResolved
      project <- TableQuery[ProjectTableMain] if flag.projectId === project.id
      user    <- TableQuery[UserTable] if flag.userId === user.id
    } yield (flag, project, user)

    for {
      seq <- service.doAction(query.result)
      perms <- Future.traverse(seq.map(_._2)) { project =>
        request.user
          .trustIn(project)
          .map2(request.user.globalRoles.all)(request.user.can.asMap(_, _)(Visibility.values.map(_.permission): _*))
      }
    } yield {
      val data = seq.zip(perms).map {
        case ((flag, project, user), perm) => (flag, user, project, perm)
      }
      Ok(views.users.admin.flags(data))
    }
  }

  /**
    * Sets the resolved state of the specified flag.
    *
    * @param flagId   Flag to set
    * @param resolved Resolved state
    * @return         Ok
    */
  def setFlagResolved(flagId: ObjectReference, resolved: Boolean): Action[AnyContent] =
    FlagAction.async { implicit request =>
      this.service
        .access[Flag](classOf[Flag])
        .get(flagId)
        .semiflatMap { flag =>
          for {
            user        <- users.current.value
            _           <- flag.markResolved(resolved, user)
            flagCreator <- flag.user
            _ <- UserActionLogger.log(
              request,
              LoggedAction.ProjectFlagResolved,
              flag.projectId,
              s"Flag Resolved by ${user.fold("unknown")(_.name)}",
              s"Flagged by ${flagCreator.name}"
            )
          } yield Ok
        }
        .getOrElse(NotFound)
    }

  def showHealth(): Action[AnyContent] = Authenticated.andThen(PermissionAction[AuthRequest](ViewHealth)).async {
    implicit request =>
      val projectTable = TableQuery[ProjectTableMain]
      val query = for {
        noTopicProject    <- projectTable if noTopicProject.topicId.isEmpty || noTopicProject.postId.?.isEmpty
        dirtyTopicProject <- projectTable if dirtyTopicProject.isTopicDirty
        staleProject      <- projectTable
        if staleProject.lastUpdated > new Timestamp(new Date().getTime - this.config.projects.get[Int]("staleAge"))
        notPublicProject <- projectTable if notPublicProject.visibility =!= (Visibility.Public: Visibility)
      } yield (noTopicProject, dirtyTopicProject, staleProject, notPublicProject)

      (
        service.doAction(query.result),
        projects.missingFile.flatMap { versions =>
          Future.traverse(versions)(v => v.project.tupleLeft(v))
        }
      ).mapN { (queryRes, missingFileProjects) =>
        val (queryRes1, queryRes2)                = queryRes.map(t => (t._1 -> t._2) -> (t._3 -> t._4)).unzip
        val (noTopicProjects, topicDirtyProjects) = queryRes1.unzip
        val (staleProjects, notPublic)            = queryRes2.unzip
        Ok(views.users.admin.health(noTopicProjects, topicDirtyProjects, staleProjects, notPublic, missingFileProjects))
      }
  }

  /**
    * Removes a trailing slash from a route.
    *
    * @param path Path with trailing slash
    * @return     Redirect to proper route
    */
  def removeTrail(path: String) = Action(MovedPermanently(s"/$path"))

  /**
    * Show the activities page for a user
    */
  def showActivities(user: String): Action[AnyContent] =
    Authenticated.andThen(PermissionAction(ReviewProjects)).async { implicit request =>
      users
        .withName(user)
        .semiflatMap { u =>
          val id = u.id.value

          val reviewQuery = for {
            review  <- TableQuery[ReviewTable] if review.userId === id
            version <- TableQuery[VersionTable] if version.id === review.versionId
          } yield (review, version)

          val flagQuery = TableQuery[FlagTable].withFilter(flag => flag.resolvedBy === id).take(20)

          val reviews = service.doAction(reviewQuery.take(20).result).flatMap { seq =>
            Future.traverse(seq) {
              case (review, version) =>
                projects.find(_.id === version.projectId).value.tupleLeft(review.asRight[Flag])
            }
          }

          val flags = service.doAction(flagQuery.result).flatMap { seq =>
            Future.traverse(seq) { flag =>
              projects.find(_.id === flag.projectId).value.tupleLeft(flag.asLeft[Review])
            }
          }

          val activities = reviews.map2(flags)(_ ++ _).map(_.sortWith(sortActivities))

          activities.map(a => Ok(views.users.admin.activity(u, a)))
        }
        .getOrElse(NotFound)
    }

  /**
    * Compares 2 activities (supply a [[Review]] or [[Flag]]) to decide which came first
    * @param o1 Review / Flag
    * @param o2 Review / Flag
    * @return Boolean
    */
  def sortActivities(
      o1: (Either[Flag, Review], Option[Project]),
      o2: (Either[Flag, Review], Option[Project])
  ): Boolean = {
    val o1Time: Long = o1 match {
      case (Right(review), _) => review.endedAt.getOrElse(Timestamp.from(Instant.EPOCH)).getTime
      case _                  => 0
    }
    val o2Time: Long = o2 match {
      case (Left(flag), _) => flag.resolvedAt.getOrElse(Timestamp.from(Instant.EPOCH)).getTime
      case _               => 0
    }
    o1Time > o2Time
  }

  /**
    * Show stats
    * @return
    */
  def showStats(): Action[AnyContent] = Authenticated.andThen(PermissionAction[AuthRequest](ViewStats)).async {
    implicit request =>
      /**
        * Query to get a count where columnDate is equal to the date
        */
      def last10DaysCountQuery(table: String, columnDate: String): Future[Seq[(String, String)]] = {
        this.service.doAction(sql"""
        SELECT
          (SELECT COUNT(*) FROM #$table WHERE CAST(#$columnDate AS DATE) = day),
          CAST(day AS DATE)
        FROM (SELECT current_date - (INTERVAL '1 day' * generate_series(0, 9)) AS day) dates
        ORDER BY day ASC""".as[(String, String)])
      }

      /**
        * Query to get a count of open record in last 10 days
        */
      def last10DaysTotalOpen(table: String, columnStartDate: String, columnEndDate: String)
        : Future[Seq[(String, String)]] = {
        this.service.doAction(sql"""
        SELECT
          (SELECT COUNT(*) FROM #$table WHERE CAST(#$columnStartDate AS DATE) <= date.when AND (CAST(#$columnEndDate AS DATE) >= date.when OR #$columnEndDate IS NULL)) count,
          CAST(date.when AS DATE) AS days
        FROM (SELECT current_date - (INTERVAL '1 day' * generate_series(0, 9)) AS when) date
        ORDER BY days ASC""".as[(String, String)])
      }

      (
        last10DaysCountQuery("project_version_reviews", "ended_at"),
        last10DaysCountQuery("project_versions", "created_at"),
        last10DaysCountQuery("project_version_downloads", "created_at"),
        last10DaysCountQuery("project_version_unsafe_downloads", "created_at"),
        last10DaysTotalOpen("project_flags", "created_at", "resolved_at"),
        last10DaysCountQuery("project_flags", "resolved_at")
      ).mapN { (reviews, uploads, totalDownloads, unsafeDownloads, flagsOpen, flagsClosed) =>
        Ok(views.users.admin.stats(reviews, uploads, totalDownloads, unsafeDownloads, flagsOpen, flagsClosed))
      }
  }

  def showLog(
      oPage: Option[Int],
      userFilter: Option[ObjectReference],
      projectFilter: Option[ObjectReference],
      versionFilter: Option[ObjectReference],
      pageFilter: Option[ObjectReference],
      actionFilter: Option[Int],
      subjectFilter: Option[ObjectReference]
  ): Action[AnyContent] = Authenticated.andThen(PermissionAction(ViewLogs)).async { implicit request =>
    val pageSize = 50
    val page     = oPage.getOrElse(1)
    val offset   = (page - 1) * pageSize

    val default = LiteralColumn(true)

    val logQuery = TableQuery[LoggedActionViewTable]
      .filter { action =>
        (action.userId === userFilter).getOrElse(default) &&
        (action.filterProject === projectFilter).getOrElse(default) &&
        (action.filterVersion === versionFilter).getOrElse(default) &&
        (action.filterPage === pageFilter).getOrElse(default) &&
        (action.filterAction === actionFilter).getOrElse(default) &&
        (action.filterSubject === subjectFilter).getOrElse(default)
      }
      .sortBy(_.id.desc)
      .drop(offset)
      .take(pageSize)

    (
      service.doAction(logQuery.result),
      service.access[LoggedActionModel](classOf[LoggedActionModel]).size,
      request.currentUser.get.can(ViewIp).in(GlobalScope)
    ).mapN { (actions, size, canViewIP) =>
      Ok(
        views.users.admin.log(
          actions,
          pageSize,
          offset,
          page,
          size,
          userFilter,
          projectFilter,
          versionFilter,
          pageFilter,
          actionFilter,
          subjectFilter,
          canViewIP
        )
      )
    }
  }

  def UserAdminAction: ActionBuilder[AuthRequest, AnyContent] =
    Authenticated.andThen(PermissionAction(UserAdmin))

  def userAdmin(user: String): Action[AnyContent] = UserAdminAction.async { implicit request =>
    users
      .withName(user)
      .semiflatMap { u =>
        for {
          isOrga <- u.toMaybeOrganization.isDefined
          (projectRoles, orga) <- {
            if (isOrga)
              (Future.successful(Seq.empty), getOrga(user).value).tupled
            else
              (u.projectRoles.all, Future.successful(None)).tupled
          }
          (userData, projects, orgaData) <- (
            getUserData(request, user).value,
            Future.sequence(projectRoles.map(_.project)),
            OrganizationData.of(orga).value
          ).tupled
        } yield {
          val pr = projects.zip(projectRoles)
          Ok(views.users.admin.userAdmin(userData.get, orgaData, pr.toSeq))
        }
      }
      .getOrElse(notFound)
  }

  def updateUser(userName: String): Action[(String, String, String)] =
    UserAdminAction.async(parse.form(forms.UserAdminUpdate)) { implicit request =>
      users
        .withName(userName)
        .map { user =>
          //TODO: Make the form take json directly
          val (thing, action, data) = request.body
          import play.api.libs.json._
          val json       = Json.parse(data)
          val orgDossier = MembershipDossier.organization

          def updateRoleTable[M <: UserRoleModel](
              modelAccess: ModelAccess[M],
              allowedCategory: RoleCategory,
              ownerType: Role,
              transferOwner: M => Future[M],
              setRoleType: (M, Role) => Future[M],
              setAccepted: (M, Boolean) => Future[M]
          ) = {
            val id = (json \ "id").as[ObjectReference]
            action match {
              case "setRole" =>
                modelAccess.get(id).semiflatMap { role =>
                  val roleType = Role.withValue((json \ "role").as[String])

                  if (roleType == ownerType)
                    transferOwner(role).as(Ok)
                  else if (roleType.category == allowedCategory && roleType.isAssignable)
                    setRoleType(role, roleType).as(Ok)
                  else
                    Future.successful(BadRequest)
                }
              case "setAccepted" =>
                modelAccess
                  .get(id)
                  .semiflatMap(role => setAccepted(role, (json \ "accepted").as[Boolean]).as(Ok))
              case "deleteRole" =>
                modelAccess
                  .get(id)
                  .filter(_.role.isAssignable)
                  .semiflatMap(_.remove().as(Ok))
            }
          }

          def transferOrgOwner(r: OrganizationUserRole) =
            r.organization
              .flatMap(orga => orga.transferOwner(orgDossier.newMember(orga, r.userId)))
              .as(r)

          thing match {
            case "orgRole" =>
              OptionT.liftF(user.toMaybeOrganization.isEmpty).filter(identity).flatMap { _ =>
                updateRoleTable[OrganizationUserRole](
                  user.organizationRoles,
                  RoleCategory.Organization,
                  Role.OrganizationOwner,
                  transferOrgOwner,
                  (r, tpe) => user.organizationRoles.update(r.copy(role = tpe)),
                  (r, accepted) => user.organizationRoles.update(r.copy(isAccepted = accepted))
                )
              }
            case "memberRole" =>
              user.toMaybeOrganization.flatMap { orga =>
<<<<<<< HEAD
                updateRoleTable[OrganizationUserRole](
                  orga.memberships.roles,
                  RoleCategory.Organization,
                  Role.OrganizationOwner,
                  transferOrgOwner,
                  (r, tpe) => orga.memberships.roles.update(r.copy(role = tpe)),
                  (r, accepted) => orga.memberships.roles.update(r.copy(isAccepted = accepted))
=======
                updateRoleTable[OrganizationRole](
                  orgDossier.roles(orga),
                  classOf[OrganizationRole],
                  RoleType.OrganizationOwner,
                  transferOrgOwner,
                  (r, tpe) => orgDossier.roles(orga).update(r.copy(roleType = tpe)),
                  (r, accepted) => orgDossier.roles(orga).update(r.copy(isAccepted = accepted))
>>>>>>> dd1eab4d
                )
              }
            case "projectRole" =>
              OptionT.liftF(user.toMaybeOrganization.isEmpty).filter(identity).flatMap { _ =>
                updateRoleTable[ProjectUserRole](
                  user.projectRoles,
<<<<<<< HEAD
                  RoleCategory.Project,
                  Role.ProjectOwner,
                  r => r.project.flatMap(p => p.transferOwner(p.memberships.newMember(r.userId))).as(r),
                  (r, tpe) => user.projectRoles.update(r.copy(role = tpe)),
=======
                  classOf[ProjectRole],
                  RoleType.ProjectOwner,
                  r => r.project.flatMap(p => p.transferOwner(p.memberships.newMember(p, r.userId))).as(r),
                  (r, tpe) => user.projectRoles.update(r.copy(roleType = tpe)),
>>>>>>> dd1eab4d
                  (r, accepted) => user.projectRoles.update(r.copy(isAccepted = accepted))
                )
              }
            case _ => OptionT.none[Future, Status]
          }
        }
        .semiflatMap(_.getOrElse(BadRequest))
        .getOrElse(NotFound)
    }

  def showProjectVisibility(): Action[AnyContent] =
    Authenticated.andThen(PermissionAction[AuthRequest](ReviewVisibility)).async { implicit request =>
      val projectSchema = this.service.getSchema(classOf[ProjectSchema])

      for {
        (projectApprovals, projectChanges) <- (
          projectSchema.collect(
            _.visibility === (Visibility.NeedsApproval: Visibility),
            ProjectSortingStrategies.Default,
            -1,
            0
          ),
          projectSchema.collect(
            _.visibility === (Visibility.NeedsChanges: Visibility),
            ProjectSortingStrategies.Default,
            -1,
            0
          )
        ).tupled
        (lastChangeRequests, projectChangeRequests, lastVisibilityChanges, projectVisibilityChanges) <- (
          Future.traverse(projectApprovals)(_.lastChangeRequest.value),
          Future.traverse(projectChanges)(_.lastChangeRequest.value),
          Future.traverse(projectApprovals)(_.lastVisibilityChange.value),
          Future.traverse(projectChanges)(_.lastVisibilityChange.value)
        ).tupled

        (perms, lastChangeRequesters, lastVisibilityChangers, projectVisibilityChangers) <- (
          Future.traverse(projectApprovals) { project =>
            val perms = Visibility.values.map(_.permission).map { perm =>
              (request.user.can(perm) in project).map(value => (perm, value))
            }
            Future.sequence(perms).map(_.toMap)
          },
          Future.traverse(lastChangeRequests) {
            case None      => Future.successful(None)
            case Some(lcr) => lcr.created.value
          },
          Future.traverse(lastVisibilityChanges) {
            case None      => Future.successful(None)
            case Some(lcr) => lcr.created.value
          },
          Future.traverse(projectVisibilityChanges) {
            case None      => Future.successful(None)
            case Some(lcr) => lcr.created.value
          }
        ).tupled
      } yield {
        val needsApproval = projectApprovals
          .zip(perms)
          .zip(lastChangeRequests)
          .zip(lastChangeRequesters)
          .zip(lastVisibilityChanges)
          .zip(lastVisibilityChangers)
          .map {
            case (((((a, b), c), d), e), f) =>
              (a, b, c, d.fold("Unknown")(_.name), e, f.fold("Unknown")(_.name))
          }
        val waitingProjects =
          projectChanges.zip(projectChangeRequests).zip(projectVisibilityChanges).zip(projectVisibilityChangers).map {
            case (((a, b), c), d) =>
              (a, b, c, d.fold("Unknown")(_.name))
          }

        Ok(views.users.admin.visibility(needsApproval, waitingProjects))
      }
    }
}<|MERGE_RESOLUTION|>--- conflicted
+++ resolved
@@ -545,40 +545,23 @@
               }
             case "memberRole" =>
               user.toMaybeOrganization.flatMap { orga =>
-<<<<<<< HEAD
                 updateRoleTable[OrganizationUserRole](
-                  orga.memberships.roles,
+                  orgDossier.roles(orga),
                   RoleCategory.Organization,
                   Role.OrganizationOwner,
                   transferOrgOwner,
-                  (r, tpe) => orga.memberships.roles.update(r.copy(role = tpe)),
-                  (r, accepted) => orga.memberships.roles.update(r.copy(isAccepted = accepted))
-=======
-                updateRoleTable[OrganizationRole](
-                  orgDossier.roles(orga),
-                  classOf[OrganizationRole],
-                  RoleType.OrganizationOwner,
-                  transferOrgOwner,
-                  (r, tpe) => orgDossier.roles(orga).update(r.copy(roleType = tpe)),
+                  (r, tpe) => orgDossier.roles(orga).update(r.copy(role = tpe)),
                   (r, accepted) => orgDossier.roles(orga).update(r.copy(isAccepted = accepted))
->>>>>>> dd1eab4d
                 )
               }
             case "projectRole" =>
               OptionT.liftF(user.toMaybeOrganization.isEmpty).filter(identity).flatMap { _ =>
                 updateRoleTable[ProjectUserRole](
                   user.projectRoles,
-<<<<<<< HEAD
                   RoleCategory.Project,
                   Role.ProjectOwner,
-                  r => r.project.flatMap(p => p.transferOwner(p.memberships.newMember(r.userId))).as(r),
+                  r => r.project.flatMap(p => p.transferOwner(p.memberships.newMember(p, r.userId))).as(r),
                   (r, tpe) => user.projectRoles.update(r.copy(role = tpe)),
-=======
-                  classOf[ProjectRole],
-                  RoleType.ProjectOwner,
-                  r => r.project.flatMap(p => p.transferOwner(p.memberships.newMember(p, r.userId))).as(r),
-                  (r, tpe) => user.projectRoles.update(r.copy(roleType = tpe)),
->>>>>>> dd1eab4d
                   (r, accepted) => user.projectRoles.update(r.copy(isAccepted = accepted))
                 )
               }
