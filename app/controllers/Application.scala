package controllers

import java.sql.Timestamp
import java.time.temporal.ChronoUnit
import java.time.{Instant, LocalDate}
import java.util.Date
import javax.inject.Inject

import scala.concurrent.ExecutionContext
import scala.util.{Success, Try}

import play.api.cache.AsyncCacheApi
import play.api.mvc.{Action, ActionBuilder, AnyContent, Result}

import controllers.sugar.Bakery
import controllers.sugar.Requests.AuthRequest
import db.access.ModelView
import db.query.AppQueries
import db.impl.OrePostgresDriver.api._
import db.impl.schema.ProjectTableMain
import models.project._
import models.querymodels.{FlagActivity, ReviewActivity}
import db.{DbRef, Model, ModelCompanion, ModelQuery, ModelService}
import form.OreForms
import models.admin.Review
import models.user.role._
import models.user.{LoggedAction, LoggedActionModel, Organization, User, UserActionLogger}
import models.viewhelper.OrganizationData
import ore.permission._
import ore.permission.role.{Role, RoleCategory}
import ore.project.{Category, ProjectSortingStrategy}
import ore.user.MembershipDossier
import ore.{OreConfig, OreEnv, Platform, PlatformCategory}
import security.spauth.{SingleSignOnConsumer, SpongeAuthApi}
import util.syntax._
import views.{html => views}

import cats.Order
import cats.data.OptionT
import cats.effect.IO
import cats.instances.vector._
import cats.syntax.all._

/**
  * Main entry point for application.
  */
final class Application @Inject()(forms: OreForms)(
    implicit val ec: ExecutionContext,
    auth: SpongeAuthApi,
    bakery: Bakery,
    sso: SingleSignOnConsumer,
    env: OreEnv,
    config: OreConfig,
    cache: AsyncCacheApi,
    service: ModelService
) extends OreBaseController {

  private def FlagAction = Authenticated.andThen(PermissionAction[AuthRequest](Permission.ModNotesAndFlags))

  /**
    * Show external link warning page.
    *
    * @return External link page
    */
  def linkOut(remoteUrl: String): Action[AnyContent] = OreAction { implicit request =>
    Ok(views.linkout(remoteUrl))
  }

  /**
    * Display the home page.
    *
    * @return Home page
    */
  def showHome(
      categories: Option[String],
      query: Option[String],
      sort: Option[Int],
      page: Option[Int],
      platformCategory: Option[String],
      platform: Option[String],
      orderWithRelevance: Option[Boolean]
  ): Action[AnyContent] = OreAction.asyncF { implicit request =>
    // Get categories and sorting strategy

    val canSeeHidden  = request.headerData.globalPerm(Permission.SeeHidden)
    val currentUserId = request.headerData.currentUser.map(_.id.value)

    val withRelevance = orderWithRelevance.getOrElse(true)
    val ordering      = sort.flatMap(ProjectSortingStrategy.withValueOpt).getOrElse(ProjectSortingStrategy.Default)
    val pcat          = platformCategory.flatMap(p => PlatformCategory.getPlatformCategories.find(_.name.equalsIgnoreCase(p)))
    val pform         = platform.flatMap(p => Platform.values.find(_.name.equalsIgnoreCase(p)))

    // get the categories being queried
    val categoryPlatformNames = pcat.toList.flatMap(_.getPlatforms.map(_.name))
    val platformNames         = (pform.map(_.name).toList ::: categoryPlatformNames).map(_.toLowerCase)

    val categoryList = categories.fold(Category.fromString(""))(s => Category.fromString(s)).toList

    val pageSize = this.config.ore.projects.initLoad
    val pageNum  = math.max(page.getOrElse(1), 1)
    val offset   = (pageNum - 1) * pageSize

    val projectNumQ = TableQuery[ProjectTableMain].filter(_.visibility === (Visibility.Public: Visibility)).size

    val projectListF = service
      .runDbCon(
        AppQueries
          .getHomeProjects(
            currentUserId,
            canSeeHidden,
            platformNames,
            categoryList,
            query.filter(_.nonEmpty),
            ordering,
            offset,
            pageSize,
            withRelevance
          )
          .to[Vector]
      )
    val projectNumF = service.runDBIO(projectNumQ.result)

    (projectListF, projectNumF).parMapN { (data, projectNum) =>
      val catList =
        if (categoryList.isEmpty || Category.visible.toSet.equals(categoryList.toSet)) None else Some(categoryList)
      Ok(views.home(data, catList, query.filter(_.nonEmpty), pageNum, ordering, pcat, pform, withRelevance, projectNum))
    }
  }

  /**
    * Shows the moderation queue for unreviewed versions.
    *
    * @return View of unreviewed versions.
    */
  def showQueue(): Action[AnyContent] =
    Authenticated.andThen(PermissionAction(Permission.Reviewer)).asyncF { implicit request =>
      // TODO: Pages
      service.runDbCon(AppQueries.getQueue.to[Vector]).map { queueEntries =>
        val (started, notStarted) = queueEntries.partitionEither(_.sort)
        Ok(views.users.admin.queue(started, notStarted))
      }
    }

  /**
    * Shows the overview page for flags.
    *
    * @return Flag overview
    */
  def showFlags(): Action[AnyContent] = FlagAction.asyncF { implicit request =>
    service
      .runDbCon(
        AppQueries
          .flags(request.user.id)
          .to[Vector]
      )
      .map(flagSeq => Ok(views.users.admin.flags(flagSeq)))
  }

  /**
    * Sets the resolved state of the specified flag.
    *
    * @param flagId   Flag to set
    * @param resolved Resolved state
    * @return         Ok
    */
  def setFlagResolved(flagId: DbRef[Flag], resolved: Boolean): Action[AnyContent] =
    FlagAction.asyncF { implicit request =>
      ModelView
        .now(Flag)
        .get(flagId)
        .semiflatMap { flag =>
          for {
            user        <- users.current.value
            _           <- flag.markResolved(resolved, user)
            flagCreator <- flag.user
            _ <- UserActionLogger.log(
              request,
              LoggedAction.ProjectFlagResolved,
              flag.projectId,
              s"Flag Resolved by ${user.fold("unknown")(_.name)}",
              s"Flagged by ${flagCreator.name}"
            )
          } yield Ok
        }
        .getOrElse(NotFound)
    }

  def showHealth(): Action[AnyContent] =
    Authenticated.andThen(PermissionAction[AuthRequest](Permission.ViewHealth)).asyncF { implicit request =>
      implicit val timestampOrder: Order[Timestamp] = Order.from[Timestamp](_.compareTo(_))

      (
        service.runDbCon(AppQueries.getUnhealtyProjects(config.ore.projects.staleAge).to[Vector]),
        projects.missingFile.flatMap { versions =>
          versions.toVector.traverse(v => v.project.tupleLeft(v))
        }
      ).parMapN { (unhealtyProjects, missingFileProjects) =>
        val noTopicProjects    = unhealtyProjects.filter(p => p.topicId.isEmpty || p.postId.isEmpty)
        val topicDirtyProjects = unhealtyProjects.filter(_.isTopicDirty)
        val staleProjects = unhealtyProjects
          .filter(_.lastUpdated > new Timestamp(new Date().getTime - config.ore.projects.staleAge.toMillis))
        val notPublic = unhealtyProjects.filter(_.visibility != Visibility.Public)
        Ok(
          views.users.admin.health(
            noTopicProjects,
            topicDirtyProjects,
            staleProjects,
            notPublic,
            Model.unwrapNested(missingFileProjects)
          )
        )
      }
    }

  /**
    * Removes a trailing slash from a route.
    *
    * @param path Path with trailing slash
    * @return     Redirect to proper route
    */
  def removeTrail(path: String): Action[AnyContent] = Action(MovedPermanently(s"/$path"))

  /**
    * Show the activities page for a user
    */
  def showActivities(user: String): Action[AnyContent] =
    Authenticated.andThen(PermissionAction(Permission.Reviewer)).asyncF { implicit request =>
      val dbProgram = for {
        reviewActibity <- AppQueries.getReviewActivity(user).to[Vector]
        flagActivity   <- AppQueries.getFlagActivity(user).to[Vector]
      } yield (reviewActibity, flagActivity)

      service.runDbCon(dbProgram).map {
        case (reviewActivity, flagActivity) =>
          val activities       = reviewActivity.map(_.asRight[FlagActivity]) ++ flagActivity.map(_.asLeft[ReviewActivity])
          val sortedActivities = activities.sortWith(sortActivities)
          Ok(views.users.admin.activity(user, sortedActivities))
      }
    }

  /**
    * Compares 2 activities (supply a [[Review]] or [[Flag]]) to decide which came first
    * @param o1 Review / Flag
    * @param o2 Review / Flag
    * @return Boolean
    */
  def sortActivities(
      o1: Either[FlagActivity, ReviewActivity],
      o2: Either[FlagActivity, ReviewActivity]
  ): Boolean = {
    val o1Time: Long = o1 match {
      case Right(review) => review.endedAt.getOrElse(Timestamp.from(Instant.EPOCH)).getTime
      case _             => 0
    }
    val o2Time: Long = o2 match {
      case Left(flag) => flag.resolvedAt.getOrElse(Timestamp.from(Instant.EPOCH)).getTime
      case _          => 0
    }
    o1Time > o2Time
  }

  /**
    * Show stats
    * @return
    */
<<<<<<< HEAD
  def showStats(): Action[AnyContent] =
    Authenticated.andThen(PermissionAction[AuthRequest](Permission.ViewStats)).asyncF { implicit request =>
      service.runDbCon(AppQueries.getStats(0, 10).to[List]).map { stats =>
        Ok(views.users.admin.stats(stats))
=======
  def showStats(from: Option[String], to: Option[String]): Action[AnyContent] =
    Authenticated.andThen(PermissionAction[AuthRequest](ViewStats)).asyncF { implicit request =>
      def parseTime(time: Option[String], default: LocalDate) =
        time.map(s => Try(LocalDate.parse(s)).toOption).getOrElse(Some(default))

      val res = for {
        fromTime <- parseTime(from, LocalDate.now().minus(10, ChronoUnit.DAYS))
        toTime   <- parseTime(to, LocalDate.now())
        if fromTime.isBefore(toTime)
      } yield {
        service.runDbCon(AppQueries.getStats(fromTime, toTime).to[List]).map { stats =>
          Ok(views.users.admin.stats(stats, fromTime, toTime))
        }
>>>>>>> 85a02013
      }

      res.getOrElse(IO.pure(BadRequest))
    }

  def showLog(
      oPage: Option[Int],
      userFilter: Option[DbRef[User]],
      projectFilter: Option[DbRef[Project]],
      versionFilter: Option[DbRef[Version]],
      pageFilter: Option[DbRef[Page]],
      actionFilter: Option[Int],
      subjectFilter: Option[DbRef[_]]
  ): Action[AnyContent] = Authenticated.andThen(PermissionAction(Permission.ViewLogs)).asyncF { implicit request =>
    val pageSize = 50
    val page     = oPage.getOrElse(1)
    val offset   = (page - 1) * pageSize

    (
      service.runDbCon(
        AppQueries
          .getLog(oPage, userFilter, projectFilter, versionFilter, pageFilter, actionFilter, subjectFilter)
          .to[Vector]
      ),
      ModelView.now(LoggedActionModel).size
    ).parMapN { (actions, size) =>
      Ok(
        views.users.admin.log(
          actions,
          pageSize,
          offset,
          page,
          size,
          userFilter,
          projectFilter,
          versionFilter,
          pageFilter,
          actionFilter,
          subjectFilter,
          request.headerData.globalPerm(Permission.ViewIp)
        )
      )
    }
  }

  def UserAdminAction: ActionBuilder[AuthRequest, AnyContent] =
    Authenticated.andThen(PermissionAction(Permission.EditAllUserSettings))

  def userAdmin(user: String): Action[AnyContent] = UserAdminAction.asyncF { implicit request =>
    users
      .withName(user)
      .semiflatMap { u =>
        for {
          orga <- u.toMaybeOrganization(ModelView.now(Organization)).value
          projectRoles <- orga.fold(
            service.runDBIO(u.projectRoles(ModelView.raw(ProjectUserRole)).result)
          )(orga => IO.pure(Nil))
          t2 <- (
            getUserData(request, user).value,
            projectRoles.toVector.parTraverse(_.project),
            OrganizationData.of(orga).value
          ).parTupled
          (userData, projects, orgaData) = t2
        } yield {
          val pr = projects.zip(projectRoles)
          Ok(views.users.admin.userAdmin(userData.get, orgaData, pr.map(t => t._1.obj -> t._2)))
        }
      }
      .getOrElse(notFound)
  }

  def updateUser(userName: String): Action[(String, String, String)] =
    UserAdminAction.asyncF(parse.form(forms.UserAdminUpdate)) { implicit request =>
      users
        .withName(userName)
        .map { user =>
          //TODO: Make the form take json directly
          val (thing, action, data) = request.body
          import play.api.libs.json._
          val json       = Json.parse(data)
          val orgDossier = MembershipDossier.organization

          def updateRoleTable[M0 <: UserRoleModel[M0]: ModelQuery](model: ModelCompanion[M0])(
              modelAccess: ModelView.Now[IO, model.T, Model[M0]],
              allowedCategory: RoleCategory,
              ownerType: Role,
              transferOwner: Model[M0] => IO[Model[M0]]
          ) = {
            val id = (json \ "id").as[DbRef[M0]]
            action match {
              case "setRole" =>
                modelAccess.get(id).semiflatMap { role =>
                  val roleType = Role.withValue((json \ "role").as[String])

                  if (roleType == ownerType)
                    transferOwner(role).as(Ok)
                  else if (roleType.category == allowedCategory && roleType.isAssignable)
                    service.update(role)(_.withRole(roleType)).as(Ok)
                  else
                    IO.pure(BadRequest)
                }
              case "setAccepted" =>
                modelAccess
                  .get(id)
                  .semiflatMap(role => service.update(role)(_.withAccepted((json \ "accepted").as[Boolean])).as(Ok))
              case "deleteRole" =>
                modelAccess
                  .get(id)
                  .filter(_.role.isAssignable)
                  .semiflatMap(service.delete(_).as(Ok))
            }
          }

          def transferOrgOwner(r: Model[OrganizationUserRole]) =
            r.organization
              .flatMap(orga => orga.transferOwner(orgDossier.newMember(orga, r.userId)))
              .as(r)

          thing match {
            case "orgRole" =>
              OptionT.liftF(user.toMaybeOrganization(ModelView.now(Organization)).isEmpty).filter(identity).flatMap {
                _ =>
                  updateRoleTable(OrganizationUserRole)(
                    user.organizationRoles(ModelView.now(OrganizationUserRole)),
                    RoleCategory.Organization,
                    Role.OrganizationOwner,
                    transferOrgOwner,
                  )
              }
            case "memberRole" =>
              user.toMaybeOrganization(ModelView.now(Organization)).flatMap { orga =>
                updateRoleTable(OrganizationUserRole)(
                  orgDossier.roles(orga),
                  RoleCategory.Organization,
                  Role.OrganizationOwner,
                  transferOrgOwner,
                )
              }
            case "projectRole" =>
              OptionT.liftF(user.toMaybeOrganization(ModelView.now(Organization)).isEmpty).filter(identity).flatMap {
                _ =>
                  updateRoleTable(ProjectUserRole)(
                    user.projectRoles(ModelView.now(ProjectUserRole)),
                    RoleCategory.Project,
                    Role.ProjectOwner,
                    r => r.project.flatMap(p => p.transferOwner(p.memberships.newMember(p, r.userId))).as(r),
                  )
              }
            case _ => OptionT.none[IO, Status]
          }
        }
        .semiflatMap(_.getOrElse(BadRequest))
        .getOrElse(NotFound)
    }

  def showProjectVisibility(): Action[AnyContent] =
    Authenticated.andThen(PermissionAction[AuthRequest](Permission.ViewProjectVisibilityLog)).asyncF {
      implicit request =>
        (
          service.runDbCon(AppQueries.getVisibilityNeedsApproval.to[Vector]),
          service.runDbCon(AppQueries.getVisibilityWaitingProject.to[Vector])
        ).mapN { (needsApproval, waitingProject) =>
          Ok(views.users.admin.visibility(needsApproval, waitingProject))
        }
    }
}<|MERGE_RESOLUTION|>--- conflicted
+++ resolved
@@ -263,14 +263,8 @@
     * Show stats
     * @return
     */
-<<<<<<< HEAD
-  def showStats(): Action[AnyContent] =
+  def showStats(from: Option[String], to: Option[String]): Action[AnyContent] =
     Authenticated.andThen(PermissionAction[AuthRequest](Permission.ViewStats)).asyncF { implicit request =>
-      service.runDbCon(AppQueries.getStats(0, 10).to[List]).map { stats =>
-        Ok(views.users.admin.stats(stats))
-=======
-  def showStats(from: Option[String], to: Option[String]): Action[AnyContent] =
-    Authenticated.andThen(PermissionAction[AuthRequest](ViewStats)).asyncF { implicit request =>
       def parseTime(time: Option[String], default: LocalDate) =
         time.map(s => Try(LocalDate.parse(s)).toOption).getOrElse(Some(default))
 
@@ -282,7 +276,6 @@
         service.runDbCon(AppQueries.getStats(fromTime, toTime).to[List]).map { stats =>
           Ok(views.users.admin.stats(stats, fromTime, toTime))
         }
->>>>>>> 85a02013
       }
 
       res.getOrElse(IO.pure(BadRequest))
