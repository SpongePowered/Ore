--- conflicted
+++ resolved
@@ -24,7 +24,6 @@
 import models.viewhelper.OrganizationData
 import ore.permission._
 import ore.permission.role.{Role, RoleCategory}
-import ore.permission.scope.GlobalScope
 import ore.project.{Category, ProjectSortingStrategy}
 import ore.user.MembershipDossier
 import ore.{OreConfig, OreEnv, Platform, PlatformCategory}
@@ -97,39 +96,6 @@
     val pageNum  = math.max(page.getOrElse(1), 1)
     val offset   = (pageNum - 1) * pageSize
 
-<<<<<<< HEAD
-    val versionIdsOnPlatform =
-      TableQuery[VersionTagTable].filter(_.name.toLowerCase.inSetBind(platformNames)).map(_.versionId)
-
-    //noinspection ScalaUnnecessaryParentheses
-    val dbQueryRaw = for {
-      (project, user, version) <- queryProjectRV
-      if canHideProjects.bind ||
-        (project.visibility === (Visibility.Public: Visibility)) ||
-        (project.visibility === (Visibility.New: Visibility)) ||
-        ((project.userId === currentUserId)
-          .getOrElse(false) && (project.visibility =!= (Visibility.SoftDelete: Visibility)))
-      if (if (platformNames.isEmpty) true.bind else project.recommendedVersionId in versionIdsOnPlatform)
-      if (if (categoryList.isEmpty) true.bind else project.category.inSetBind(categoryList))
-      if (project.name.toLowerCase.like(q)) ||
-        (project.description.toLowerCase.like(q)) ||
-        (project.ownerName.toLowerCase.like(q)) ||
-        (project.pluginId.toLowerCase.like(q))
-    } yield (project, user, version)
-    val projectQuery = dbQueryRaw
-      .sortBy(t => ordering.fn(t._1))
-      .drop(offset)
-      .take(pageSize)
-
-    def queryProjects: IO[Seq[(Project, User, Version, List[VersionTag])]] = {
-      for {
-        projects <- service.runDBIO(projectQuery.result)
-        tags     <- projects.map(_._3.tags).toVector.parSequence
-      } yield {
-        projects.zip(tags).map {
-          case ((p, u, v), t) => (p, u, v, t)
-        }
-=======
     service
       .runDbCon(
         AppQueries
@@ -150,7 +116,6 @@
         val catList =
           if (categoryList.isEmpty || Category.visible.toSet.equals(categoryList.toSet)) None else Some(categoryList)
         Ok(views.home(data, catList, query.filter(_.nonEmpty), pageNum, ordering, pcat, pform, withRelevance))
->>>>>>> c81e168b
       }
   }
 
@@ -162,44 +127,9 @@
   def showQueue(): Action[AnyContent] =
     Authenticated.andThen(PermissionAction(ReviewProjects)).asyncF { implicit request =>
       // TODO: Pages
-<<<<<<< HEAD
-      val data = this.service
-        .runDBIO(queryQueue.result)
-        .flatMap { list =>
-          service
-            .runDBIO(queryReviews(list.map(_._1.id.value)).result)
-            .map(_.groupBy(_._1.versionId))
-            .tupleLeft(list)
-        }
-        .map {
-          case (list, reviewsByVersion) =>
-            val reviewData = reviewsByVersion.mapValues { reviews =>
-              val sortedReviews = reviews.sorted(Review.ordering)
-              sortedReviews
-                .find { case (review, _) => review.endedAt.isEmpty }
-                .map { case (r, a) => (r, true, a) } // Unfinished Review
-                .orElse(sortedReviews.headOption.map { case (r, a) => (r, false, a) }) // any review
-            }
-
-            list.map {
-              case (v, p, c, a, u) => (v, p, c, a, u, reviewData.getOrElse(v.id, None))
-            }
-        }
-      data.map { list =>
-        val lists = list.partition(_._6.isEmpty)
-        val reviewList = lists._2.map {
-          case (v, p, c, a, _, r) => (p, v, c, a, r.get)
-        }
-        val unReviewList = lists._1.map {
-          case (v, p, c, a, u, _) => (p, v, c, a, u)
-        }
-
-        Ok(views.users.admin.queue(reviewList, unReviewList))
-=======
       service.runDbCon(AppQueries.getQueue.to[Vector]).map { queueEntries =>
         val (started, notStarted) = queueEntries.partitionEither(_.sort)
         Ok(views.users.admin.queue(started, notStarted))
->>>>>>> c81e168b
       }
     }
 
@@ -212,7 +142,7 @@
     service
       .runDbCon(
         AppQueries
-          .flags(request.user.id.value)
+          .flags(request.user.id)
           .to[Vector]
       )
       .map(flagSeq => Ok(views.users.admin.flags(flagSeq)))
@@ -279,37 +209,6 @@
     */
   def showActivities(user: String): Action[AnyContent] =
     Authenticated.andThen(PermissionAction(ReviewProjects)).asyncF { implicit request =>
-<<<<<<< HEAD
-      users
-        .withName(user)
-        .semiflatMap { u =>
-          val id = u.id.value
-
-          val reviewQuery = for {
-            review  <- TableQuery[ReviewTable] if review.userId === id
-            version <- TableQuery[VersionTable] if version.id === review.versionId
-          } yield (review, version)
-
-          val flagQuery = TableQuery[FlagTable].withFilter(flag => flag.resolvedBy === id).take(20)
-
-          val reviews = service.runDBIO(reviewQuery.take(20).result).flatMap { seq =>
-            seq.toVector.parTraverse {
-              case (review, version) =>
-                projects.findNow(_.id === version.projectId).value.tupleLeft(review.asRight[Flag])
-            }
-          }
-
-          val flags = service.runDBIO(flagQuery.result).flatMap { seq =>
-            seq.toVector.parTraverse { flag =>
-              projects.findNow(_.id === flag.projectId).value.tupleLeft(flag.asLeft[Review])
-            }
-          }
-
-          val activities = Parallel.parMap2(reviews, flags)(_ ++ _).map(_.sortWith(sortActivities))
-          activities.map(a => Ok(views.users.admin.activity(u, a)))
-        }
-        .getOrElse(NotFound)
-=======
       val dbProgram = for {
         reviewActibity <- AppQueries.getReviewActivity(user).to[Vector]
         flagActivity   <- AppQueries.getFlagActivity(user).to[Vector]
@@ -321,7 +220,6 @@
           val sortedActivities = activities.sortWith(sortActivities)
           Ok(views.users.admin.activity(user, sortedActivities))
       }
->>>>>>> c81e168b
     }
 
   /**
@@ -370,20 +268,13 @@
     val offset   = (page - 1) * pageSize
 
     (
-<<<<<<< HEAD
-      service.runDBIO(logQuery.result),
-      service.access[LoggedActionModel[Any]]().sizeNow,
-      request.currentUser.get.can(ViewIp).in(GlobalScope)
-    ).parMapN { (actions, size, canViewIP) =>
-=======
       service.runDbCon(
         AppQueries
           .getLog(oPage, userFilter, projectFilter, versionFilter, pageFilter, actionFilter, subjectFilter)
           .to[Vector]
       ),
-      service.access[LoggedActionModel[Any]]().size
+      service.access[LoggedActionModel[Any]]().sizeNow
     ).parMapN { (actions, size) =>
->>>>>>> c81e168b
       Ok(
         views.users.admin.log(
           actions,
@@ -525,76 +416,11 @@
 
   def showProjectVisibility(): Action[AnyContent] =
     Authenticated.andThen(PermissionAction[AuthRequest](ReviewVisibility)).asyncF { implicit request =>
-<<<<<<< HEAD
-      for {
-        t1 <- (
-          service
-            .collectNow[Project](
-              _.visibility === (Visibility.NeedsApproval: Visibility),
-              Some(ProjectSortingStrategies.Default.fn),
-            )
-            .map(_.toVector),
-          service
-            .collectNow[Project](
-              _.visibility === (Visibility.NeedsChanges: Visibility),
-              Some(ProjectSortingStrategies.Default.fn),
-            )
-            .map(_.toVector)
-        ).parTupled
-        (projectApprovals, projectChanges) = t1
-        t2 <- (
-          projectApprovals.parTraverse(_.lastChangeRequest.value),
-          projectChanges.parTraverse(_.lastChangeRequest.value),
-          projectApprovals.parTraverse(_.lastVisibilityChange.value),
-          projectChanges.parTraverse(_.lastVisibilityChange.value)
-        ).parTupled
-        (lastChangeRequests, projectChangeRequests, lastVisibilityChanges, projectVisibilityChanges) = t2
-        t3 <- (
-          projectApprovals.parTraverse { project =>
-            val perms = Visibility.values.map(_.permission).map { perm =>
-              (request.user.can(perm) in project).map(value => (perm, value))
-            }
-            perms.toVector.parSequence.map(_.toMap)
-          },
-          lastChangeRequests.parTraverse {
-            case None      => IO.pure(None)
-            case Some(lcr) => lcr.created.value
-          },
-          lastVisibilityChanges.parTraverse {
-            case None      => IO.pure(None)
-            case Some(lcr) => lcr.created.value
-          },
-          projectVisibilityChanges.parTraverse {
-            case None      => IO.pure(None)
-            case Some(lcr) => lcr.created.value
-          }
-        ).parTupled
-        (perms, lastChangeRequesters, lastVisibilityChangers, projectVisibilityChangers) = t3
-      } yield {
-        val needsApproval = projectApprovals
-          .zip(perms)
-          .zip(lastChangeRequests)
-          .zip(lastChangeRequesters)
-          .zip(lastVisibilityChanges)
-          .zip(lastVisibilityChangers)
-          .map {
-            case (((((a, b), c), d), e), f) =>
-              (a, b, c, d.fold("Unknown")(_.name), e, f.fold("Unknown")(_.name))
-          }
-        val waitingProjects =
-          projectChanges.zip(projectChangeRequests).zip(projectVisibilityChanges).zip(projectVisibilityChangers).map {
-            case (((a, b), c), d) =>
-              (a, b, c, d.fold("Unknown")(_.name))
-          }
-
-        Ok(views.users.admin.visibility(needsApproval, waitingProjects))
-=======
       (
         service.runDbCon(AppQueries.getVisibilityNeedsApproval.to[Vector]),
         service.runDbCon(AppQueries.getVisibilityWaitingProject.to[Vector])
       ).mapN { (needsApproval, waitingProject) =>
         Ok(views.users.admin.visibility(needsApproval, waitingProject))
->>>>>>> c81e168b
       }
     }
 }