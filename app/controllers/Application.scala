package controllers

import java.sql.Timestamp
import java.time.Instant
import java.util.Date
import javax.inject.Inject

import scala.concurrent.{ExecutionContext, Future}

import play.api.cache.AsyncCacheApi
import play.api.mvc.{Action, ActionBuilder, AnyContent}

import controllers.sugar.Bakery
import controllers.sugar.Requests.AuthRequest
import db.access.ModelAccess
import db.impl.OrePostgresDriver.api._
import db.impl.schema.{FlagTable, LoggedActionViewTable, ProjectTableMain, UserTable,}
import db.query.AppQueries
import db.{ModelService, ObjectReference}
import form.OreForms
import models.admin.Review
import models.project._
import models.querymodels.{FlagActivity, ReviewActivity}
import models.user.role._
import models.user.{LoggedAction, LoggedActionModel, UserActionLogger}
import models.viewhelper.OrganizationData
import ore.permission._
import ore.permission.role.{Role, RoleCategory}
import ore.permission.scope.GlobalScope
<<<<<<< HEAD
import ore.project.{Category, ProjectSortingStrategy}
=======
import ore.project.{Category, ProjectSortingStrategies}
import ore.user.MembershipDossier
>>>>>>> c4c35626
import ore.{OreConfig, OreEnv, Platform, PlatformCategory}
import security.spauth.{SingleSignOnConsumer, SpongeAuthApi}
import views.{html => views}

import cats.Order
import cats.data.OptionT
import cats.instances.future._
import cats.instances.vector._
import cats.syntax.all._

/**
  * Main entry point for application.
  */
final class Application @Inject()(forms: OreForms)(
    implicit val ec: ExecutionContext,
    auth: SpongeAuthApi,
    bakery: Bakery,
    sso: SingleSignOnConsumer,
    env: OreEnv,
    config: OreConfig,
    cache: AsyncCacheApi,
    service: ModelService
) extends OreBaseController {

  private def FlagAction = Authenticated.andThen(PermissionAction[AuthRequest](ReviewFlags))

  /**
    * Show external link warning page.
    *
    * @return External link page
    */
  def linkOut(remoteUrl: String) = OreAction { implicit request =>
    Ok(views.linkout(remoteUrl))
  }

  /**
    * Display the home page.
    *
    * @return Home page
    */
  def showHome(
      categories: Option[String],
      query: Option[String],
      sort: Option[Int],
      page: Option[Int],
      platformCategory: Option[String],
      platform: Option[String]
  ): Action[AnyContent] = OreAction.async { implicit request =>
    // Get categories and sorting strategy

    val canHideProjects = request.headerData.globalPerm(HideProjects)
    val currentUserId   = request.headerData.currentUser.map(_.id.value).getOrElse(-1L)

    val ordering = sort.flatMap(ProjectSortingStrategy.withValueOpt).getOrElse(ProjectSortingStrategy.Default)
    val pcat     = platformCategory.flatMap(p => PlatformCategory.getPlatformCategories.find(_.name.equalsIgnoreCase(p)))
    val pform    = platform.flatMap(p => Platform.values.find(_.name.equalsIgnoreCase(p)))

    // get the categories being queried
    val categoryPlatformNames = pcat.toList.flatMap(_.getPlatforms.map(_.name))
    val platformNames         = (pform.map(_.name).toList ::: categoryPlatformNames).map(_.toLowerCase)

    val categoryList = categories.fold(Category.fromString(""))(s => Category.fromString(s)).toList
    val q            = query.fold("%")(qStr => s"%${qStr.toLowerCase}%")

    val pageSize = this.config.projects.get[Int]("init-load")
    val pageNum  = page.getOrElse(1)
    val offset   = (pageNum - 1) * pageSize

<<<<<<< HEAD
    runDbProgram(
      AppQueries
        .getHomeProjects(currentUserId, canHideProjects, platformNames, categoryList, q, ordering, offset, pageSize)
        .to[Vector]
    ).map { data =>
=======
    val versionIdsOnPlatform =
      TableQuery[VersionTagTable].filter(_.name.toLowerCase.inSetBind(platformNames)).map(_.versionId)

    //noinspection ScalaUnnecessaryParentheses
    val dbQueryRaw = for {
      (project, user, version) <- queryProjectRV
      if canHideProjects.bind ||
        (project.visibility === (Visibility.Public: Visibility)) ||
        (project.visibility === (Visibility.New: Visibility)) ||
        ((project.userId === currentUserId) && (project.visibility =!= (Visibility.SoftDelete: Visibility)))
      if (if (platformNames.isEmpty) true.bind else project.recommendedVersionId in versionIdsOnPlatform)
      if (if (categoryList.isEmpty) true.bind else project.category.inSetBind(categoryList))
      if (project.name.toLowerCase.like(q)) ||
        (project.description.toLowerCase.like(q)) ||
        (project.ownerName.toLowerCase.like(q)) ||
        (project.pluginId.toLowerCase.like(q))
    } yield (project, user, version)
    val projectQuery = dbQueryRaw
      .sortBy(t => ordering.fn(t._1))
      .drop(offset)
      .take(pageSize)

    def queryProjects: Future[Seq[(Project, User, Version, List[VersionTag])]] = {
      for {
        projects <- service.doAction(projectQuery.result)
        tags     <- Future.sequence(projects.map(_._3.tags))
      } yield {
        projects.zip(tags).map {
          case ((p, u, v), t) => (p, u, v, t)
        }
      }
    }

    queryProjects.map { data =>
>>>>>>> c4c35626
      val catList =
        if (categoryList.isEmpty || Category.visible.toSet.equals(categoryList.toSet)) None else Some(categoryList)
      Ok(views.home(data, catList, query.filter(_.nonEmpty), pageNum, ordering, pcat, pform))
    }
  }

  /**
    * Shows the moderation queue for unreviewed versions.
    *
    * @return View of unreviewed versions.
    */
  def showQueue(): Action[AnyContent] =
    Authenticated.andThen(PermissionAction(ReviewProjects)).async { implicit request =>
      // TODO: Pages
      runDbProgram(AppQueries.getQueue.to[Vector]).map { queueEntries =>
        val (started, notStarted) = queueEntries.partitionEither(_.sort)
        Ok(views.users.admin.queue(started, notStarted))
      }
    }

  /**
    * Shows the overview page for flags.
    *
    * @return Flag overview
    */
  def showFlags(): Action[AnyContent] = FlagAction.async { implicit request =>
    val query = for {
      flag    <- TableQuery[FlagTable] if !flag.isResolved
      project <- TableQuery[ProjectTableMain] if flag.projectId === project.id
      user    <- TableQuery[UserTable] if flag.userId === user.id
    } yield (flag, project, user)

    for {
      seq         <- service.doAction(query.result)
      globalRoles <- request.user.globalRoles.all
      perms <- Future.traverse(seq.map(_._2)) { project =>
        request.user
          .trustIn(project)
          .map(request.user.can.asMap(_, globalRoles)(Visibility.values.map(_.permission): _*))
      }
    } yield {
      val data = seq.zip(perms).map {
        case ((flag, project, user), perm) => (flag, user, project, perm)
      }
      Ok(views.users.admin.flags(data))
    }
  }

  /**
    * Sets the resolved state of the specified flag.
    *
    * @param flagId   Flag to set
    * @param resolved Resolved state
    * @return         Ok
    */
  def setFlagResolved(flagId: ObjectReference, resolved: Boolean): Action[AnyContent] =
    FlagAction.async { implicit request =>
      this.service
        .access[Flag](classOf[Flag])
        .get(flagId)
        .semiflatMap { flag =>
          for {
            user        <- users.current.value
            _           <- flag.markResolved(resolved, user)
            flagCreator <- flag.user
            _ <- UserActionLogger.log(
              request,
              LoggedAction.ProjectFlagResolved,
              flag.projectId,
              s"Flag Resolved by ${user.fold("unknown")(_.name)}",
              s"Flagged by ${flagCreator.name}"
            )
          } yield Ok
        }
        .getOrElse(NotFound)
    }

  def showHealth(): Action[AnyContent] = Authenticated.andThen(PermissionAction[AuthRequest](ViewHealth)).async {
    implicit request =>
<<<<<<< HEAD
      implicit val timestampOrder: Order[Timestamp] = Order.from[Timestamp](_.compareTo(_))
=======
      val projectTable = TableQuery[ProjectTableMain]
      val query = for {
        noTopicProject    <- projectTable if noTopicProject.topicId.isEmpty || noTopicProject.postId.?.isEmpty
        dirtyTopicProject <- projectTable if dirtyTopicProject.isTopicDirty
        staleProject      <- projectTable
        if staleProject.lastUpdated > new Timestamp(new Date().getTime - this.config.projects.get[Int]("staleAge"))
        notPublicProject <- projectTable if notPublicProject.visibility =!= (Visibility.Public: Visibility)
      } yield (noTopicProject, dirtyTopicProject, staleProject, notPublicProject)
>>>>>>> c4c35626

      (
        runDbProgram(AppQueries.getUnhealtyProjects.to[Vector]),
        projects.missingFile.flatMap { versions =>
          Future.traverse(versions)(v => v.project.tupleLeft(v))
        }
      ).mapN { (unhealthyProjects, missingFileProjects) =>
        val noTopicProjects    = unhealthyProjects.filter(p => p.topicId.isEmpty || p.postId.isEmpty)
        val topicDirtyProjects = unhealthyProjects.filter(_.isTopicDirty)
        val staleProjects = unhealthyProjects
          .filter(_.lastUpdated > new Timestamp(new Date().getTime - this.config.projects.get[Int]("staleAge")))
        val notPublicProjects = unhealthyProjects.filter(_.visibility != Visibility.Public)

        Ok(
          views.users.admin
            .health(noTopicProjects, topicDirtyProjects, staleProjects, notPublicProjects, missingFileProjects)
        )
      }
  }

  /**
    * Removes a trailing slash from a route.
    *
    * @param path Path with trailing slash
    * @return     Redirect to proper route
    */
  def removeTrail(path: String) = Action(MovedPermanently(s"/$path"))

  /**
    * Show the activities page for a user
    */
  def showActivities(user: String): Action[AnyContent] =
    Authenticated.andThen(PermissionAction(ReviewProjects)).async { implicit request =>
      runDbProgram(AppQueries.getReviewActivity(user).to[Vector])
        .map2(runDbProgram(AppQueries.getFlagActivity(user).to[Vector])) { (reviewActivity, flagActivity) =>
          val activities       = reviewActivity.map(_.asRight[FlagActivity]) ++ flagActivity.map(_.asLeft[ReviewActivity])
          val sortedActivities = activities.sortWith(sortActivities)
          Ok(views.users.admin.activity(user, sortedActivities))
        }
    }

  /**
    * Compares 2 activities (supply a [[Review]] or [[Flag]]) to decide which came first
    * @param o1 Review / Flag
    * @param o2 Review / Flag
    * @return Boolean
    */
  def sortActivities(
      o1: Either[FlagActivity, ReviewActivity],
      o2: Either[FlagActivity, ReviewActivity]
  ): Boolean = {
    val o1Time: Long = o1 match {
      case Right(review) => review.endedAt.getOrElse(Timestamp.from(Instant.EPOCH)).getTime
      case _             => 0
    }
    val o2Time: Long = o2 match {
      case Left(flag) => flag.resolvedAt.getOrElse(Timestamp.from(Instant.EPOCH)).getTime
      case _          => 0
    }
    o1Time > o2Time
  }

  /**
    * Show stats
    * @return
    */
<<<<<<< HEAD
  def showStats(): Action[AnyContent] =
    Authenticated.andThen(PermissionAction[AuthRequest](ViewStats)).async { implicit request =>
      runDbProgram(AppQueries.getStats(0, 10).to[List]).map { stats =>
        Ok(views.users.admin.stats(stats))
=======
  def showStats(): Action[AnyContent] = Authenticated.andThen(PermissionAction[AuthRequest](ViewStats)).async {
    implicit request =>
      /**
        * Query to get a count where columnDate is equal to the date
        */
      def last10DaysCountQuery(table: String, columnDate: String): Future[Seq[(String, String)]] = {
        this.service.doAction(sql"""
        SELECT
          (SELECT COUNT(*) FROM #$table WHERE CAST(#$columnDate AS DATE) = day),
          CAST(day AS DATE)
        FROM (SELECT current_date - (INTERVAL '1 day' * generate_series(0, 9)) AS day) dates
        ORDER BY day ASC""".as[(String, String)])
      }

      /**
        * Query to get a count of open record in last 10 days
        */
      def last10DaysTotalOpen(table: String, columnStartDate: String, columnEndDate: String)
        : Future[Seq[(String, String)]] = {
        this.service.doAction(sql"""
        SELECT
          (SELECT COUNT(*) FROM #$table WHERE CAST(#$columnStartDate AS DATE) <= date.when AND (CAST(#$columnEndDate AS DATE) >= date.when OR #$columnEndDate IS NULL)) count,
          CAST(date.when AS DATE) AS days
        FROM (SELECT current_date - (INTERVAL '1 day' * generate_series(0, 9)) AS when) date
        ORDER BY days ASC""".as[(String, String)])
      }

      (
        last10DaysCountQuery("project_version_reviews", "ended_at"),
        last10DaysCountQuery("project_versions", "created_at"),
        last10DaysCountQuery("project_version_downloads", "created_at"),
        last10DaysCountQuery("project_version_unsafe_downloads", "created_at"),
        last10DaysTotalOpen("project_flags", "created_at", "resolved_at"),
        last10DaysCountQuery("project_flags", "resolved_at")
      ).mapN { (reviews, uploads, totalDownloads, unsafeDownloads, flagsOpen, flagsClosed) =>
        Ok(views.users.admin.stats(reviews, uploads, totalDownloads, unsafeDownloads, flagsOpen, flagsClosed))
>>>>>>> c4c35626
      }
    }

  def showLog(
      oPage: Option[Int],
      userFilter: Option[ObjectReference],
      projectFilter: Option[ObjectReference],
      versionFilter: Option[ObjectReference],
      pageFilter: Option[ObjectReference],
      actionFilter: Option[Int],
      subjectFilter: Option[ObjectReference]
  ): Action[AnyContent] = Authenticated.andThen(PermissionAction(ViewLogs)).async { implicit request =>
    val pageSize = 50
    val page     = oPage.getOrElse(1)
    val offset   = (page - 1) * pageSize

    val default = LiteralColumn(true)

    val logQuery = TableQuery[LoggedActionViewTable]
      .filter { action =>
        (action.userId === userFilter).getOrElse(default) &&
        (action.filterProject === projectFilter).getOrElse(default) &&
        (action.filterVersion === versionFilter).getOrElse(default) &&
        (action.filterPage === pageFilter).getOrElse(default) &&
        (action.filterAction === actionFilter).getOrElse(default) &&
        (action.filterSubject === subjectFilter).getOrElse(default)
      }
      .sortBy(_.id.desc)
      .drop(offset)
      .take(pageSize)

    (
      service.doAction(logQuery.result),
      service.access[LoggedActionModel](classOf[LoggedActionModel]).size,
      request.currentUser.get.can(ViewIp).in(GlobalScope)
    ).mapN { (actions, size, canViewIP) =>
      Ok(
        views.users.admin.log(
          actions,
          pageSize,
          offset,
          page,
          size,
          userFilter,
          projectFilter,
          versionFilter,
          pageFilter,
          actionFilter,
          subjectFilter,
          canViewIP
        )
      )
    }
  }

  def UserAdminAction: ActionBuilder[AuthRequest, AnyContent] =
    Authenticated.andThen(PermissionAction(UserAdmin))

  def userAdmin(user: String): Action[AnyContent] = UserAdminAction.async { implicit request =>
    users
      .withName(user)
      .semiflatMap { u =>
        for {
          isOrga <- u.toMaybeOrganization.isDefined
          (projectRoles, orga) <- {
            if (isOrga)
              (Future.successful(Seq.empty), getOrga(user).value).tupled
            else
              (u.projectRoles.all, Future.successful(None)).tupled
          }
          (userData, projects, orgaData) <- (
            getUserData(request, user).value,
            Future.sequence(projectRoles.map(_.project)),
            OrganizationData.of(orga).value
          ).tupled
        } yield {
          val pr = projects.zip(projectRoles)
          Ok(views.users.admin.userAdmin(userData.get, orgaData, pr.toSeq))
        }
      }
      .getOrElse(notFound)
  }

  def updateUser(userName: String): Action[(String, String, String)] =
    UserAdminAction.async(parse.form(forms.UserAdminUpdate)) { implicit request =>
      users
        .withName(userName)
        .map { user =>
          //TODO: Make the form take json directly
          val (thing, action, data) = request.body
          import play.api.libs.json._
          val json       = Json.parse(data)
          val orgDossier = MembershipDossier.organization

          def updateRoleTable[M <: UserRoleModel](
              modelAccess: ModelAccess[M],
              allowedCategory: RoleCategory,
              ownerType: Role,
              transferOwner: M => Future[M],
              setRoleType: (M, Role) => Future[M],
              setAccepted: (M, Boolean) => Future[M]
          ) = {
            val id = (json \ "id").as[ObjectReference]
            action match {
              case "setRole" =>
                modelAccess.get(id).semiflatMap { role =>
                  val roleType = Role.withValue((json \ "role").as[String])

                  if (roleType == ownerType)
                    transferOwner(role).as(Ok)
                  else if (roleType.category == allowedCategory && roleType.isAssignable)
                    setRoleType(role, roleType).as(Ok)
                  else
                    Future.successful(BadRequest)
                }
              case "setAccepted" =>
                modelAccess
                  .get(id)
                  .semiflatMap(role => setAccepted(role, (json \ "accepted").as[Boolean]).as(Ok))
              case "deleteRole" =>
                modelAccess
                  .get(id)
                  .filter(_.role.isAssignable)
                  .semiflatMap(_.remove().as(Ok))
            }
          }

          def transferOrgOwner(r: OrganizationUserRole) =
            r.organization
              .flatMap(orga => orga.transferOwner(orgDossier.newMember(orga, r.userId)))
              .as(r)

          thing match {
            case "orgRole" =>
              OptionT.liftF(user.toMaybeOrganization.isEmpty).filter(identity).flatMap { _ =>
                updateRoleTable[OrganizationUserRole](
                  user.organizationRoles,
                  RoleCategory.Organization,
                  Role.OrganizationOwner,
                  transferOrgOwner,
                  (r, tpe) => user.organizationRoles.update(r.copy(role = tpe)),
                  (r, accepted) => user.organizationRoles.update(r.copy(isAccepted = accepted))
                )
              }
            case "memberRole" =>
              user.toMaybeOrganization.flatMap { orga =>
                updateRoleTable[OrganizationUserRole](
                  orgDossier.roles(orga),
                  RoleCategory.Organization,
                  Role.OrganizationOwner,
                  transferOrgOwner,
                  (r, tpe) => orgDossier.roles(orga).update(r.copy(role = tpe)),
                  (r, accepted) => orgDossier.roles(orga).update(r.copy(isAccepted = accepted))
                )
              }
            case "projectRole" =>
              OptionT.liftF(user.toMaybeOrganization.isEmpty).filter(identity).flatMap { _ =>
                updateRoleTable[ProjectUserRole](
                  user.projectRoles,
                  RoleCategory.Project,
                  Role.ProjectOwner,
                  r => r.project.flatMap(p => p.transferOwner(p.memberships.newMember(p, r.userId))).as(r),
                  (r, tpe) => user.projectRoles.update(r.copy(role = tpe)),
                  (r, accepted) => user.projectRoles.update(r.copy(isAccepted = accepted))
                )
              }
            case _ => OptionT.none[Future, Status]
          }
        }
        .semiflatMap(_.getOrElse(BadRequest))
        .getOrElse(NotFound)
    }

  def showProjectVisibility(): Action[AnyContent] =
    Authenticated.andThen(PermissionAction[AuthRequest](ReviewVisibility)).async { implicit request =>
      (
        runDbProgram(AppQueries.getVisibilityNeedsApproval.to[Vector]),
        runDbProgram(AppQueries.getVisibilityWaitingProject.to[Vector])
      ).mapN { (needsApproval, waitingProject) =>
          val getRoles = Future.traverse(needsApproval) { project =>
            val perms = Visibility.values.map(_.permission)

            request.user.trustIn(project).map2(request.user.globalRoles.all) {
              request.user.can.asMap(_, _)(perms: _*)
            }
          }

          getRoles.map(perms => (needsApproval.zip(perms), waitingProject))
        }
        .flatten
        .map {
          case (needsApproval, waitingProjects) =>
            Ok(views.users.admin.visibility(needsApproval, waitingProjects))
        }
    }
}<|MERGE_RESOLUTION|>--- conflicted
+++ resolved
@@ -27,12 +27,8 @@
 import ore.permission._
 import ore.permission.role.{Role, RoleCategory}
 import ore.permission.scope.GlobalScope
-<<<<<<< HEAD
 import ore.project.{Category, ProjectSortingStrategy}
-=======
-import ore.project.{Category, ProjectSortingStrategies}
 import ore.user.MembershipDossier
->>>>>>> c4c35626
 import ore.{OreConfig, OreEnv, Platform, PlatformCategory}
 import security.spauth.{SingleSignOnConsumer, SpongeAuthApi}
 import views.{html => views}
@@ -101,48 +97,11 @@
     val pageNum  = page.getOrElse(1)
     val offset   = (pageNum - 1) * pageSize
 
-<<<<<<< HEAD
     runDbProgram(
       AppQueries
         .getHomeProjects(currentUserId, canHideProjects, platformNames, categoryList, q, ordering, offset, pageSize)
         .to[Vector]
     ).map { data =>
-=======
-    val versionIdsOnPlatform =
-      TableQuery[VersionTagTable].filter(_.name.toLowerCase.inSetBind(platformNames)).map(_.versionId)
-
-    //noinspection ScalaUnnecessaryParentheses
-    val dbQueryRaw = for {
-      (project, user, version) <- queryProjectRV
-      if canHideProjects.bind ||
-        (project.visibility === (Visibility.Public: Visibility)) ||
-        (project.visibility === (Visibility.New: Visibility)) ||
-        ((project.userId === currentUserId) && (project.visibility =!= (Visibility.SoftDelete: Visibility)))
-      if (if (platformNames.isEmpty) true.bind else project.recommendedVersionId in versionIdsOnPlatform)
-      if (if (categoryList.isEmpty) true.bind else project.category.inSetBind(categoryList))
-      if (project.name.toLowerCase.like(q)) ||
-        (project.description.toLowerCase.like(q)) ||
-        (project.ownerName.toLowerCase.like(q)) ||
-        (project.pluginId.toLowerCase.like(q))
-    } yield (project, user, version)
-    val projectQuery = dbQueryRaw
-      .sortBy(t => ordering.fn(t._1))
-      .drop(offset)
-      .take(pageSize)
-
-    def queryProjects: Future[Seq[(Project, User, Version, List[VersionTag])]] = {
-      for {
-        projects <- service.doAction(projectQuery.result)
-        tags     <- Future.sequence(projects.map(_._3.tags))
-      } yield {
-        projects.zip(tags).map {
-          case ((p, u, v), t) => (p, u, v, t)
-        }
-      }
-    }
-
-    queryProjects.map { data =>
->>>>>>> c4c35626
       val catList =
         if (categoryList.isEmpty || Category.visible.toSet.equals(categoryList.toSet)) None else Some(categoryList)
       Ok(views.home(data, catList, query.filter(_.nonEmpty), pageNum, ordering, pcat, pform))
@@ -222,18 +181,7 @@
 
   def showHealth(): Action[AnyContent] = Authenticated.andThen(PermissionAction[AuthRequest](ViewHealth)).async {
     implicit request =>
-<<<<<<< HEAD
       implicit val timestampOrder: Order[Timestamp] = Order.from[Timestamp](_.compareTo(_))
-=======
-      val projectTable = TableQuery[ProjectTableMain]
-      val query = for {
-        noTopicProject    <- projectTable if noTopicProject.topicId.isEmpty || noTopicProject.postId.?.isEmpty
-        dirtyTopicProject <- projectTable if dirtyTopicProject.isTopicDirty
-        staleProject      <- projectTable
-        if staleProject.lastUpdated > new Timestamp(new Date().getTime - this.config.projects.get[Int]("staleAge"))
-        notPublicProject <- projectTable if notPublicProject.visibility =!= (Visibility.Public: Visibility)
-      } yield (noTopicProject, dirtyTopicProject, staleProject, notPublicProject)
->>>>>>> c4c35626
 
       (
         runDbProgram(AppQueries.getUnhealtyProjects.to[Vector]),
@@ -300,49 +248,10 @@
     * Show stats
     * @return
     */
-<<<<<<< HEAD
   def showStats(): Action[AnyContent] =
     Authenticated.andThen(PermissionAction[AuthRequest](ViewStats)).async { implicit request =>
       runDbProgram(AppQueries.getStats(0, 10).to[List]).map { stats =>
         Ok(views.users.admin.stats(stats))
-=======
-  def showStats(): Action[AnyContent] = Authenticated.andThen(PermissionAction[AuthRequest](ViewStats)).async {
-    implicit request =>
-      /**
-        * Query to get a count where columnDate is equal to the date
-        */
-      def last10DaysCountQuery(table: String, columnDate: String): Future[Seq[(String, String)]] = {
-        this.service.doAction(sql"""
-        SELECT
-          (SELECT COUNT(*) FROM #$table WHERE CAST(#$columnDate AS DATE) = day),
-          CAST(day AS DATE)
-        FROM (SELECT current_date - (INTERVAL '1 day' * generate_series(0, 9)) AS day) dates
-        ORDER BY day ASC""".as[(String, String)])
-      }
-
-      /**
-        * Query to get a count of open record in last 10 days
-        */
-      def last10DaysTotalOpen(table: String, columnStartDate: String, columnEndDate: String)
-        : Future[Seq[(String, String)]] = {
-        this.service.doAction(sql"""
-        SELECT
-          (SELECT COUNT(*) FROM #$table WHERE CAST(#$columnStartDate AS DATE) <= date.when AND (CAST(#$columnEndDate AS DATE) >= date.when OR #$columnEndDate IS NULL)) count,
-          CAST(date.when AS DATE) AS days
-        FROM (SELECT current_date - (INTERVAL '1 day' * generate_series(0, 9)) AS when) date
-        ORDER BY days ASC""".as[(String, String)])
-      }
-
-      (
-        last10DaysCountQuery("project_version_reviews", "ended_at"),
-        last10DaysCountQuery("project_versions", "created_at"),
-        last10DaysCountQuery("project_version_downloads", "created_at"),
-        last10DaysCountQuery("project_version_unsafe_downloads", "created_at"),
-        last10DaysTotalOpen("project_flags", "created_at", "resolved_at"),
-        last10DaysCountQuery("project_flags", "resolved_at")
-      ).mapN { (reviews, uploads, totalDownloads, unsafeDownloads, flagsOpen, flagsClosed) =>
-        Ok(views.users.admin.stats(reviews, uploads, totalDownloads, unsafeDownloads, flagsOpen, flagsClosed))
->>>>>>> c4c35626
       }
     }
 
