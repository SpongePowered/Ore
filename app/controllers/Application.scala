--- conflicted
+++ resolved
@@ -32,15 +32,10 @@
 import util.syntax._
 import views.{html => views}
 
-<<<<<<< HEAD
 import cats.Order
-import cats.data.OptionT
-import cats.instances.future._
-=======
 import cats.Parallel
 import cats.data.OptionT
 import cats.effect.IO
->>>>>>> 436f22b7
 import cats.instances.vector._
 import cats.syntax.all._
 
@@ -102,7 +97,6 @@
     val pageNum  = math.max(page.getOrElse(1), 1)
     val offset   = (pageNum - 1) * pageSize
 
-<<<<<<< HEAD
     service
       .runDbCon(
         AppQueries
@@ -113,38 +107,6 @@
         val catList =
           if (categoryList.isEmpty || Category.visible.toSet.equals(categoryList.toSet)) None else Some(categoryList)
         Ok(views.home(data, catList, query.filter(_.nonEmpty), pageNum, ordering, pcat, pform))
-=======
-    val versionIdsOnPlatform =
-      TableQuery[VersionTagTable].filter(_.name.toLowerCase.inSetBind(platformNames)).map(_.versionId)
-
-    //noinspection ScalaUnnecessaryParentheses
-    val dbQueryRaw = for {
-      (project, user, version) <- queryProjectRV
-      if canHideProjects.bind ||
-        (project.visibility === (Visibility.Public: Visibility)) ||
-        (project.visibility === (Visibility.New: Visibility)) ||
-        ((project.userId === currentUserId) && (project.visibility =!= (Visibility.SoftDelete: Visibility)))
-      if (if (platformNames.isEmpty) true.bind else project.recommendedVersionId in versionIdsOnPlatform)
-      if (if (categoryList.isEmpty) true.bind else project.category.inSetBind(categoryList))
-      if (project.name.toLowerCase.like(q)) ||
-        (project.description.toLowerCase.like(q)) ||
-        (project.ownerName.toLowerCase.like(q)) ||
-        (project.pluginId.toLowerCase.like(q))
-    } yield (project, user, version)
-    val projectQuery = dbQueryRaw
-      .sortBy(t => ordering.fn(t._1))
-      .drop(offset)
-      .take(pageSize)
-
-    def queryProjects: IO[Seq[(Project, User, Version, List[VersionTag])]] = {
-      for {
-        projects <- service.runDBIO(projectQuery.result)
-        tags     <- projects.map(_._3.tags).toVector.parSequence
-      } yield {
-        projects.zip(tags).map {
-          case ((p, u, v), t) => (p, u, v, t)
-        }
->>>>>>> 436f22b7
       }
   }
 
@@ -167,36 +129,13 @@
     *
     * @return Flag overview
     */
-<<<<<<< HEAD
-  def showFlags(): Action[AnyContent] = FlagAction.async { implicit request =>
+  def showFlags(): Action[AnyContent] = FlagAction.asyncF { implicit request =>
     service.runDbCon(AppQueries.flags(request.user.id.value).to[Vector]).map { flagSeq =>
       val flagsWithPerms = flagSeq.map { shownFlag =>
         val perms = request.user.can.asMap(shownFlag.requesterTrust, shownFlag.requesterRoles.map(_.toDbRole).toSet)(
           Visibility.values.map(_.permission): _*
         )
         shownFlag -> perms
-=======
-  def showFlags(): Action[AnyContent] = FlagAction.asyncF { implicit request =>
-    val query = for {
-      flag    <- TableQuery[FlagTable] if !flag.isResolved
-      project <- TableQuery[ProjectTableMain] if flag.projectId === project.id
-      user    <- TableQuery[UserTable] if flag.userId === user.id
-    } yield (flag, project, user)
-
-    for {
-      seq <- service.runDBIO(query.result)
-      perms <- seq.map(_._2).toVector.parTraverse { project =>
-        Parallel.parMap2(
-          request.user.trustIn(project),
-          request.user.globalRoles.allFromParent(request.user)
-        ) { (t, r) =>
-          request.user.can.asMap(t, r.toSet)(Visibility.values.map(_.permission): _*)
-        }
-      }
-    } yield {
-      val data = seq.zip(perms).map {
-        case ((flag, project, user), perm) => (flag, user, project, perm)
->>>>>>> 436f22b7
       }
       Ok(views.users.admin.flags(flagsWithPerms))
     }
@@ -240,25 +179,13 @@
         projects.missingFile.flatMap { versions =>
           versions.toVector.parTraverse(v => v.project.tupleLeft(v))
         }
-<<<<<<< HEAD
-      ).mapN { (unhealthyProjects, missingFileProjects) =>
-        val noTopicProjects    = unhealthyProjects.filter(p => p.topicId.isEmpty || p.postId.isEmpty)
-        val topicDirtyProjects = unhealthyProjects.filter(_.isTopicDirty)
-        val staleProjects = unhealthyProjects
-          .filter(_.lastUpdated > new Timestamp(new Date().getTime - this.config.ore.projects.staleAge.toMillis))
-        val notPublicProjects = unhealthyProjects.filter(_.visibility != Visibility.Public)
-
-        Ok(
-          views.users.admin
-            .health(noTopicProjects, topicDirtyProjects, staleProjects, notPublicProjects, missingFileProjects)
-        )
-=======
-      ).parMapN { (queryRes, missingFileProjects) =>
-        val (queryRes1, queryRes2)                = queryRes.map(t => (t._1 -> t._2) -> (t._3 -> t._4)).unzip
-        val (noTopicProjects, topicDirtyProjects) = queryRes1.unzip
-        val (staleProjects, notPublic)            = queryRes2.unzip
+      ).parMapN { (unhealtyProjects, missingFileProjects) =>
+        val noTopicProjects    = unhealtyProjects.filter(p => p.topicId.isEmpty || p.postId.isEmpty)
+        val topicDirtyProjects = unhealtyProjects.filter(_.isTopicDirty)
+        val staleProjects = unhealtyProjects
+          .filter(_.lastUpdated > new Timestamp(new Date().getTime - config.ore.projects.staleAge.toMillis))
+        val notPublic = unhealtyProjects.filter(_.visibility != Visibility.Public)
         Ok(views.users.admin.health(noTopicProjects, topicDirtyProjects, staleProjects, notPublic, missingFileProjects))
->>>>>>> 436f22b7
       }
   }
 
@@ -274,8 +201,7 @@
     * Show the activities page for a user
     */
   def showActivities(user: String): Action[AnyContent] =
-<<<<<<< HEAD
-    Authenticated.andThen(PermissionAction(ReviewProjects)).async { implicit request =>
+    Authenticated.andThen(PermissionAction(ReviewProjects)).asyncF { implicit request =>
       val dbProgram = for {
         reviewActibity <- AppQueries.getReviewActivity(user).to[Vector]
         flagActivity   <- AppQueries.getFlagActivity(user).to[Vector]
@@ -287,38 +213,6 @@
           val sortedActivities = activities.sortWith(sortActivities)
           Ok(views.users.admin.activity(user, sortedActivities))
       }
-=======
-    Authenticated.andThen(PermissionAction(ReviewProjects)).asyncF { implicit request =>
-      users
-        .withName(user)
-        .semiflatMap { u =>
-          val id = u.id.value
-
-          val reviewQuery = for {
-            review  <- TableQuery[ReviewTable] if review.userId === id
-            version <- TableQuery[VersionTable] if version.id === review.versionId
-          } yield (review, version)
-
-          val flagQuery = TableQuery[FlagTable].withFilter(flag => flag.resolvedBy === id).take(20)
-
-          val reviews = service.runDBIO(reviewQuery.take(20).result).flatMap { seq =>
-            seq.toVector.parTraverse {
-              case (review, version) =>
-                projects.find(_.id === version.projectId).value.tupleLeft(review.asRight[Flag])
-            }
-          }
-
-          val flags = service.runDBIO(flagQuery.result).flatMap { seq =>
-            seq.toVector.parTraverse { flag =>
-              projects.find(_.id === flag.projectId).value.tupleLeft(flag.asLeft[Review])
-            }
-          }
-
-          val activities = Parallel.parMap2(reviews, flags)(_ ++ _).map(_.sortWith(sortActivities))
-          activities.map(a => Ok(views.users.admin.activity(u, a)))
-        }
-        .getOrElse(NotFound)
->>>>>>> 436f22b7
     }
 
   /**
@@ -346,49 +240,10 @@
     * Show stats
     * @return
     */
-<<<<<<< HEAD
   def showStats(): Action[AnyContent] =
-    Authenticated.andThen(PermissionAction[AuthRequest](ViewStats)).async { implicit request =>
+    Authenticated.andThen(PermissionAction[AuthRequest](ViewStats)).asyncF { implicit request =>
       service.runDbCon(AppQueries.getStats(0, 10).to[List]).map { stats =>
         Ok(views.users.admin.stats(stats))
-=======
-  def showStats(): Action[AnyContent] = Authenticated.andThen(PermissionAction[AuthRequest](ViewStats)).asyncF {
-    implicit request =>
-      /**
-        * Query to get a count where columnDate is equal to the date
-        */
-      def last10DaysCountQuery(table: String, columnDate: String): IO[Seq[(String, String)]] = {
-        this.service.runDBIO(sql"""
-        SELECT
-          (SELECT COUNT(*) FROM #$table WHERE CAST(#$columnDate AS DATE) = day),
-          CAST(day AS DATE)
-        FROM (SELECT current_date - (INTERVAL '1 day' * generate_series(0, 9)) AS day) dates
-        ORDER BY day ASC""".as[(String, String)])
-      }
-
-      /**
-        * Query to get a count of open record in last 10 days
-        */
-      def last10DaysTotalOpen(table: String, columnStartDate: String, columnEndDate: String)
-        : IO[Seq[(String, String)]] = {
-        this.service.runDBIO(sql"""
-        SELECT
-          (SELECT COUNT(*) FROM #$table WHERE CAST(#$columnStartDate AS DATE) <= date.when AND (CAST(#$columnEndDate AS DATE) >= date.when OR #$columnEndDate IS NULL)) count,
-          CAST(date.when AS DATE) AS days
-        FROM (SELECT current_date - (INTERVAL '1 day' * generate_series(0, 9)) AS when) date
-        ORDER BY days ASC""".as[(String, String)])
-      }
-
-      (
-        last10DaysCountQuery("project_version_reviews", "ended_at"),
-        last10DaysCountQuery("project_versions", "created_at"),
-        last10DaysCountQuery("project_version_downloads", "created_at"),
-        last10DaysCountQuery("project_version_unsafe_downloads", "created_at"),
-        last10DaysTotalOpen("project_flags", "created_at", "resolved_at"),
-        last10DaysCountQuery("project_flags", "resolved_at")
-      ).parMapN { (reviews, uploads, totalDownloads, unsafeDownloads, flagsOpen, flagsClosed) =>
-        Ok(views.users.admin.stats(reviews, uploads, totalDownloads, unsafeDownloads, flagsOpen, flagsClosed))
->>>>>>> 436f22b7
       }
     }
 
@@ -554,80 +409,17 @@
     }
 
   def showProjectVisibility(): Action[AnyContent] =
-<<<<<<< HEAD
-    Authenticated.andThen(PermissionAction[AuthRequest](ReviewVisibility)).async { implicit request =>
+    Authenticated.andThen(PermissionAction[AuthRequest](ReviewVisibility)).asyncF { implicit request =>
       (
         service.runDbCon(AppQueries.getVisibilityNeedsApproval.to[Vector]),
         service.runDbCon(AppQueries.getVisibilityWaitingProject.to[Vector])
       ).mapN { (needsApproval, waitingProject) =>
-          val getRoles = Future.traverse(needsApproval) { project =>
+          val getRoles = needsApproval.traverse { project =>
             val perms = Visibility.values.map(_.permission)
 
             request.user.trustIn(project).map2(request.user.globalRoles.allFromParent(request.user)) { (t, r) =>
               request.user.can.asMap(t, r.toSet)(perms: _*)
             }
-=======
-    Authenticated.andThen(PermissionAction[AuthRequest](ReviewVisibility)).asyncF { implicit request =>
-      for {
-        t1 <- (
-          service
-            .collect[Project](
-              _.visibility === (Visibility.NeedsApproval: Visibility),
-              Some(ProjectSortingStrategies.Default.fn),
-            )
-            .map(_.toVector),
-          service
-            .collect[Project](
-              _.visibility === (Visibility.NeedsChanges: Visibility),
-              Some(ProjectSortingStrategies.Default.fn),
-            )
-            .map(_.toVector)
-        ).parTupled
-        (projectApprovals, projectChanges) = t1
-        t2 <- (
-          projectApprovals.parTraverse(_.lastChangeRequest.value),
-          projectChanges.parTraverse(_.lastChangeRequest.value),
-          projectApprovals.parTraverse(_.lastVisibilityChange.value),
-          projectChanges.parTraverse(_.lastVisibilityChange.value)
-        ).parTupled
-        (lastChangeRequests, projectChangeRequests, lastVisibilityChanges, projectVisibilityChanges) = t2
-        t3 <- (
-          projectApprovals.parTraverse { project =>
-            val perms = Visibility.values.map(_.permission).map { perm =>
-              (request.user.can(perm) in project).map(value => (perm, value))
-            }
-            perms.toVector.parSequence.map(_.toMap)
-          },
-          lastChangeRequests.parTraverse {
-            case None      => IO.pure(None)
-            case Some(lcr) => lcr.created.value
-          },
-          lastVisibilityChanges.parTraverse {
-            case None      => IO.pure(None)
-            case Some(lcr) => lcr.created.value
-          },
-          projectVisibilityChanges.parTraverse {
-            case None      => IO.pure(None)
-            case Some(lcr) => lcr.created.value
-          }
-        ).parTupled
-        (perms, lastChangeRequesters, lastVisibilityChangers, projectVisibilityChangers) = t3
-      } yield {
-        val needsApproval = projectApprovals
-          .zip(perms)
-          .zip(lastChangeRequests)
-          .zip(lastChangeRequesters)
-          .zip(lastVisibilityChanges)
-          .zip(lastVisibilityChangers)
-          .map {
-            case (((((a, b), c), d), e), f) =>
-              (a, b, c, d.fold("Unknown")(_.name), e, f.fold("Unknown")(_.name))
-          }
-        val waitingProjects =
-          projectChanges.zip(projectChangeRequests).zip(projectVisibilityChanges).zip(projectVisibilityChangers).map {
-            case (((a, b), c), d) =>
-              (a, b, c, d.fold("Unknown")(_.name))
->>>>>>> 436f22b7
           }
 
           getRoles.map(perms => (needsApproval.zip(perms), waitingProject))
