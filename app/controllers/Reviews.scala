--- conflicted
+++ resolved
@@ -132,17 +132,10 @@
   }
 
   private def queryNotificationUsers(
-<<<<<<< HEAD
       projectId: Rep[DbRef[Project]],
       userId: Rep[DbRef[User]],
-      noRole: Rep[Option[RoleType]]
-  ): Query[(Rep[DbRef[User]], Rep[Option[RoleType]]), (DbRef[User], Option[RoleType]), Seq] = {
-=======
-      projectId: Rep[ObjectReference],
-      userId: Rep[ObjectReference],
       noRole: Rep[Option[Role]]
-  ): Query[(Rep[ObjectReference], Rep[Option[Role]]), (ObjectReference, Option[Role]), Seq] = {
->>>>>>> 6c8c9ceb
+  ): Query[(Rep[DbRef[User]], Rep[Option[Role]]), (DbRef[User], Option[Role]), Seq] = {
     // Query Orga Members
     val q1 = for {
       org     <- TableQuery[OrganizationTable] if org.id === projectId
