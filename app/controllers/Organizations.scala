--- conflicted
+++ resolved
@@ -76,7 +76,6 @@
     ) { implicit request =>
       val user     = request.user
       val failCall = routes.Organizations.showCreator()
-<<<<<<< HEAD
 
       if (user.isLocked) {
         IO.pure(BadRequest)
@@ -93,30 +92,11 @@
               organizations
                 .create(formData.name, user.id, formData.build())
                 .fold(
-                  error => Redirect(failCall).withError(error),
+                  error => Redirect(failCall).withErrors(error),
                   organization => Redirect(routes.Users.showProjects(organization.name, None))
                 )
             }
           }
-=======
-      user.ownedOrganizations.size.flatMap { size =>
-        if (size >= this.createLimit)
-          IO.pure(BadRequest)
-        else if (user.isLocked)
-          IO.pure(Redirect(failCall).withError("error.user.locked"))
-        else if (!this.config.ore.orgs.enabled)
-          IO.pure(Redirect(failCall).withError("error.org.disabled"))
-        else {
-          val formData = request.body
-          organizations
-            .create(formData.name, user.id.value, formData.build())
-            .bimap(
-              errors => Redirect(failCall).withErrors(errors),
-              organization => Redirect(routes.Users.showProjects(organization.name, None))
-            )
-            .merge
-        }
->>>>>>> 368358d9
       }
     }
 
