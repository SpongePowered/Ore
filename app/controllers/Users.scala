--- conflicted
+++ resolved
@@ -10,9 +10,7 @@
 import play.api.mvc._
 
 import controllers.sugar.Bakery
-import db.impl.OrePostgresDriver.api._
 import db.impl.access.UserBase.UserOrdering
-import db.impl.schema.{ProjectTableMain, VersionTable}
 import db.query.UserQueries
 import db.{DbRef, ModelService}
 import form.{OreForms, PGPPublicKeySubmission}
@@ -164,33 +162,21 @@
       .semiflatMap { user =>
         for {
           // TODO include orga projects?
-<<<<<<< HEAD
-          (projects, starred, orga, userData) <- (
+          t1 <- (
             service.runDbCon(
               UserQueries.getProjects(username, ProjectSortingStrategy.MostStars, pageSize, offset).to[Vector]
             ),
             user.starred(),
             getOrga(username).value,
-            getUserData(request, username).value,
-          ).tupled
-          (starredRv, orgaData, scopedOrgaData) <- (
-            Future.sequence(starred.map(_.recommendedVersion.value)),
-=======
-          t1 <- (
-            service.runDBIO(queryUserProjects(user).drop(offset).take(pageSize).result),
-            user.starred(),
-            getOrga(username).value
+            getUserData(request, username).value
           ).parTupled
-          (projectSeq, starred, orga) = t1
+          (projects, starred, orga, userData) = t1
           t2 <- (
-            projectSeq.toVector.parTraverse(_._2.tags),
-            getUserData(request, username).value,
             starred.toVector.parTraverse(_.recommendedVersion.value),
->>>>>>> 436f22b7
             OrganizationData.of(orga).value,
             ScopedOrganizationData.of(request.currentUser, orga).value
           ).parTupled
-          (tagsSeq, userData, starredRv, orgaData, scopedOrgaData) = t2
+          (starredRv, orgaData, scopedOrgaData) = t2
         } yield {
           val starredData = starred.zip(starredRv)
           Ok(
