--- conflicted
+++ resolved
@@ -13,12 +13,8 @@
 import db.impl.OrePostgresDriver.api._
 import db.impl.access.UserBase.UserOrdering
 import db.impl.schema.{ProjectTableMain, VersionTable}
-<<<<<<< HEAD
+import db.query.UserQueries
 import db.{DbRef, ModelService}
-=======
-import db.query.UserQueries
-import db.{ModelService, ObjectReference}
->>>>>>> 6c8c9ceb
 import form.{OreForms, PGPPublicKeySubmission}
 import mail.{EmailFactory, Mailer}
 import models.user.{LoggedAction, Notification, SignOn, User, UserActionLogger}
@@ -82,8 +78,11 @@
         this.config.checkDebug()
         users.getOrCreate(this.fakeUser) *>
           this.fakeUser.globalRoles
-            .contains(Role.OreAdmin.toDbRole)
-            .ifM(ifTrue = Future.unit, ifFalse = this.fakeUser.globalRoles.add(Role.OreAdmin.toDbRole).void) *>
+            .contains(this.fakeUser, Role.OreAdmin.toDbRole)
+            .ifM(
+              ifTrue = Future.unit,
+              ifFalse = this.fakeUser.globalRoles.addAssoc(this.fakeUser, Role.OreAdmin.toDbRole).void
+            ) *>
           this.redirectBack(returnPath.getOrElse(request.path), this.fakeUser)
       } else if (sso.isEmpty || sig.isEmpty) {
         val nonce = SingleSignOnConsumer.nonce
@@ -97,9 +96,10 @@
             case (fromSponge, sponge) =>
               // Complete authentication
               for {
-                user   <- users.getOrCreate(fromSponge)
-                _      <- user.globalRoles.removeAll()
-                _      <- sponge.newGlobalRoles.fold(Future.unit)(_.map(_.toDbRole).traverse_(user.globalRoles.add))
+                user <- users.getOrCreate(fromSponge)
+                _    <- service.runDBIO(user.globalRoles.allQueryFromParent(user).delete)
+                _ <- sponge.newGlobalRoles
+                  .fold(Future.unit)(_.map(_.toDbRole).traverse_(user.globalRoles.addAssoc(user, _)))
                 result <- this.redirectBack(request.flash.get("url").getOrElse("/"), user)
               } yield result
           }
