--- conflicted
+++ resolved
@@ -521,13 +521,8 @@
           data            <- dataF
           file            <- fileF
           pendingVersion <- factory
-<<<<<<< HEAD
             .processSubsequentPluginUpload(PluginUpload(file.ref, file.filename), user, project)
-            .leftMap(s => BadRequest(Json.obj("user_error" -> s)))
-=======
-            .processSubsequentPluginUpload(PluginUpload(file.ref, file.filename, ???, ???), user, project)
             .leftMap(s => BadRequest(UserError(s)))
->>>>>>> 29a314d4
             .map { v =>
               v.copy(
                 createForumPost = data.createForumPost.getOrElse(projectSettings.forumSync),
