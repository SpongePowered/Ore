package controllers

import scala.language.higherKinds

import scala.concurrent.{ExecutionContext, Future}

import play.api.cache.AsyncCacheApi
import play.api.i18n.I18nSupport
import play.api.mvc._

import controllers.sugar.Requests.{AuthRequest, AuthedProjectRequest, OreRequest}
import controllers.sugar.{Actions, Bakery, Requests}
import db.ModelService
import db.access.ModelAccess
import db.impl.OrePostgresDriver.api._
import db.impl.schema.VersionTable
import models.project.{Project, Version, Visibility}
import models.user.SignOn
import ore.permission.ReviewProjects
import ore.{OreConfig, OreEnv}
import security.spauth.{SingleSignOnConsumer, SpongeAuthApi}

import cats.data.EitherT
import cats.effect.IO
import cats.instances.future._
<<<<<<< HEAD
=======
import doobie._
import doobie.free.KleisliInterpreter
import doobie.implicits._
import doobie.util.transactor.Strategy
import slick.jdbc.{JdbcBackend, JdbcDataSource}
>>>>>>> 4dcb36b2

/**
  * Represents a Secured base Controller for this application.
  */
abstract class OreBaseController(
    implicit val env: OreEnv,
    val config: OreConfig,
    val service: ModelService,
    val bakery: Bakery,
    val auth: SpongeAuthApi,
    val sso: SingleSignOnConsumer,
    val cache: AsyncCacheApi
) extends InjectedController
    with Actions
    with I18nSupport {

<<<<<<< HEAD
=======
  implicit val xa: Transactor.Aux[IO, JdbcDataSource] = Transactor[IO, JdbcDataSource](
    service.DB.db.source,
    source => IO(source.createConnection()),
    KleisliInterpreter[IO].ConnectionInterpreter,
    Strategy.default
  )

  implicit val db: JdbcBackend#DatabaseDef = service.DB.db

>>>>>>> 4dcb36b2
  override val signOns: ModelAccess[SignOn] = this.service.access[SignOn]()

  override def notFound(implicit request: OreRequest[_]) = NotFound(views.html.errors.notFound())

  implicit def ec: ExecutionContext

  /**
    * Gets a project with the specified author and slug, or returns a notFound.
    *
    * @param author   Project author
    * @param slug     Project slug
    * @param request  Incoming request
    * @return         NotFound or project
    */
  def getProject(author: String, slug: String)(implicit request: OreRequest[_]): EitherT[Future, Result, Project] =
    projects.withSlug(author, slug).toRight(notFound)

  private def versionFindFunc(versionString: String, canSeeHiden: Boolean): VersionTable => Rep[Boolean] = v => {
    val versionMatches = v.versionString.toLowerCase === versionString.toLowerCase
    val isVisible      = if (canSeeHiden) true.bind else v.visibility === (Visibility.Public: Visibility)
    versionMatches && isVisible
  }

  /**
    * Gets a project with the specified versionString, or returns a notFound.
    *
    * @param project        Project to get version from
    * @param versionString  VersionString
    * @param request        Incoming request
    * @return               NotFound or function result
    */
  def getVersion(project: Project, versionString: String)(
      implicit request: OreRequest[_]
  ): EitherT[Future, Result, Version] =
    project.versions
      .find(versionFindFunc(versionString, request.headerData.globalPerm(ReviewProjects)))
      .toRight(notFound)

  /**
    * Gets a version with the specified author, project slug and version string
    * or returns a notFound.
    *
    * @param author         Project author
    * @param slug           Project slug
    * @param versionString  VersionString
    * @param request        Incoming request
    * @return               NotFound or project
    */
  def getProjectVersion(author: String, slug: String, versionString: String)(
      implicit request: OreRequest[_]
  ): EitherT[Future, Result, Version] =
    for {
      project <- getProject(author, slug)
      version <- getVersion(project, versionString)
    } yield version

  def OreAction: ActionBuilder[OreRequest, AnyContent] = Action.andThen(oreAction)

  /** Ensures a request is authenticated */
  def Authenticated: ActionBuilder[AuthRequest, AnyContent] = Action.andThen(authAction)

  /** Ensures a user's account is unlocked */
  def UserLock(redirect: Call = ShowHome): ActionBuilder[AuthRequest, AnyContent] =
    Authenticated.andThen(userLock(redirect))

  /**
    * Retrieves, processes, and adds a [[Project]] to a request.
    *
    * @param author Project owner
    * @param slug   Project slug
    * @return       Request with a project if found, NotFound otherwise.
    */
  def ProjectAction(author: String, slug: String): ActionBuilder[Requests.ProjectRequest, AnyContent] =
    OreAction.andThen(projectAction(author, slug))

  /**
    * Retrieves, processes, and adds a [[Project]] to a request.
    *
    * @param pluginId The project's unique plugin ID
    * @return         Request with a project if found, NotFound otherwise
    */
  def ProjectAction(pluginId: String): ActionBuilder[Requests.ProjectRequest, AnyContent] =
    OreAction.andThen(projectAction(pluginId))

  /**
    * Ensures a request is authenticated and retrieves, processes, and adds a
    * [[Project]] to a request.
    *
    * @param author Project owner
    * @param slug Project slug
    * @return Authenticated request with a project if found, NotFound otherwise.
    */
  def AuthedProjectAction(
      author: String,
      slug: String,
      requireUnlock: Boolean = false
  ): ActionBuilder[AuthedProjectRequest, AnyContent] = {
    val first = if (requireUnlock) UserLock(ShowProject(author, slug)) else Authenticated
    first.andThen(authedProjectAction(author, slug))
  }

  def AuthedProjectActionById(
      pluginId: String,
      requireUnlock: Boolean = true
  ): ActionBuilder[AuthedProjectRequest, AnyContent] = {
    val first = if (requireUnlock) UserLock(ShowProject(pluginId)) else Authenticated
    first.andThen(authedProjectActionById(pluginId))
  }

  /**
    * Retrieves an [[models.user.Organization]] and adds it to the request.
    *
    * @param organization Organization to retrieve
    * @return             Request with organization if found, NotFound otherwise
    */
  def OrganizationAction(organization: String): ActionBuilder[Requests.OrganizationRequest, AnyContent] =
    OreAction.andThen(organizationAction(organization))

  /**
    * Ensures a request is authenticated and retrieves and adds a
    * [[models.user.Organization]] to the request.
    *
    * @param organization Organization to retrieve
    * @return             Authenticated request with Organization if found, NotFound otherwise
    */
  def AuthedOrganizationAction(
      organization: String,
      requireUnlock: Boolean = false
  ): ActionBuilder[Requests.AuthedOrganizationRequest, AnyContent] = {
    val first = if (requireUnlock) UserLock(ShowUser(organization)) else Authenticated
    first.andThen(authedOrganizationAction(organization))
  }

  /**
    * A request that ensures that a user has permission to edit a specified
    * profile.
    *
    * @param username User to check
    * @return [[OreAction]] if has permission
    */
  def UserAction(username: String): ActionBuilder[AuthRequest, AnyContent] = Authenticated.andThen(userAction(username))

  /**
    * Represents an action that requires a user to reenter their password.
    *
    * @param username Username to verify
    * @param sso      Incoming SSO payload
    * @param sig      Incoming SSO signature
    * @return         None if verified, Unauthorized otherwise
    */
  def VerifiedAction(
      username: String,
      sso: Option[String],
      sig: Option[String]
  ): ActionBuilder[AuthRequest, AnyContent] = UserAction(username).andThen(verifiedAction(sso, sig))

  def runDbProgram[A](dbio: ConnectionIO[A]): Future[A] = dbio.transact(xa).unsafeToFuture()

}<|MERGE_RESOLUTION|>--- conflicted
+++ resolved
@@ -21,16 +21,7 @@
 import security.spauth.{SingleSignOnConsumer, SpongeAuthApi}
 
 import cats.data.EitherT
-import cats.effect.IO
 import cats.instances.future._
-<<<<<<< HEAD
-=======
-import doobie._
-import doobie.free.KleisliInterpreter
-import doobie.implicits._
-import doobie.util.transactor.Strategy
-import slick.jdbc.{JdbcBackend, JdbcDataSource}
->>>>>>> 4dcb36b2
 
 /**
   * Represents a Secured base Controller for this application.
@@ -47,18 +38,6 @@
     with Actions
     with I18nSupport {
 
-<<<<<<< HEAD
-=======
-  implicit val xa: Transactor.Aux[IO, JdbcDataSource] = Transactor[IO, JdbcDataSource](
-    service.DB.db.source,
-    source => IO(source.createConnection()),
-    KleisliInterpreter[IO].ConnectionInterpreter,
-    Strategy.default
-  )
-
-  implicit val db: JdbcBackend#DatabaseDef = service.DB.db
-
->>>>>>> 4dcb36b2
   override val signOns: ModelAccess[SignOn] = this.service.access[SignOn]()
 
   override def notFound(implicit request: OreRequest[_]) = NotFound(views.html.errors.notFound())
@@ -214,7 +193,4 @@
       sso: Option[String],
       sig: Option[String]
   ): ActionBuilder[AuthRequest, AnyContent] = UserAction(username).andThen(verifiedAction(sso, sig))
-
-  def runDbProgram[A](dbio: ConnectionIO[A]): Future[A] = dbio.transact(xa).unsafeToFuture()
-
 }