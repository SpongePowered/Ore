--- conflicted
+++ resolved
@@ -155,11 +155,7 @@
 
   private def error(key: String, error: String) = Json.obj("errors" -> Map(key -> List(this.messagesApi(error))))
 
-<<<<<<< HEAD
-  def deployVersion(version: String, pluginId: String, name: String) = (Action andThen projectAction(pluginId)).async { implicit request =>
-=======
-  def deployVersion(version: String, pluginId: String, name: String) = ProjectAction(pluginId) { implicit request =>
->>>>>>> b6310d05
+  def deployVersion(version: String, pluginId: String, name: String) = ProjectAction(pluginId).async { implicit request =>
     version match {
       case "v1" =>
         val project = request.project
