package controllers.project

import java.nio.charset.StandardCharsets
import javax.inject.Inject

import scala.concurrent.ExecutionContext

import play.api.cache.AsyncCacheApi
import play.api.libs.json.JsValue
import play.api.mvc.{Action, AnyContent}
import play.utils.UriEncoding

import controllers.OreBaseController
import controllers.sugar.Bakery
import db.{Model, ModelService}
import db.access.ModelView
import db.impl.OrePostgresDriver.api._
import db.impl.schema.PageTable
import form.OreForms
import form.project.PageSaveForm
import models.project.{Page, Project}
import models.user.{LoggedAction, UserActionLogger}
import ore.permission.EditPages
import ore.{OreConfig, OreEnv, StatTracker}
import security.spauth.{SingleSignOnConsumer, SpongeAuthApi}
import util.StringUtils._
import views.html.projects.{pages => views}

import cats.data.OptionT
import cats.effect.IO
import cats.instances.option._
import cats.syntax.all._
import cats.instances.option._

/**
  * Controller for handling Page related actions.
  */
class Pages @Inject()(forms: OreForms, stats: StatTracker)(
    implicit val ec: ExecutionContext,
    bakery: Bakery,
    cache: AsyncCacheApi,
    sso: SingleSignOnConsumer,
    env: OreEnv,
    config: OreConfig,
    service: ModelService,
    auth: SpongeAuthApi,
) extends OreBaseController {

  private val self = controllers.project.routes.Pages

  private def PageEditAction(author: String, slug: String) =
    AuthedProjectAction(author, slug, requireUnlock = true).andThen(ProjectPermissionAction(EditPages))

  private val childPageQuery = {
    def childPageQueryFunction(parentSlug: Rep[String], childSlug: Rep[String]) = {
      val q           = TableQuery[PageTable]
      val parentPages = q.filter(_.slug.toLowerCase === parentSlug.toLowerCase).map(_.id)
      val childPage =
        q.filter(page => (page.parentId in parentPages) && page.slug.toLowerCase === childSlug.toLowerCase)
      childPage.take(1)
    }

    Compiled(childPageQueryFunction _)
  }

  def pageParts(page: String): List[String] =
    page.split("/").map(page => UriEncoding.decodePathSegment(page, StandardCharsets.UTF_8)).toList

  /**
    * Return the best guess of the page
    */
<<<<<<< HEAD
  def findPage(project: Project, page: String): OptionT[IO, Page] = pageParts(page) match {
    case parent :: child :: Nil => OptionT(service.runDBIO(childPageQuery((parent, child)).result.headOption))
    case single :: Nil          => project.pages.find(p => p.slug.toLowerCase === single.toLowerCase && p.parentId.isEmpty)
    case _                      => OptionT.none[IO, Page]
=======
  def withPage(project: Model[Project], page: String): OptionT[IO, (Model[Page], Boolean)] = {
    val parts = page.split("/").map(page => UriEncoding.decodePathSegment(page, StandardCharsets.UTF_8))

    if (parts.length == 2) {
      OptionT(service.runDBIO(childPageQuery((parts(0), parts(1))).result.headOption)).map(_ -> false)
    } else {
      project
        .pages(ModelView.now(Page))
        .find(p => p.slug.toLowerCase === parts(0).toLowerCase && p.parentId.isEmpty)
        .map(_ -> false)
        .orElse(project.pages(ModelView.now(Page)).find(_.slug.toLowerCase === parts(0).toLowerCase).map(_ -> true))
    }
>>>>>>> c551774b
  }

  def queryProjectPagesAndFindSpecific(project: Project, page: String): OptionT[IO, (Seq[(Page, Seq[Page])], Page)] =
    OptionT(
      projects.queryProjectPages(project).map { pages =>
        def pageEqual(name: String): Page => Boolean = _.slug.toLowerCase == name.toLowerCase
        def findUpper(name: String)                  = pages.find(t => pageEqual(name)(t._1))

        val res = pageParts(page) match {
          case parent :: child :: Nil => findUpper(parent).map(_._2).flatMap(_.find(pageEqual(child)))
          case single :: Nil          => findUpper(single).map(_._1)
          case _                      => None
        }

        res.tupleLeft(pages)
      }
    )

  /**
    * Displays the specified page.
    *
    * @param author Project owner
    * @param slug   Project slug
    * @param page   Page name
    * @return View of page
    */
  def show(author: String, slug: String, page: String): Action[AnyContent] = ProjectAction(author, slug).asyncF {
    implicit request =>
      queryProjectPagesAndFindSpecific(request.project, page)
        .semiflatMap {
<<<<<<< HEAD
          case (pages, p) =>
            val pageCount = pages.size + pages.map(_._2.size).sum
            val parentPage =
              if (pages.map(_._1).contains(p)) None
              else pages.collectFirst { case (pp, subPage) if subPage.contains(p) => pp }
            this.stats.projectViewed(Ok(views.view(request.data, request.scoped, pages, p, parentPage, pageCount)))
=======
          case (p, b) =>
            projects.queryProjectPages(request.project).flatMap { pages =>
              val pageCount = pages.size + pages.map(_._2.size).sum
              val parentPage =
                if (pages.map(_._1).contains(p)) None
                else pages.collectFirst { case (pp, subPage) if subPage.contains(p) => pp }
              this.stats.projectViewed(
                Ok(
                  views.view(
                    request.data,
                    request.scoped,
                    Model.unwrapNested[Seq[(Model[Page], Seq[Page])]](pages),
                    p,
                    Model.unwrapNested(parentPage),
                    pageCount,
                    b
                  )
                )
              )
            }
>>>>>>> c551774b
        }
        .getOrElse(notFound)
  }

  /**
    * Displays the documentation page editor for the specified project and page
    * name.
    *
    * @param author Owner name
    * @param slug   Project slug
    * @param pageName   Page name
    * @return Page editor
    */
  def showEditor(author: String, slug: String, pageName: String): Action[AnyContent] =
    PageEditAction(author, slug).asyncF { implicit request =>
<<<<<<< HEAD
      queryProjectPagesAndFindSpecific(request.project, pageName).fold(notFound) {
        case (pages, p) =>
          val pageCount  = pages.size + pages.map(_._2.size).sum
          val parentPage = pages.collectFirst { case (pp, page) if page.contains(p) => pp }
          Ok(views.view(request.data, request.scoped, pages, p, parentPage, pageCount, editorOpen = true))
=======
      (
        withPage(request.data.project, pageName).value,
        projects.queryProjectPages(request.project)
      ).parMapN {
        case (optP, pages) =>
          optP.fold(notFound) {
            case (p, _) =>
              val pageCount  = pages.size + pages.map(_._2.size).sum
              val parentPage = pages.collectFirst { case (pp, page) if page.contains(p) => pp }
              Ok(
                views.view(
                  request.data,
                  request.scoped,
                  Model.unwrapNested[Seq[(Model[Page], Seq[Page])]](pages),
                  p,
                  Model.unwrapNested(parentPage),
                  pageCount,
                  editorOpen = true
                )
              )
          }
>>>>>>> c551774b
      }
    }

  /**
    * Renders the submitted page content and returns the result.
    *
    * @return Rendered content
    */
  def showPreview(): Action[JsValue] = Action(parse.json) { implicit request =>
    Ok(Page.render((request.body \ "raw").as[String]))
  }

  /**
    * Saves changes made on a documentation page.
    *
    * @param author Owner name
    * @param slug   Project slug
    * @param page   Page name
    * @return Project home
    */
  def save(author: String, slug: String, page: String): Action[PageSaveForm] =
    PageEditAction(author, slug).asyncF(parse.form(forms.PageEdit, onErrors = FormError(self.show(author, slug, page)))) {
      implicit request =>
        val pageData = request.body
        val content  = pageData.content
        val project  = request.project
        val parentId = pageData.parentId

        //noinspection ComparingUnrelatedTypes
        service.runDBIO(project.rootPages(ModelView.raw(Page)).result).flatMap { rootPages =>
          if (parentId.isDefined && !rootPages
                .filter(_.name != Page.homeName)
                .exists(p => parentId.contains(p.id.value))) {
            IO.pure(BadRequest("Invalid parent ID."))
          } else {
            if (page == Page.homeName && (!content.exists(_.length >= Page.minLength))) {
              IO.pure(Redirect(self.show(author, slug, page)).withError("error.minLength"))
            } else {
              val parts = page.split("/")

              val created = if (parts.size == 2) {
                service
                  .runDBIO(
                    project
                      .pages(ModelView.later(Page))
                      .find(equalsIgnoreCase(_.slug, parts(0)))
                      .map(_.id)
                      .result
                      .headOption
                  )
                  .flatMap { parentId =>
                    val pageName = pageData.name.getOrElse(parts(1))
                    project.getOrCreatePage(pageName, parentId, content)
                  }
              } else {
                val pageName = pageData.name.getOrElse(parts(0))
                project.getOrCreatePage(pageName, parentId, content)
              }

              created
                .flatMap { createdPage =>
                  content.fold(IO.pure(createdPage)) { newPage =>
                    val oldPage = createdPage.contents
                    UserActionLogger.log(
                      request.request,
                      LoggedAction.ProjectPageEdited,
                      createdPage.id,
                      newPage,
                      oldPage
                    ) *> service.update(createdPage)(_.copy(contents = newPage))
                  }
                }
                .as(Redirect(self.show(author, slug, page)))
            }
          }
        }
    }

  /**
    * Irreversibly deletes the specified Page from the specified Project.
    *
    * @param author Project owner
    * @param slug   Project slug
    * @param page   Page name
    * @return Redirect to Project homepage
    */
  def delete(author: String, slug: String, page: String): Action[AnyContent] =
    PageEditAction(author, slug).asyncF { request =>
      findPage(request.project, page).value.flatMap { optionPage =>
        optionPage
          .fold(IO.unit)(p => service.delete(p).void)
          .as(Redirect(routes.Projects.show(author, slug)))
      }
    }

}<|MERGE_RESOLUTION|>--- conflicted
+++ resolved
@@ -69,32 +69,21 @@
   /**
     * Return the best guess of the page
     */
-<<<<<<< HEAD
-  def findPage(project: Project, page: String): OptionT[IO, Page] = pageParts(page) match {
+  def findPage(project: Model[Project], page: String): OptionT[IO, Model[Page]] = pageParts(page) match {
     case parent :: child :: Nil => OptionT(service.runDBIO(childPageQuery((parent, child)).result.headOption))
-    case single :: Nil          => project.pages.find(p => p.slug.toLowerCase === single.toLowerCase && p.parentId.isEmpty)
-    case _                      => OptionT.none[IO, Page]
-=======
-  def withPage(project: Model[Project], page: String): OptionT[IO, (Model[Page], Boolean)] = {
-    val parts = page.split("/").map(page => UriEncoding.decodePathSegment(page, StandardCharsets.UTF_8))
-
-    if (parts.length == 2) {
-      OptionT(service.runDBIO(childPageQuery((parts(0), parts(1))).result.headOption)).map(_ -> false)
-    } else {
-      project
-        .pages(ModelView.now(Page))
-        .find(p => p.slug.toLowerCase === parts(0).toLowerCase && p.parentId.isEmpty)
-        .map(_ -> false)
-        .orElse(project.pages(ModelView.now(Page)).find(_.slug.toLowerCase === parts(0).toLowerCase).map(_ -> true))
-    }
->>>>>>> c551774b
-  }
-
-  def queryProjectPagesAndFindSpecific(project: Project, page: String): OptionT[IO, (Seq[(Page, Seq[Page])], Page)] =
+    case single :: Nil =>
+      project.pages(ModelView.now(Page)).find(p => p.slug.toLowerCase === single.toLowerCase && p.parentId.isEmpty)
+    case _ => OptionT.none[IO, Model[Page]]
+  }
+
+  def queryProjectPagesAndFindSpecific(
+      project: Model[Project],
+      page: String
+  ): OptionT[IO, (Seq[(Model[Page], Seq[Model[Page]])], Model[Page])] =
     OptionT(
       projects.queryProjectPages(project).map { pages =>
-        def pageEqual(name: String): Page => Boolean = _.slug.toLowerCase == name.toLowerCase
-        def findUpper(name: String)                  = pages.find(t => pageEqual(name)(t._1))
+        def pageEqual(name: String): Model[Page] => Boolean = _.slug.toLowerCase == name.toLowerCase
+        def findUpper(name: String)                         = pages.find(t => pageEqual(name)(t._1))
 
         val res = pageParts(page) match {
           case parent :: child :: Nil => findUpper(parent).map(_._2).flatMap(_.find(pageEqual(child)))
@@ -118,66 +107,12 @@
     implicit request =>
       queryProjectPagesAndFindSpecific(request.project, page)
         .semiflatMap {
-<<<<<<< HEAD
           case (pages, p) =>
             val pageCount = pages.size + pages.map(_._2.size).sum
             val parentPage =
               if (pages.map(_._1).contains(p)) None
               else pages.collectFirst { case (pp, subPage) if subPage.contains(p) => pp }
-            this.stats.projectViewed(Ok(views.view(request.data, request.scoped, pages, p, parentPage, pageCount)))
-=======
-          case (p, b) =>
-            projects.queryProjectPages(request.project).flatMap { pages =>
-              val pageCount = pages.size + pages.map(_._2.size).sum
-              val parentPage =
-                if (pages.map(_._1).contains(p)) None
-                else pages.collectFirst { case (pp, subPage) if subPage.contains(p) => pp }
-              this.stats.projectViewed(
-                Ok(
-                  views.view(
-                    request.data,
-                    request.scoped,
-                    Model.unwrapNested[Seq[(Model[Page], Seq[Page])]](pages),
-                    p,
-                    Model.unwrapNested(parentPage),
-                    pageCount,
-                    b
-                  )
-                )
-              )
-            }
->>>>>>> c551774b
-        }
-        .getOrElse(notFound)
-  }
-
-  /**
-    * Displays the documentation page editor for the specified project and page
-    * name.
-    *
-    * @param author Owner name
-    * @param slug   Project slug
-    * @param pageName   Page name
-    * @return Page editor
-    */
-  def showEditor(author: String, slug: String, pageName: String): Action[AnyContent] =
-    PageEditAction(author, slug).asyncF { implicit request =>
-<<<<<<< HEAD
-      queryProjectPagesAndFindSpecific(request.project, pageName).fold(notFound) {
-        case (pages, p) =>
-          val pageCount  = pages.size + pages.map(_._2.size).sum
-          val parentPage = pages.collectFirst { case (pp, page) if page.contains(p) => pp }
-          Ok(views.view(request.data, request.scoped, pages, p, parentPage, pageCount, editorOpen = true))
-=======
-      (
-        withPage(request.data.project, pageName).value,
-        projects.queryProjectPages(request.project)
-      ).parMapN {
-        case (optP, pages) =>
-          optP.fold(notFound) {
-            case (p, _) =>
-              val pageCount  = pages.size + pages.map(_._2.size).sum
-              val parentPage = pages.collectFirst { case (pp, page) if page.contains(p) => pp }
+            this.stats.projectViewed(
               Ok(
                 views.view(
                   request.data,
@@ -185,12 +120,40 @@
                   Model.unwrapNested[Seq[(Model[Page], Seq[Page])]](pages),
                   p,
                   Model.unwrapNested(parentPage),
-                  pageCount,
-                  editorOpen = true
+                  pageCount
                 )
               )
-          }
->>>>>>> c551774b
+            )
+        }
+        .getOrElse(notFound)
+  }
+
+  /**
+    * Displays the documentation page editor for the specified project and page
+    * name.
+    *
+    * @param author Owner name
+    * @param slug   Project slug
+    * @param pageName   Page name
+    * @return Page editor
+    */
+  def showEditor(author: String, slug: String, pageName: String): Action[AnyContent] =
+    PageEditAction(author, slug).asyncF { implicit request =>
+      queryProjectPagesAndFindSpecific(request.project, pageName).fold(notFound) {
+        case (pages, p) =>
+          val pageCount  = pages.size + pages.map(_._2.size).sum
+          val parentPage = pages.collectFirst { case (pp, page) if page.contains(p) => pp }
+          Ok(
+            views.view(
+              request.data,
+              request.scoped,
+              Model.unwrapNested[Seq[(Model[Page], Seq[Page])]](pages),
+              p,
+              Model.unwrapNested(parentPage),
+              pageCount,
+              editorOpen = true
+            )
+          )
       }
     }
 
