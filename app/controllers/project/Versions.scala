package controllers.project

import java.nio.file.Files._
import java.nio.file.{Files, StandardCopyOption}
import java.sql.Timestamp
import java.util.{Date, UUID}
import javax.inject.Inject

import scala.concurrent.{ExecutionContext, Future}

import play.api.Logger
import play.api.cache.AsyncCacheApi
import play.api.i18n.{Lang, MessagesApi}
import play.api.libs.json.Json
import play.api.mvc.{Action, AnyContent, Request, Result}
import play.filters.csrf.CSRF

import controllers.OreBaseController
import controllers.sugar.Bakery
import controllers.sugar.Requests.{AuthRequest, OreRequest, ProjectRequest}
import db.impl.OrePostgresDriver.api._
import db.impl.schema.VersionTable
import db.{ModelService, ObjectReference}
import form.OreForms
import models.project._
import models.user.{LoggedAction, UserActionLogger}
import models.viewhelper.{ProjectData, VersionData}
import ore.permission.{EditVersions, HardRemoveVersion, ReviewProjects, UploadVersions, ViewLogs}
import ore.project.factory.{PendingProject, PendingVersion, ProjectFactory}
import ore.project.io.DownloadType._
import ore.project.io.{DownloadType, InvalidPluginFileException, PluginFile, PluginUpload}
import ore.{OreConfig, OreEnv, StatTracker}
import security.spauth.{SingleSignOnConsumer, SpongeAuthApi}
import util.JavaUtils.autoClose
import util.StringUtils._
import views.html.projects.{versions => views}

import cats.data.{EitherT, OptionT}
import cats.instances.future._
import cats.syntax.all._
import com.github.tminglei.slickpg.InetString

/**
  * Controller for handling Version related actions.
  */
class Versions @Inject()(stats: StatTracker, forms: OreForms, factory: ProjectFactory)(
    implicit val ec: ExecutionContext,
    auth: SpongeAuthApi,
    bakery: Bakery,
    sso: SingleSignOnConsumer,
    cache: AsyncCacheApi,
    messagesApi: MessagesApi,
    env: OreEnv,
    config: OreConfig,
    service: ModelService
) extends OreBaseController {

  private val fileManager = projects.fileManager
  private val self        = controllers.project.routes.Versions
  private val warnings    = this.service.access[DownloadWarning]()

  private def VersionEditAction(author: String, slug: String) =
    AuthedProjectAction(author, slug, requireUnlock = true).andThen(ProjectPermissionAction(EditVersions))

  private def VersionUploadAction(author: String, slug: String) =
    AuthedProjectAction(author, slug, requireUnlock = true).andThen(ProjectPermissionAction(UploadVersions))

  /**
    * Shows the specified version view page.
    *
    * @param author        Owner name
    * @param slug          Project slug
    * @param versionString Version name
    * @return Version view
    */
  def show(author: String, slug: String, versionString: String): Action[AnyContent] =
    ProjectAction(author, slug).asyncEitherT { implicit request =>
      for {
        version <- getVersion(request.project, versionString)
        data    <- EitherT.right[Result](VersionData.of(request, version))
        response <- EitherT.right[Result](
          this.stats.projectViewed(Ok(views.view(data, request.scoped)))
        )
      } yield response
    }

  /**
    * Saves the specified Version's description.
    *
    * @param author        Project owner
    * @param slug          Project slug
    * @param versionString Version name
    * @return View of Version
    */
  def saveDescription(author: String, slug: String, versionString: String): Action[String] = {
    VersionEditAction(author, slug).asyncEitherT(parse.form(forms.VersionDescription)) { implicit request =>
      for {
        version <- getVersion(request.project, versionString)
        oldDescription = version.description.getOrElse("")
        newDescription = request.body.trim
        _ <- EitherT.right[Result](service.update(version.copy(description = Some(newDescription))))
        _ <- EitherT.right(
          UserActionLogger.log(
            request.request,
            LoggedAction.VersionDescriptionEdited,
            version.id.value,
            newDescription,
            oldDescription
          )
        )
      } yield Redirect(self.show(author, slug, versionString))
    }
  }

  /**
    * Sets the specified Version as the recommended download.
    *
    * @param author         Project owner
    * @param slug           Project slug
    * @param versionString  Version name
    * @return               View of version
    */
  def setRecommended(author: String, slug: String, versionString: String): Action[AnyContent] = {
    VersionEditAction(author, slug).asyncEitherT { implicit request =>
      for {
        version <- getVersion(request.project, versionString)
        _ <- EitherT.right[Result](
          service.update(request.project.copy(recommendedVersionId = Some(version.id.value)))
        )
        _ <- EitherT.right(
          UserActionLogger.log(
            request.request,
            LoggedAction.VersionAsRecommended,
            version.id.value,
            "recommended version",
            "listed version"
          )
        )
      } yield Redirect(self.show(author, slug, versionString))
    }
  }

  /**
    * Sets the specified Version as approved by the moderation staff.
    *
    * @param author         Project owner
    * @param slug           Project slug
    * @param versionString  Version name
    * @return               View of version
    */
  def approve(author: String, slug: String, versionString: String): Action[AnyContent] = {
    AuthedProjectAction(author, slug, requireUnlock = true)
      .andThen(ProjectPermissionAction(ReviewProjects))
      .asyncEitherT { implicit request =>
        for {
          version <- getVersion(request.data.project, versionString)
          _ <- EitherT.right[Result](
            service.update(
              version
                .copy(isReviewed = true, reviewerId = Some(request.user.id.value), approvedAt = Some(service.theTime))
            )
          )
          _ <- EitherT.right(
            UserActionLogger.log(
              request.request,
              LoggedAction.VersionApproved,
              version.id.value,
              "approved",
              "unapproved"
            )
          )
        } yield Redirect(self.show(author, slug, versionString))
      }
  }

  /**
    * Displays the "versions" tab within a Project view.
    *
    * @param author   Owner of project
    * @param slug     Project slug
    * @param channels Visible channels
    * @return View of project
    */
  def showList(author: String, slug: String, channels: Option[String]): Action[AnyContent] = {
    ProjectAction(author, slug).async { implicit request =>
      request.project.channels.toSeq.flatMap { allChannels =>
        val visibleNames = channels.fold(allChannels.map(_.name.toLowerCase))(_.toLowerCase.split(',').toSeq)
        val visible      = allChannels.filter(ch => visibleNames.contains(ch.name.toLowerCase))
        val visibleIds   = visible.map(_.id.value)

        def versionFilter(v: VersionTable): Rep[Boolean] = {
          val inChannel = v.channelId.inSetBind(visibleIds)
          val isVisible =
            if (request.headerData.globalPerm(ReviewProjects)) true: Rep[Boolean]
            else v.visibility === (Visibility.Public: Visibility)
          inChannel && isVisible
        }

        val futureVersionCount = request.project.versions.count(versionFilter)

        val visibleNamesForView = if (visibleNames == allChannels.map(_.name.toLowerCase)) Nil else visibleNames

        futureVersionCount.flatMap { versionCount =>
          this.stats
            .projectViewed(Ok(views.list(request.data, request.scoped, allChannels, versionCount, visibleNamesForView)))
        }
      }
    }
  }

  /**
    * Shows the creation form for new versions on projects.
    *
    * @param author Owner of project
    * @param slug   Project slug
    * @return Version creation view
    */
  def showCreator(author: String, slug: String): Action[AnyContent] =
    VersionUploadAction(author, slug).async { implicit request =>
      request.project.channels.all.map { channels =>
        val data = request.data
        Ok(views.create(data, data.settings.forumSync, None, Some(channels.toSeq), showFileControls = true))
      }
    }

  /**
    * Uploads a new version for a project for further processing.
    *
    * @param author Owner name
    * @param slug   Project slug
    * @return Version create page (with meta)
    */
  def upload(author: String, slug: String): Action[AnyContent] = VersionUploadAction(author, slug).async {
    implicit request =>
      val call = self.showCreator(author, slug)
      val user = request.user

      val uploadData = this.factory
        .getUploadError(user)
        .map(error => Redirect(call).withError(error))
        .toLeft(())
        .flatMap(_ => PluginUpload.bindFromRequest().toRight(Redirect(call).withError("error.noFile")))

      EitherT
        .fromEither[Future](uploadData)
        .flatMap { data =>
          //TODO: We should get rid of this try
          try {
            this.factory
              .processSubsequentPluginUpload(data, user, request.data.project)
              .leftMap(err => Redirect(call).withError(err))
          } catch {
            case e: InvalidPluginFileException =>
              EitherT.leftT[Future, PendingVersion](Redirect(call).withErrors(Option(e.getMessage).toList))
          }
        }
        .map { pendingVersion =>
          pendingVersion.copy(underlying = pendingVersion.underlying.copy(authorId = user.id.value)).cache()
          Redirect(
            self.showCreatorWithMeta(request.data.project.ownerName, slug, pendingVersion.underlying.versionString)
          )
        }
        .merge
  }

  /**
    * Displays the "version create" page with the associated plugin meta-data.
    *
    * @param author        Owner name
    * @param slug          Project slug
    * @param versionString Version name
    * @return Version create view
    */
  def showCreatorWithMeta(author: String, slug: String, versionString: String): Action[AnyContent] =
    UserLock(ShowProject(author, slug)).async { implicit request =>
      val success = OptionT
        .fromOption[Future](this.factory.getPendingVersion(author, slug, versionString))
        // Get pending version
        .flatMap(pendingVersion => pendingOrReal(author, slug).map(pendingVersion -> _))
        .semiflatMap {
          case (pendingVersion, Left(pending)) =>
            Future.successful((None, ProjectData.of(request, pending), pendingVersion))
          case (pendingVersion, Right(real)) =>
            (real.channels.toSeq, ProjectData.of(real))
              .mapN((channels, data) => (Some(channels), data, pendingVersion))
        }
        .map {
          case (channels, data, pendingVersion) =>
            Ok(
              views.create(
                data,
                data.settings.forumSync,
                Some(pendingVersion),
                channels,
                showFileControls = channels.isDefined
              )
            )
        }

      success.getOrElse(Redirect(self.showCreator(author, slug)).withError("error.plugin.timeout"))
    }

  private def pendingOrReal(author: String, slug: String): OptionT[Future, Either[PendingProject, Project]] =
    // Returns either a PendingProject or existing Project
    projects
      .withSlug(author, slug)
      .map[Either[PendingProject, Project]](Right.apply)
      .orElse(OptionT.fromOption[Future](this.factory.getPendingProject(author, slug)).map(Left.apply))

  /**
    * Completes the creation of the specified pending version or project if
    * first version.
    *
    * @param author        Owner name
    * @param slug          Project slug
    * @param versionString Version name
    * @return New version view
    */
  def publish(author: String, slug: String, versionString: String): Action[AnyContent] = {
    UserLock(ShowProject(author, slug)).async { implicit request =>
      // First get the pending Version
      this.factory.getPendingVersion(author, slug, versionString) match {
        case None =>
          // Not found
          Future.successful(Redirect(self.showCreator(author, slug)).withError("error.plugin.timeout"))
        case Some(pendingVersion) =>
          // Get submitted channel
          this.forms.VersionCreate.bindFromRequest.fold(
            // Invalid channel
            FormError(self.showCreatorWithMeta(author, slug, versionString)).andThen(Future.successful),
            versionData => {
              // Channel is valid

              pendingVersion.channelName = versionData.channelName.trim
              pendingVersion.channelColor = versionData.color
              pendingVersion.createForumPost = versionData.forumPost

              // Check for pending project
              this.factory.getPendingProject(author, slug) match {
                case None =>
                  // No pending project, create version for existing project
                  getProject(author, slug).flatMap {
                    project =>
                      project.channels
                        .find(equalsIgnoreCase(_.name, pendingVersion.channelName))
                        .toRight(versionData.addTo(project))
                        .leftFlatMap(identity)
                        .semiflatMap {
                          _ =>
                            // Update description
                            val newPendingVersion = versionData.content.fold(pendingVersion) { content =>
                              val updated = pendingVersion.copy(
                                underlying = pendingVersion.underlying.copy(description = Some(content.trim))
                              )
                              updated.cache()
                              updated
                            }

                            newPendingVersion.complete
                              .map(_._1)
                              .flatTap { newVersion =>
                                if (versionData.recommended)
                                  service
                                    .update(
                                      project.copy(
                                        recommendedVersionId = Some(newVersion.id.value),
                                        lastUpdated = new Timestamp(new Date().getTime)
                                      )
                                    )
                                    .void
                                else
                                  service
                                    .update(
                                      project.copy(
                                        recommendedVersionId = Some(newVersion.id.value),
                                        lastUpdated = new Timestamp(new Date().getTime)
                                      )
                                    )
                                    .void
                              }
                              .flatTap(addUnstableTag(_, versionData.unstable))
                              .flatTap { newVersion =>
                                UserActionLogger.log(
                                  request,
                                  LoggedAction.VersionUploaded,
                                  newVersion.id.value,
                                  "published",
                                  "null"
                                )
                              }
                              .as(Redirect(self.show(author, slug, versionString)))
                        }
                        .leftMap(Redirect(self.showCreatorWithMeta(author, slug, versionString)).withError(_))
                  }.merge
                case Some(pendingProject) =>
                  // Found a pending project, create it with first version
                  pendingProject.complete
                    .flatTap { created =>
                      UserActionLogger.log(request, LoggedAction.ProjectCreated, created._1.id.value, "created", "null")
                    }
                    .flatTap(created => addUnstableTag(created._2, versionData.unstable))
                    .as(Redirect(ShowProject(author, slug)))
              }
            }
          )
      }
    }
  }

  private def addUnstableTag(version: Version, unstable: Boolean) = {
    if (unstable) {
      service
<<<<<<< HEAD
        .access[ProjectTag]()
        .filter(t => t.name === "Unstable" && t.data === "")
        .flatMap { tagsWithVersion =>
          if (tagsWithVersion.isEmpty) {
            val tag = Tag(
              versionIds = List(version.id.value),
              name = "Unstable",
              data = "",
              color = TagColor.Unstable
            )
            service
              .access[ProjectTag]()
              .add(tag)
              .flatMap(newTag => service.update(version.copy(tagIds = newTag.id.value :: version.tagIds)))
          } else {
            val tag = tagsWithVersion.head
            service.update(tag.copy(versionIds = version.id.value :: tag.versionIds)) *>
              service.update(version.copy(tagIds = tag.id.value :: version.tagIds))
          }
        }
=======
        .insert(
          VersionTag(
            versionId = version.id.value,
            name = "Unstable",
            data = "",
            color = TagColor.Unstable
          )
        )
>>>>>>> 97d52da6
        .void
    } else Future.unit
  }

  /**
    * Deletes the specified version and returns to the version page.
    *
    * @param author        Owner name
    * @param slug          Project slug
    * @param versionString Version name
    * @return Versions page
    */
  def delete(author: String, slug: String, versionString: String): Action[String] = {
    Authenticated.andThen(PermissionAction[AuthRequest](HardRemoveVersion)).async(parse.form(forms.NeedsChanges)) {
      implicit request =>
        val comment = request.body
        getProjectVersion(author, slug, versionString)
          .semiflatMap(version => projects.deleteVersion(version).as(version))
          .semiflatMap { version =>
            UserActionLogger
              .log(
                request,
                LoggedAction.VersionDeleted,
                version.id.value,
                s"Deleted: $comment",
                s"$version.visibility"
              )
          }
          .map(_ => Redirect(self.showList(author, slug, None)))
          .merge
    }
  }

  /**
    * Soft deletes the specified version.
    *
    * @param author Project owner
    * @param slug   Project slug
    * @return Home page
    */
  def softDelete(author: String, slug: String, versionString: String): Action[String] =
    VersionEditAction(author, slug).async(parse.form(forms.NeedsChanges)) { implicit request =>
      val comment = request.body
      getVersion(request.project, versionString)
        .semiflatMap(version => projects.prepareDeleteVersion(version).as(version))
        .semiflatMap { version =>
          version.setVisibility(Visibility.SoftDelete, comment, request.user.id.value).as(version)
        }
        .semiflatMap { version =>
          UserActionLogger
            .log(request.request, LoggedAction.VersionDeleted, version.id.value, s"SoftDelete: $comment", "")
        }
        .map(_ => Redirect(self.showList(author, slug, None)))
        .merge
    }

  /**
    * Restore the specified version.
    *
    * @param author Project owner
    * @param slug   Project slug
    * @return Home page
    */
  def restore(author: String, slug: String, versionString: String): Action[String] = {
    Authenticated.andThen(PermissionAction[AuthRequest](ReviewProjects)).async(parse.form(forms.NeedsChanges)) {
      implicit request =>
        val comment = request.body
        getProjectVersion(author, slug, versionString)
          .semiflatMap(version => version.setVisibility(Visibility.Public, comment, request.user.id.value).as(version))
          .semiflatMap { version =>
            UserActionLogger.log(request, LoggedAction.VersionDeleted, version.id.value, s"Restore: $comment", "")
          }
          .map(_ => Redirect(self.showList(author, slug, None)))
          .merge
    }
  }

  def showLog(author: String, slug: String, versionString: String): Action[AnyContent] = {
    Authenticated.andThen(PermissionAction[AuthRequest](ViewLogs)).andThen(ProjectAction(author, slug)).asyncEitherT {
      implicit request =>
        for {
          version   <- getVersion(request.project, versionString)
          changes   <- EitherT.right[Result](version.visibilityChangesByDate)
          changedBy <- EitherT.right[Result](Future.sequence(changes.map(_.created.value)))
        } yield {
          val visChanges = changes.zip(changedBy)
          Ok(views.log(request.project, version, visChanges))
        }
    }
  }

  /**
    * Sends the specified Project Version to the client.
    *
    * @param author        Project owner
    * @param slug          Project slug
    * @param versionString Version string
    * @return Sent file
    */
  def download(author: String, slug: String, versionString: String, token: Option[String]): Action[AnyContent] =
    ProjectAction(author, slug).async { implicit request =>
      val project = request.project
      getVersion(project, versionString).semiflatMap(sendVersion(project, _, token)).merge
    }

  private def sendVersion(project: Project, version: Version, token: Option[String])(
      implicit req: ProjectRequest[_]
  ): Future[Result] = {
    checkConfirmation(version, token).flatMap { passed =>
      if (passed)
        _sendVersion(project, version)
      else
        Future.successful(
          Redirect(
            self.showDownloadConfirm(
              project.ownerName,
              project.slug,
              version.name,
              Some(UploadedFile.value),
              api = Some(false)
            )
          )
        )
    }
  }

  private def checkConfirmation(version: Version, token: Option[String])(
      implicit req: ProjectRequest[_]
  ): Future[Boolean] = {
    if (version.isReviewed)
      return Future.successful(true)

    // check for confirmation
    OptionT
      .fromOption[Future](req.cookies.get(DownloadWarning.COOKIE + "_" + version.id.value).map(_.value).orElse(token))
      .flatMap { tkn =>
        this.warnings.find { warn =>
          (warn.token === tkn) &&
          (warn.versionId === version.id.value) &&
          (warn.address === InetString(StatTracker.remoteAddress)) &&
          warn.isConfirmed
        }
      }
      .exists { warn =>
        if (!warn.hasExpired) true
        else {
          warn.remove()
          false
        }
      }
  }

  private def _sendVersion(project: Project, version: Version)(implicit req: ProjectRequest[_]): Future[Result] =
    this.stats.versionDownloaded(version) {
      Ok.sendPath(
        this.fileManager
          .getVersionDir(project.ownerName, project.name, version.name)
          .resolve(version.fileName)
      )
    }

  private val MultipleChoices = new Status(MULTIPLE_CHOICES)

  /**
    * Displays a confirmation view for downloading unreviewed versions. The
    * client is issued a unique token that will be checked once downloading to
    * ensure that they have landed on this confirmation before downloading the
    * version.
    *
    * @param author Project author
    * @param slug   Project slug
    * @param target Target version
    * @return       Confirmation view
    */
  def showDownloadConfirm(
      author: String,
      slug: String,
      target: String,
      downloadType: Option[Int],
      api: Option[Boolean]
  ): Action[AnyContent] = {
    ProjectAction(author, slug).async { implicit request =>
      val dlType              = downloadType.flatMap(DownloadType.withValueOpt).getOrElse(DownloadType.UploadedFile)
      implicit val lang: Lang = request.lang
      val project             = request.project
      getVersion(project, target)
        .ensure(Redirect(ShowProject(author, slug)).withError("error.plugin.stateChanged"))(v => !v.isReviewed)
        .semiflatMap { version =>
          // generate a unique "warning" object to ensure the user has landed
          // on the warning before downloading
          val token      = UUID.randomUUID().toString
          val expiration = new Timestamp(new Date().getTime + this.config.security.get[Long]("unsafeDownload.maxAge"))
          val address    = InetString(StatTracker.remoteAddress)
          // remove old warning attached to address that are expired (or duplicated for version)
          val removeWarnings = this.warnings.removeAll { warning =>
            (warning.address === address && warning.expiration < new Timestamp(new Date().getTime)) || warning.versionId === version.id.value
          }
          // create warning
          val addWarning = this.warnings.add(
            DownloadWarning(
              expiration = expiration,
              token = token,
              versionId = version.id.value,
              address = InetString(StatTracker.remoteAddress),
              downloadId = None
            )
          )

          if (api.getOrElse(false)) {
            (removeWarnings *> addWarning).as {
              MultipleChoices(
                Json.obj(
                  "message" -> this.messagesApi("version.download.confirm.body.api").split('\n'),
                  "post"    -> self.confirmDownload(author, slug, target, Some(dlType.value), token).absoluteURL(),
                  "url"     -> self.downloadJarById(project.pluginId, version.name, Some(token)).absoluteURL(),
                  "token"   -> token
                )
              )
            }
          } else {
            val userAgent = request.headers.get("User-Agent").map(_.toLowerCase)

            if (userAgent.exists(_.startsWith("wget/"))) {
              Future.successful(
                MultipleChoices(this.messagesApi("version.download.confirm.wget"))
                  .withHeaders("Content-Disposition" -> "inline; filename=\"README.txt\"")
              )
            } else if (userAgent.exists(_.startsWith("curl/"))) {
              Future.successful(
                MultipleChoices(
                  this.messagesApi(
                    "version.download.confirm.body.plain",
                    self.confirmDownload(author, slug, target, Some(dlType.value), token).absoluteURL(),
                    CSRF.getToken.get.value
                  ) + "\n"
                ).withHeaders("Content-Disposition" -> "inline; filename=\"README.txt\"")
              )
            } else {
              (removeWarnings *> addWarning, version.channel.map(_.isNonReviewed)).mapN { (warn, nonReviewed) =>
                MultipleChoices(views.unsafeDownload(project, version, nonReviewed, dlType, token))
                  .withCookies(warn.cookie)
              }
            }
          }
        }
        .merge
    }
  }

  def confirmDownload(
      author: String,
      slug: String,
      target: String,
      downloadType: Option[Int],
      token: String
  ): Action[AnyContent] = {
    ProjectAction(author, slug).async { implicit request =>
      getVersion(request.data.project, target)
        .ensure(Redirect(ShowProject(author, slug)).withError("error.plugin.stateChanged"))(v => !v.isReviewed)
        .flatMap { version =>
          confirmDownload0(version.id.value, downloadType, token)
            .toRight(Redirect(ShowProject(author, slug)).withError("error.plugin.noConfirmDownload"))
        }
        .map { dl =>
          dl.downloadType match {
            case UploadedFile => Redirect(self.download(author, slug, target, Some(token)))
            case JarFile      => Redirect(self.downloadJar(author, slug, target, Some(token)))
            // Note: Shouldn't get here in the first place since sig files
            // don't need confirmation, but added as a failsafe.
            case SignatureFile => Redirect(self.downloadSignature(author, slug, target))
          }
        }
        .merge
    }
  }

  /**
    * Confirms the download and prepares the unsafe download.
    */
  private def confirmDownload0(versionId: ObjectReference, downloadType: Option[Int], token: String)(
      implicit requestHeader: Request[_]
  ): OptionT[Future, UnsafeDownload] = {
    val addr = InetString(StatTracker.remoteAddress)
    val dlType = downloadType
      .flatMap(DownloadType.withValueOpt)
      .getOrElse(DownloadType.UploadedFile)
    // find warning
    this.warnings
      .find { warn =>
        (warn.address === addr) &&
        (warn.token === token) &&
        (warn.versionId === versionId) &&
        !warn.isConfirmed &&
        warn.downloadId.?.isEmpty
      }
      .semiflatMap { warn =>
        val isInvalid = warn.hasExpired
        // warning has expired
        val remove = if (isInvalid) warn.remove().void else Future.unit

        remove.as((warn, isInvalid))
      }
      .filterNot(_._2)
      .map(_._1)
      .semiflatMap { warn =>
        // warning confirmed and redirect to download
        val downloads = this.service.access[UnsafeDownload]()
        for {
          user <- users.current.value
          unsafeDownload <- downloads.add(
            UnsafeDownload(userId = user.map(_.id.value), address = addr, downloadType = dlType)
          )
          _ <- service.update(warn.copy(isConfirmed = true, downloadId = Some(unsafeDownload.id.value)))
        } yield unsafeDownload
      }
  }

  /**
    * Sends the specified project's current recommended version to the client.
    *
    * @param author Project owner
    * @param slug   Project slug
    * @return Sent file
    */
  def downloadRecommended(author: String, slug: String, token: Option[String]): Action[AnyContent] = {
    ProjectAction(author, slug).async { implicit request =>
      request.project.recommendedVersion.flatMap { rv =>
        sendVersion(request.project, rv, token)
      }
    }
  }

  /**
    * Downloads the specified version as a JAR regardless of the original
    * uploaded file type.
    *
    * @param author         Project owner
    * @param slug           Project slug
    * @param versionString  Version name
    * @return               Sent file
    */
  def downloadJar(author: String, slug: String, versionString: String, token: Option[String]): Action[AnyContent] =
    ProjectAction(author, slug).async { implicit request =>
      getVersion(request.project, versionString).semiflatMap(sendJar(request.project, _, token)).merge
    }

  private def sendJar(project: Project, version: Version, token: Option[String], api: Boolean = false)(
      implicit request: ProjectRequest[_]
  ): Future[Result] = {
    if (project.visibility == Visibility.SoftDelete) {
      Future.successful(NotFound)
    } else {
      checkConfirmation(version, token).flatMap { passed =>
        if (!passed) {
          Future.successful(
            Redirect(
              self.showDownloadConfirm(
                project.ownerName,
                project.slug,
                version.name,
                Some(JarFile.value),
                api = Some(api)
              )
            )
          )
        } else {
          val fileName = version.fileName
          val path     = this.fileManager.getVersionDir(project.ownerName, project.name, version.name).resolve(fileName)
          project.owner.user.flatMap { projectOwner =>
            this.stats.versionDownloaded(version) {
              if (fileName.endsWith(".jar"))
                Ok.sendPath(path)
              else {
                val pluginFile = new PluginFile(path, signaturePath = null, projectOwner)
                val jarName    = fileName.substring(0, fileName.lastIndexOf('.')) + ".jar"
                val jarPath    = this.fileManager.env.tmp.resolve(project.ownerName).resolve(jarName)

                autoClose(pluginFile.newJarStream) { jarIn =>
                  copy(jarIn, jarPath, StandardCopyOption.REPLACE_EXISTING)
                  ()
                } { e =>
                  Logger.error("an error occurred while trying to send a plugin", e)
                }

                Ok.sendPath(jarPath, onClose = () => Files.delete(jarPath))
              }
            }
          }

        }
      }
    }

  }

  /**
    * Downloads the Project's recommended version as a JAR regardless of the
    * original uploaded file type.
    *
    * @param author Project owner
    * @param slug   Project slug
    * @return       Sent file
    */
  def downloadRecommendedJar(author: String, slug: String, token: Option[String]): Action[AnyContent] = {
    ProjectAction(author, slug).async { implicit request =>
      request.project.recommendedVersion.flatMap { rv =>
        sendJar(request.project, rv, token)
      }
    }
  }

  /**
    * Downloads the specified version as a JAR regardless of the original
    * uploaded file type.
    *
    * @param pluginId       Project unique plugin ID
    * @param versionString  Version name
    * @return               Sent file
    */
  def downloadJarById(pluginId: String, versionString: String, optToken: Option[String]): Action[AnyContent] = {
    ProjectAction(pluginId).async { implicit request =>
      val project = request.project
      getVersion(project, versionString).semiflatMap { version =>
        optToken
          .map { token =>
            confirmDownload0(version.id.value, Some(JarFile.value), token).value *>
              sendJar(project, version, optToken, api = true)
          }
          .getOrElse(sendJar(project, version, optToken, api = true))
      }.merge
    }
  }

  /**
    * Downloads the Project's recommended version as a JAR regardless of the
    * original uploaded file type.
    *
    * @param pluginId Project unique plugin ID
    * @return         Sent file
    */
  def downloadRecommendedJarById(pluginId: String, token: Option[String]): Action[AnyContent] = {
    ProjectAction(pluginId).async { implicit request =>
      val data = request.data
      data.project.recommendedVersion.flatMap { rv =>
        sendJar(data.project, rv, token, api = true)
      }
    }
  }

  /**
    * Sends the specified Project Version signature file to the client.
    *
    * @param author         Project owner
    * @param slug           Project slug
    * @param versionString  Version string
    * @return               Sent file
    */
  def downloadSignature(author: String, slug: String, versionString: String): Action[AnyContent] =
    ProjectAction(author, slug).async { implicit request =>
      val project = request.project
      getVersion(project, versionString).map(sendSignatureFile(_, project)).merge
    }

  /**
    * Downloads the signature file for the specified version.
    *
    * @param pluginId       Project unique plugin ID
    * @param versionString  Version name
    * @return               Sent file
    */
  def downloadSignatureById(pluginId: String, versionString: String): Action[AnyContent] =
    ProjectAction(pluginId).async { implicit request =>
      val project = request.project
      getVersion(project, versionString).map(sendSignatureFile(_, project)).merge
    }

  /**
    * Downloads the signature file for the Project's recommended version.
    *
    * @param author Project owner
    * @param slug   Project slug
    * @return       Sent file
    */
  def downloadRecommendedSignature(author: String, slug: String): Action[AnyContent] =
    ProjectAction(author, slug).async { implicit request =>
      request.project.recommendedVersion.map(sendSignatureFile(_, request.project))
    }

  /**
    * Downloads the signature file for the Project's recommended version.
    *
    * @param pluginId Project unique plugin ID
    * @return         Sent file
    */
  def downloadRecommendedSignatureById(pluginId: String): Action[AnyContent] = ProjectAction(pluginId).async {
    implicit request =>
      request.project.recommendedVersion.map(sendSignatureFile(_, request.project))
  }

  private def sendSignatureFile(version: Version, project: Project)(implicit request: OreRequest[_]): Result = {
    if (project.visibility == Visibility.SoftDelete) {
      notFound
    } else {
      val path =
        this.fileManager.getVersionDir(project.ownerName, project.name, version.name).resolve(version.signatureFileName)
      if (notExists(path)) {
        Logger.warn("project version missing signature file")
        notFound
      } else Ok.sendPath(path)
    }
  }

}<|MERGE_RESOLUTION|>--- conflicted
+++ resolved
@@ -410,28 +410,6 @@
   private def addUnstableTag(version: Version, unstable: Boolean) = {
     if (unstable) {
       service
-<<<<<<< HEAD
-        .access[ProjectTag]()
-        .filter(t => t.name === "Unstable" && t.data === "")
-        .flatMap { tagsWithVersion =>
-          if (tagsWithVersion.isEmpty) {
-            val tag = Tag(
-              versionIds = List(version.id.value),
-              name = "Unstable",
-              data = "",
-              color = TagColor.Unstable
-            )
-            service
-              .access[ProjectTag]()
-              .add(tag)
-              .flatMap(newTag => service.update(version.copy(tagIds = newTag.id.value :: version.tagIds)))
-          } else {
-            val tag = tagsWithVersion.head
-            service.update(tag.copy(versionIds = version.id.value :: tag.versionIds)) *>
-              service.update(version.copy(tagIds = tag.id.value :: version.tagIds))
-          }
-        }
-=======
         .insert(
           VersionTag(
             versionId = version.id.value,
@@ -440,7 +418,6 @@
             color = TagColor.Unstable
           )
         )
->>>>>>> 97d52da6
         .void
     } else Future.unit
   }
