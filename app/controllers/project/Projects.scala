package controllers.project

import java.nio.file.{Files, Path}
import java.security.MessageDigest
import java.util.Base64
import javax.inject.Inject

import scala.collection.JavaConverters._
import scala.concurrent.ExecutionContext
import scala.concurrent.duration._

import play.api.cache.AsyncCacheApi
import play.api.i18n.MessagesApi
import play.api.libs.Files.TemporaryFile
import play.api.mvc.{Action, AnyContent, MultipartFormData, Result}

import controllers.OreBaseController
import controllers.sugar.Bakery
import controllers.sugar.Requests.AuthRequest
import db.impl.OrePostgresDriver.api._
import db.{DbRef, ModelService}
import discourse.OreDiscourseApi
import form.OreForms
import form.project.{DiscussionReplyForm, FlagForm, ProjectRoleSetBuilder}
import models.project.{Note, Visibility}
import models.user._
import models.user.role.ProjectUserRole
import models.viewhelper.ScopedOrganizationData
import ore.permission._
import ore.permission.scope.GlobalScope
import ore.project.factory.ProjectFactory
import ore.project.io.{PluginUpload, ProjectFiles}
import ore.rest.ProjectApiKeyType
import ore.user.MembershipDossier
import ore.user.MembershipDossier._
import ore.{OreConfig, OreEnv, StatTracker}
import security.spauth.{SingleSignOnConsumer, SpongeAuthApi}
import _root_.util.StringUtils._
import _root_.util.syntax._
import views.html.{projects => views}

import cats.data.{EitherT, OptionT}
import cats.effect.IO
import cats.syntax.all._

/**
  * Controller for handling Project related actions.
  */
class Projects @Inject()(stats: StatTracker, forms: OreForms, factory: ProjectFactory)(
    implicit val ec: ExecutionContext,
    cache: AsyncCacheApi,
    bakery: Bakery,
    sso: SingleSignOnConsumer,
    auth: SpongeAuthApi,
    forums: OreDiscourseApi,
    messagesApi: MessagesApi,
    env: OreEnv,
    config: OreConfig,
    service: ModelService
) extends OreBaseController {

  implicit val fileManager: ProjectFiles = factory.fileManager

  private val self = controllers.project.routes.Projects

  private def SettingsEditAction(author: String, slug: String) =
    AuthedProjectAction(author, slug, requireUnlock = true).andThen(ProjectPermissionAction(EditSettings))

  /**
    * Displays the "create project" page.
    *
    * @return Create project view
    */
  def showCreator(): Action[AnyContent] = UserLock().asyncF { implicit request =>
    import cats.instances.vector._
    for {
      orgas      <- request.user.organizations.allFromParent(request.user)
      createOrga <- orgas.toVector.parTraverse(request.user.can(CreateProject).in(_))
    } yield {
      val createdOrgas = orgas.zip(createOrga).collect {
        case (orga, true) => orga
      }
      Ok(views.create(createdOrgas, None))
    }
  }

  /**
    * Uploads a Project's first plugin file for further processing.
    *
    * @return Result
    */
  def upload(): Action[AnyContent] = UserLock().asyncEitherT { implicit request =>
    val user = request.user
<<<<<<< HEAD
    this.factory.getUploadError(user) match {
      case Some(error) => IO.pure(Redirect(self.showCreator()).withError(error))
      case None =>
        PluginUpload.bindFromRequest() match {
          case None =>
            IO.pure(Redirect(self.showCreator()).withError("error.noFile"))
          case Some(uploadData) =>
            try {
              val plugin = this.factory.processPluginUpload(uploadData, user)
              plugin match {
                case Right(pluginFile) =>
                  val project = this.factory.startProject(pluginFile)
                  project.cache.as(Redirect(self.showCreatorWithMeta(project.ownerName, project.slug)))
                case Left(errorMessage) =>
                  IO.pure(Redirect(self.showCreator()).withError(errorMessage))
              }
            } catch {
              case e: InvalidPluginFileException =>
                IO.pure(Redirect(self.showCreator()).withErrors(Option(e.getMessage).toList))
            }
        }
    }
=======

    val res = for {
      _          <- EitherT.fromOption[IO](factory.getUploadError(user), ()).swap
      uploadData <- EitherT.fromOption[IO](PluginUpload.bindFromRequest(), "error.noFile")
      pluginFile <- factory.processPluginUpload(uploadData, user)
      project = factory.startProject(pluginFile)
      model   = project.underlying
      _ <- EitherT.right[String](project.cache)
    } yield Redirect(self.showCreatorWithMeta(model.ownerName, model.slug))

    res.leftMap(Redirect(self.showCreator()).withError(_))
>>>>>>> 962dd021
  }

  /**
    * Displays the "create project" page with uploaded plugin meta data.
    *
    * @param author Author of plugin
    * @param slug   Project slug
    * @return Create project view
    */
  def showCreatorWithMeta(author: String, slug: String): Action[AnyContent] = UserLock().asyncF { implicit request =>
    this.factory.getPendingProject(author, slug) match {
      case None => IO.pure(Redirect(self.showCreator()).withError("error.project.timeout"))
      case Some(pending) =>
        import cats.instances.vector._
        for {
          t <- (request.user.organizations.allFromParent(request.user), pending.owner).parTupled
          (orgas, owner) = t
          createOrga <- orgas.toVector.parTraverse(owner.can(CreateProject).in(_))
        } yield {
          val createdOrgas = orgas.zip(createOrga).collect {
            case (orga, true) => orga
          }
          Ok(views.create(createdOrgas, Some(pending)))
        }
    }
  }

  /**
    * Shows the members invitation page during Project creation.
    *
    * @param author   Project owner
    * @param slug     Project slug
    * @return         View of members config
    */
  def showInvitationForm(author: String, slug: String): Action[AnyContent] = UserLock().asyncF { implicit request =>
    orgasUserCanUploadTo(request.user).flatMap { organisationUserCanUploadTo =>
      this.factory.getPendingProject(author, slug) match {
        case None =>
          IO.pure(Redirect(self.showCreator()).withError("error.project.timeout"))
        case Some(pendingProject) =>
          import cats.instances.list._
          this.forms
            .ProjectSave(organisationUserCanUploadTo.toSeq)
            .bindFromRequest()
            .fold(
              FormErrorLocalized(self.showCreator()).andThen(IO.pure),
              formData => {
                pendingProject.settings.save(pendingProject, formData).flatMap {
                  case (newProject, newSettings) =>
<<<<<<< HEAD
                    val newPending = newProject.copy(settings = newSettings)
=======
                    val newPending = pendingProject.copy(
                      underlying = newProject,
                      settings = newSettings
                    )
                    newPending.pendingVersion.project = newPending.underlying
>>>>>>> 962dd021

                    val authors = newPending.file.data.authors.toList
                    (
                      pendingProject.free *> newPending.cache *>
                        pendingProject.pendingVersion.free *> newPending.pendingVersion.cache,
                      authors.filter(_ != request.user.name).parTraverse(users.withName(_).value),
                      this.forums.countUsers(authors),
                      newPending.owner
                    ).parMapN { (_, users, registered, owner) =>
                      Ok(views.invite(owner, newPending, users.flatten, registered))
                    }
                }
              }
            )
      }
    }
  }

  private def orgasUserCanUploadTo(user: User): IO[Set[DbRef[Organization]]] = {
    import cats.instances.vector._
    for {
      all       <- user.organizations.allFromParent(user)
      canCreate <- all.toVector.parTraverse(org => user.can(CreateProject).in(org).tupleLeft(org.id.value))
    } yield {
      // Filter by can Create Project
      val others = canCreate.collect {
        case (id, true) => id
      }

      others.toSet + user.id.value // Add self
    }
  }

  /**
    * Continues on to the second step of Project creation where the user
    * publishes their Project.
    *
    * @param author Author of project
    * @param slug   Project slug
    * @return Redirection to project page if successful
    */
  def showFirstVersionCreator(author: String, slug: String): Action[ProjectRoleSetBuilder] =
    UserLock()(parse.form(forms.ProjectMemberRoles)).asyncF { implicit request =>
      this.factory
        .getPendingProject(author, slug)
        .toRight(IO.pure(Redirect(self.showCreator()).withError("error.project.timeout")))
        .map { pendingProject =>
          val newPending     = pendingProject.copy(roles = request.body.build())
          val pendingVersion = newPending.pendingVersion
          newPending.cache.as(
            Redirect(routes.Versions.showCreatorWithMeta(author, slug, pendingVersion.versionString))
          )
        }
        .merge
    }

  /**
    * Displays the Project with the specified author and name.
    *
    * @param author Owner of project
    * @param slug   Project slug
    * @return View of project
    */
  def show(author: String, slug: String): Action[AnyContent] = ProjectAction(author, slug).asyncF { implicit request =>
    for {
      t <- (projects.queryProjectPages(request.project), request.project.homePage).parTupled
      (pages, homePage) = t
      pageCount         = pages.size + pages.map(_._2.size).sum
      res <- stats.projectViewed(Ok(views.pages.view(request.data, request.scoped, pages, homePage, None, pageCount)))
    } yield res
  }

  /**
    * Shortcut for navigating to a project.
    *
    * @param pluginId Project pluginId
    * @return Redirect to project page.
    */
  def showProjectById(pluginId: String): Action[AnyContent] = OreAction.asyncF { implicit request =>
    projects.withPluginId(pluginId).fold(notFound) { project =>
      Redirect(self.show(project.ownerName, project.slug))
    }
  }

  /**
    * Displays the "discussion" tab within a Project view.
    *
    * @param author Owner of project
    * @param slug   Project slug
    * @return View of project
    */
  def showDiscussion(author: String, slug: String): Action[AnyContent] = ProjectAction(author, slug).asyncF {
    implicit request =>
      forums.isAvailableF.flatMap { isAvailable =>
        this.stats.projectViewed(Ok(views.discuss(request.data, request.scoped, isAvailable)))
      }
  }

  /**
    * Posts a new discussion reply to the forums.
    *
    * @param author Project owner
    * @param slug   Project slug
    * @return       View of discussion with new post
    */
  def postDiscussionReply(author: String, slug: String): Action[DiscussionReplyForm] =
    AuthedProjectAction(author, slug).asyncF(
      parse.form(forms.ProjectReply, onErrors = FormError(self.showDiscussion(author, slug)))
    ) { implicit request =>
      val formData = request.body
      if (request.project.topicId.isEmpty)
        IO.pure(BadRequest)
      else {
        // Do forum post and display errors to user if any
        for {
          poster <- {
            OptionT
              .fromOption[IO](formData.poster)
              .flatMap(posterName => users.requestPermission(request.user, posterName, PostAsOrganization))
              .getOrElse(request.user)
          }
          errors <- this.forums.postDiscussionReply(request.project, poster, formData.content).swap.getOrElse(Nil)
        } yield Redirect(self.showDiscussion(author, slug)).withErrors(errors)
      }
    }

  /**
    * Redirect's to the project's issue tracker if any.
    *
    * @param author Project owner
    * @param slug   Project slug
    * @return Issue tracker
    */
  def showIssues(author: String, slug: String): Action[AnyContent] = ProjectAction(author, slug) { implicit request =>
    request.data.settings.issues match {
      case None       => notFound
      case Some(link) => Redirect(link)
    }
  }

  /**
    * Redirect's to the project's source code if any.
    *
    * @param author Project owner
    * @param slug   Project slug
    * @return Source code
    */
  def showSource(author: String, slug: String): Action[AnyContent] = ProjectAction(author, slug) { implicit request =>
    request.data.settings.source match {
      case None       => notFound
      case Some(link) => Redirect(link)
    }
  }

  /**
    * Shows either a customly uploaded icon for a [[models.project.Project]]
    * or the owner's avatar if there is none.
    *
    * @param author Project owner
    * @param slug Project slug
    * @return Project icon
    */
  def showIcon(author: String, slug: String): Action[AnyContent] = Action.asyncF {
    // TODO maybe instead of redirect cache this on ore?
    projects
      .withSlug(author, slug)
      .map { project =>
        projects.fileManager.getIconPath(project) match {
          case None           => Redirect(User.avatarUrl(project.ownerName))
          case Some(iconPath) => showImage(iconPath)
        }
      }
      .getOrElse(NotFound)
  }

  private def showImage(path: Path) = {
    val lastModified     = Files.getLastModifiedTime(path).toString.getBytes("UTF-8")
    val lastModifiedHash = MessageDigest.getInstance("MD5").digest(lastModified)
    val hashString       = Base64.getEncoder.encodeToString(lastModifiedHash)
    Ok.sendPath(path)
      .withHeaders(ETAG -> s""""$hashString"""", CACHE_CONTROL -> s"max-age=${1.hour.toSeconds.toString}")
  }

  /**
    * Submits a flag on the specified project for further review.
    *
    * @param author Project owner
    * @param slug   Project slug
    * @return       View of project
    */
  def flag(author: String, slug: String): Action[FlagForm] =
    AuthedProjectAction(author, slug).asyncF(
      parse.form(forms.ProjectFlag, onErrors = FormErrorLocalized(ShowProject(author, slug)))
    ) { implicit request =>
      val user     = request.user
      val project  = request.project
      val formData = request.body

      user.hasUnresolvedFlagFor(project).flatMap {
        // One flag per project, per user at a time
        case true => IO.pure(BadRequest)
        case false =>
          project
            .flagFor(user, formData.reason, formData.comment)
            .productR(
              UserActionLogger.log(
                request.request,
                LoggedAction.ProjectFlagged,
                project.id.value,
                s"Flagged by ${user.name}",
                s"Not flagged by ${user.name}"
              )
            )
            .as(Redirect(self.show(author, slug)).flashing("reported" -> "true"))
      }
    }

  /**
    * Sets whether a [[models.user.User]] is watching a project.
    *
    * @param author   Project owner
    * @param slug     Project slug
    * @param watching True if watching
    * @return         Ok
    */
  def setWatching(author: String, slug: String, watching: Boolean): Action[AnyContent] =
    AuthedProjectAction(author, slug).asyncF { implicit request =>
      request.user.setWatching(request.project, watching).as(Ok)
    }

  /**
    * Sets the "starred" status of a Project for the current user.
    *
    * @param author  Project owner
    * @param slug    Project slug
    * @param starred True if should set to starred
    * @return Result code
    */
  def setStarred(author: String, slug: String, starred: Boolean): Action[AnyContent] =
    AuthedProjectAction(author, slug).asyncF { implicit request =>
      if (request.project.ownerId != request.user.id.value)
        request.data.project.setStarredBy(request.user, starred).as(Ok)
      else
        IO.pure(BadRequest)
    }

  /**
    * Sets the status of a pending Project invite for the current user.
    *
    * @param id     Invite ID
    * @param status Invite status
    * @return       NotFound if invite doesn't exist, Ok otherwise
    */
  def setInviteStatus(id: DbRef[ProjectUserRole], status: String): Action[AnyContent] = Authenticated.asyncF {
    implicit request =>
      val user = request.user
      user.projectRoles
        .get(id)
        .semiflatMap { role =>
          status match {
            case STATUS_DECLINE  => role.project.flatMap(MembershipDossier.project.removeRole(_, role)).as(Ok)
            case STATUS_ACCEPT   => service.update(role.copy(isAccepted = true)).as(Ok)
            case STATUS_UNACCEPT => service.update(role.copy(isAccepted = false)).as(Ok)
            case _               => IO.pure(BadRequest)
          }
        }
        .getOrElse(NotFound)
  }

  /**
    * Sets the status of a pending Project invite on behalf of the Organization
    *
    * @param id     Invite ID
    * @param status Invite status
    * @param behalf Behalf User
    * @return       NotFound if invite doesn't exist, Ok otherwise
    */
  def setInviteStatusOnBehalf(id: DbRef[ProjectUserRole], status: String, behalf: String): Action[AnyContent] =
    Authenticated.asyncF { implicit request =>
      val user = request.user
      val res = for {
        orga       <- organizations.withName(behalf)
        orgaUser   <- users.withName(behalf)
        role       <- orgaUser.projectRoles.get(id)
        scopedData <- OptionT.liftF(ScopedOrganizationData.of(Some(user), orga))
        if scopedData.permissions.getOrElse(EditSettings, false)
        project <- OptionT.liftF(role.project)
        res <- OptionT.liftF[IO, Status] {
          status match {
            case STATUS_DECLINE  => project.memberships.removeRole(project, role).as(Ok)
            case STATUS_ACCEPT   => service.update(role.copy(isAccepted = true)).as(Ok)
            case STATUS_UNACCEPT => service.update(role.copy(isAccepted = false)).as(Ok)
            case _               => IO.pure(BadRequest)
          }
        }
      } yield res

      res.getOrElse(NotFound)
    }

  /**
    * Shows the project manager or "settings" pane.
    *
    * @param author Project owner
    * @param slug   Project slug
    * @return Project manager
    */
  def showSettings(author: String, slug: String): Action[AnyContent] = SettingsEditAction(author, slug).asyncF {
    implicit request =>
      request.project.apiKeys
        .find(_.keyType === (ProjectApiKeyType.Deployment: ProjectApiKeyType))
        .value
        .map(deployKey => Ok(views.settings(request.data, request.scoped, deployKey)))
  }

  /**
    * Uploads a new icon to be saved for the specified [[models.project.Project]].
    *
    * @param author Project owner
    * @param slug   Project slug
    * @return       Ok or redirection if no file
    */
  def uploadIcon(author: String, slug: String): Action[MultipartFormData[TemporaryFile]] =
    SettingsEditAction(author, slug)(parse.multipartFormData).asyncF { implicit request =>
      request.body.file("icon") match {
        case None => IO.pure(Redirect(self.showSettings(author, slug)).withError("error.noFile"))
        case Some(tmpFile) =>
          val data       = request.data
          val pendingDir = projects.fileManager.getPendingIconDir(data.project.ownerName, data.project.name)
          if (Files.notExists(pendingDir))
            Files.createDirectories(pendingDir)
          Files.list(pendingDir).iterator().asScala.foreach(Files.delete)
          tmpFile.ref.moveTo(pendingDir.resolve(tmpFile.filename).toFile, replace = true)
          //todo data
          UserActionLogger.log(request.request, LoggedAction.ProjectIconChanged, data.project.id.value, "", "").as(Ok)
      }
    }

  /**
    * Resets the specified Project's icon to the default user avatar.
    *
    * @param author Project owner
    * @param slug   Project slug
    * @return       Ok
    */
  def resetIcon(author: String, slug: String): Action[AnyContent] = SettingsEditAction(author, slug).asyncF {
    implicit request =>
      val project     = request.project
      val fileManager = projects.fileManager
      fileManager.getIconPath(project).foreach(Files.delete)
      fileManager.getPendingIconPath(project).foreach(Files.delete)
      //todo data
      Files.delete(fileManager.getPendingIconDir(project.ownerName, project.name))
      UserActionLogger.log(request.request, LoggedAction.ProjectIconChanged, project.id.value, "", "").as(Ok)
  }

  /**
    * Displays the specified [[models.project.Project]]'s current pending
    * icon, if any.
    *
    * @param author Project owner
    * @param slug   Project slug
    * @return       Pending icon
    */
  def showPendingIcon(author: String, slug: String): Action[AnyContent] =
    ProjectAction(author, slug) { implicit request =>
      projects.fileManager.getPendingIconPath(request.project) match {
        case None       => notFound
        case Some(path) => showImage(path)
      }
    }

  /**
    * Removes a [[ore.project.ProjectMember]] from the specified project.
    *
    * @param author Project owner
    * @param slug   Project slug
    */
  def removeMember(author: String, slug: String): Action[String] =
    SettingsEditAction(author, slug).asyncF(parse.form(forms.ProjectMemberRemove)) { implicit request =>
      users
        .withName(request.body)
        .semiflatMap { user =>
          val project = request.data.project
          project.memberships
            .removeMember(project, user)
            .productR(
              UserActionLogger.log(
                request.request,
                LoggedAction.ProjectMemberRemoved,
                project.id.value,
                s"'${user.name}' is not a member of ${project.ownerName}/${project.name}",
                s"'${user.name}' is a member of ${project.ownerName}/${project.name}"
              )
            )
            .as(Redirect(self.showSettings(author, slug)))
        }
        .getOrElse(BadRequest)
    }

  /**
    * Saves the specified Project from the settings manager.
    *
    * @param author Project owner
    * @param slug   Project slug
    * @return View of project
    */
  def save(author: String, slug: String): Action[AnyContent] = SettingsEditAction(author, slug).asyncF {
    implicit request =>
      orgasUserCanUploadTo(request.user).flatMap { organisationUserCanUploadTo =>
        val data = request.data
        this.forms
          .ProjectSave(organisationUserCanUploadTo.toSeq)
          .bindFromRequest()
          .fold(
            FormErrorLocalized(self.showSettings(author, slug)).andThen(IO.pure),
            formData => {
              data.settings
                .save(data.project, formData)
                .productR {
                  UserActionLogger.log(
                    request.request,
                    LoggedAction.ProjectSettingsChanged,
                    request.data.project.id.value,
                    "",
                    ""
                  ) //todo add old new data
                }
                .as(Redirect(self.show(author, slug)))
            }
          )
      }
  }

  /**
    * Renames the specified project.
    *
    * @param author Project owner
    * @param slug   Project slug
    * @return Project homepage
    */
  def rename(author: String, slug: String): Action[String] =
    SettingsEditAction(author, slug).asyncEitherT(parse.form(forms.ProjectRename)) { implicit request =>
      val project = request.data.project
      val newName = compact(request.body)
      val oldName = request.project.name

      for {
        available <- EitherT.right[Result](projects.isNamespaceAvailable(author, slugify(newName)))
        _ <- EitherT
          .cond[IO](available, (), Redirect(self.showSettings(author, slug)).withError("error.nameUnavailable"))
        _ <- EitherT.right[Result](projects.rename(project, newName))
        _ <- EitherT.right[Result] {
          UserActionLogger.log(
            request.request,
            LoggedAction.ProjectRenamed,
            request.project.id.value,
            s"$author/$newName",
            s"$author/$oldName"
          )
        }
      } yield Redirect(self.show(author, project.slug))
    }

  /**
    * Sets the visible state of the specified Project.
    *
    * @param author     Project owner
    * @param slug       Project slug
    * @param visibility Project visibility
    * @return         Ok
    */
  def setVisible(author: String, slug: String, visibility: Int): Action[AnyContent] = {
    AuthedProjectAction(author, slug, requireUnlock = true)
      .andThen(ProjectPermissionAction(HideProjects))
      .asyncF { implicit request =>
        val newVisibility = Visibility.withValue(visibility)
        request.user.can(newVisibility.permission).in(GlobalScope).flatMap { perm =>
          if (perm) {
            val forumVisbility =
              if (!Visibility.isPublic(newVisibility) && Visibility.isPublic(request.project.visibility)) {
                this.forums.changeTopicVisibility(request.project, isVisible = false).void
              } else if (Visibility.isPublic(newVisibility) && !Visibility.isPublic(request.project.visibility)) {
                this.forums.changeTopicVisibility(request.project, isVisible = true).void
              } else IO.unit

            val projectVisibility = if (newVisibility.showModal) {
              val comment = this.forms.NeedsChanges.bindFromRequest.get.trim
              request.project.setVisibility(newVisibility, comment, request.user.id.value)
            } else {
              request.project.setVisibility(newVisibility, "", request.user.id.value)
            }

            val log = UserActionLogger.log(
              request.request,
              LoggedAction.ProjectVisibilityChange,
              request.project.id.value,
              newVisibility.nameKey,
              Visibility.NeedsChanges.nameKey
            )

            (forumVisbility, projectVisibility).parTupled.productR(log).as(Ok)
          } else {
            IO.pure(Unauthorized)
          }
        }
      }
  }

  /**
    * Set a project that is in new to public
    * @param author   Project owner
    * @param slug     Project slug
    * @return         Redirect home
    */
  def publish(author: String, slug: String): Action[AnyContent] = SettingsEditAction(author, slug).asyncF {
    implicit request =>
      val effects =
        if (request.data.visibility == Visibility.New) {
          val visibility = request.project.setVisibility(Visibility.Public, "", request.user.id.value)
          val log = UserActionLogger.log(
            request.request,
            LoggedAction.ProjectVisibilityChange,
            request.project.id.value,
            Visibility.Public.nameKey,
            Visibility.New.nameKey
          )

          visibility *> log.void
        } else IO.unit

      effects.as(Redirect(self.show(request.project.ownerName, request.project.slug)))
  }

  /**
    * Set a project that needed changes to the approval state
    * @param author   Project owner
    * @param slug     Project slug
    * @return         Redirect home
    */
  def sendForApproval(author: String, slug: String): Action[AnyContent] = SettingsEditAction(author, slug).asyncF {
    implicit request =>
      val effects = if (request.data.visibility == Visibility.NeedsChanges) {
        val visibility = request.project.setVisibility(Visibility.NeedsApproval, "", request.user.id.value)
        val log = UserActionLogger.log(
          request.request,
          LoggedAction.ProjectVisibilityChange,
          request.project.id.value,
          Visibility.NeedsApproval.nameKey,
          Visibility.NeedsChanges.nameKey
        )

        visibility *> log.void
      } else IO.unit
      effects.as(Redirect(self.show(request.project.ownerName, request.project.slug)))
  }

  def showLog(author: String, slug: String): Action[AnyContent] = {
    Authenticated.andThen(PermissionAction(ViewLogs)).andThen(ProjectAction(author, slug)).asyncF { implicit request =>
      for {
        logger <- request.project.logger
        logs   <- logger.entries.all
      } yield Ok(views.log(request.project, logs.toSeq))
    }
  }

  /**
    * Irreversibly deletes the specified project.
    *
    * @param author Project owner
    * @param slug   Project slug
    * @return Home page
    */
  def delete(author: String, slug: String): Action[AnyContent] = {
    Authenticated.andThen(PermissionAction(HardRemoveProject)).asyncF { implicit request =>
      getProject(author, slug).semiflatMap { project =>
        val deletePost = if (project.topicId.isDefined) this.forums.deleteProjectTopic(project) else IO.unit

        val effects = deletePost *>
          projects.delete(project) *>
          UserActionLogger
            .log(request, LoggedAction.ProjectVisibilityChange, project.id.value, "deleted", project.visibility.nameKey)
        effects.as(Redirect(ShowHome).withSuccess(request.messages.apply("project.deleted", project.name)))
      }.merge
    }
  }

  /**
    * Soft deletes the specified project.
    *
    * @param author Project owner
    * @param slug   Project slug
    * @return Home page
    */
  def softDelete(author: String, slug: String): Action[String] =
    SettingsEditAction(author, slug).asyncF(parse.form(forms.NeedsChanges)) { implicit request =>
      val oldProject = request.project
      val comment    = request.body.trim

      val oreVisibility   = oldProject.setVisibility(Visibility.SoftDelete, comment, request.user.id.value)
      val forumVisibility = this.forums.changeTopicVisibility(oldProject, isVisible = false)
      val log = UserActionLogger.log(
        request.request,
        LoggedAction.ProjectVisibilityChange,
        oldProject.id.value,
        Visibility.SoftDelete.nameKey,
        oldProject.visibility.nameKey
      )

      (oreVisibility, forumVisibility).parTupled
        .productR(log)
        .as(Redirect(ShowHome).withSuccess(request.messages.apply("project.deleted", oldProject.name)))
    }

  /**
    * Show the flags that have been made on this project
    *
    * @param author Project owner
    * @param slug   Project slug
    */
  def showFlags(author: String, slug: String): Action[AnyContent] =
    Authenticated.andThen(PermissionAction(ReviewFlags)).andThen(ProjectAction(author, slug)) { implicit request =>
      Ok(views.admin.flags(request.data))
    }

  /**
    * Show the notes that have been made on this project
    *
    * @param author Project owner
    * @param slug   Project slug
    */
  def showNotes(author: String, slug: String): Action[AnyContent] = {
    Authenticated.andThen(PermissionAction[AuthRequest](ReviewFlags)).asyncEitherT { implicit request =>
      getProject(author, slug).semiflatMap { project =>
        import cats.instances.vector._
        project.decodeNotes.toVector.parTraverse(note => users.get(note.user).value.tupleLeft(note)).map { notes =>
          Ok(views.admin.notes(project, notes))
        }
      }
    }
  }

  def addMessage(author: String, slug: String): Action[String] = {
    Authenticated
      .andThen(PermissionAction[AuthRequest](ReviewProjects))
      .asyncEitherT(parse.form(forms.NoteDescription)) { implicit request =>
        getProject(author, slug)
          .semiflatMap(_.addNote(Note(request.body.trim, request.user.id.value)))
          .map(_ => Ok("Review"))
      }
  }
}<|MERGE_RESOLUTION|>--- conflicted
+++ resolved
@@ -91,42 +91,16 @@
     */
   def upload(): Action[AnyContent] = UserLock().asyncEitherT { implicit request =>
     val user = request.user
-<<<<<<< HEAD
-    this.factory.getUploadError(user) match {
-      case Some(error) => IO.pure(Redirect(self.showCreator()).withError(error))
-      case None =>
-        PluginUpload.bindFromRequest() match {
-          case None =>
-            IO.pure(Redirect(self.showCreator()).withError("error.noFile"))
-          case Some(uploadData) =>
-            try {
-              val plugin = this.factory.processPluginUpload(uploadData, user)
-              plugin match {
-                case Right(pluginFile) =>
-                  val project = this.factory.startProject(pluginFile)
-                  project.cache.as(Redirect(self.showCreatorWithMeta(project.ownerName, project.slug)))
-                case Left(errorMessage) =>
-                  IO.pure(Redirect(self.showCreator()).withError(errorMessage))
-              }
-            } catch {
-              case e: InvalidPluginFileException =>
-                IO.pure(Redirect(self.showCreator()).withErrors(Option(e.getMessage).toList))
-            }
-        }
-    }
-=======
 
     val res = for {
       _          <- EitherT.fromOption[IO](factory.getUploadError(user), ()).swap
       uploadData <- EitherT.fromOption[IO](PluginUpload.bindFromRequest(), "error.noFile")
       pluginFile <- factory.processPluginUpload(uploadData, user)
       project = factory.startProject(pluginFile)
-      model   = project.underlying
       _ <- EitherT.right[String](project.cache)
-    } yield Redirect(self.showCreatorWithMeta(model.ownerName, model.slug))
+    } yield Redirect(self.showCreatorWithMeta(project.ownerName, project.slug))
 
     res.leftMap(Redirect(self.showCreator()).withError(_))
->>>>>>> 962dd021
   }
 
   /**
@@ -176,15 +150,7 @@
               formData => {
                 pendingProject.settings.save(pendingProject, formData).flatMap {
                   case (newProject, newSettings) =>
-<<<<<<< HEAD
                     val newPending = newProject.copy(settings = newSettings)
-=======
-                    val newPending = pendingProject.copy(
-                      underlying = newProject,
-                      settings = newSettings
-                    )
-                    newPending.pendingVersion.project = newPending.underlying
->>>>>>> 962dd021
 
                     val authors = newPending.file.data.authors.toList
                     (
