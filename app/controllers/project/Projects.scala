package controllers.project

import java.nio.file.{Files, Path}

import controllers.OreBaseController
import controllers.sugar.Bakery
import controllers.sugar.Requests.{AuthRequest, AuthedProjectRequest}
import db.ModelService
import discourse.OreDiscourseApi
import form.OreForms
import javax.inject.Inject
import models.project.{Note, VisibilityTypes}
import models.user._
import ore.permission._
import ore.project.factory.ProjectFactory
import ore.project.io.{InvalidPluginFileException, PluginUpload}
import ore.rest.ProjectApiKeyTypes
import ore.user.MembershipDossier._
import ore.{OreConfig, OreEnv, StatTracker}
import play.api.cache.{AsyncCacheApi, SyncCacheApi}
import play.api.i18n.MessagesApi
import security.spauth.SingleSignOnConsumer
import _root_.util.StringUtils._
import com.github.tminglei.slickpg.InetString
import ore.permission.scope.GlobalScope
import views.html.{projects => views}
import db.impl.OrePostgresDriver.api._
import scala.collection.JavaConverters._
import scala.concurrent.{ExecutionContext, Future}

import play.api.mvc.Result
import util.functional.{EitherT, Id, OptionT}
import util.instances.future._
import util.syntax._

/**
  * Controller for handling Project related actions.
  */
class Projects @Inject()(stats: StatTracker,
                         forms: OreForms,
                         factory: ProjectFactory,
                         implicit val syncCache: SyncCacheApi,
                         implicit override val cache: AsyncCacheApi,
                         implicit override val bakery: Bakery,
                         implicit override val sso: SingleSignOnConsumer,
                         implicit val forums: OreDiscourseApi,
                         implicit override val messagesApi: MessagesApi,
                         implicit override val env: OreEnv,
                         implicit override val config: OreConfig,
                         implicit override val service: ModelService)(implicit val ec: ExecutionContext)
                         extends OreBaseController {


  implicit val fileManager = factory.fileManager

  private val self = controllers.project.routes.Projects

  private def SettingsEditAction(author: String, slug: String)
  = AuthedProjectAction(author, slug, requireUnlock = true) andThen ProjectPermissionAction(EditSettings)

  /**
    * Displays the "create project" page.
    *
    * @return Create project view
    */
  def showCreator() = UserLock() async { implicit request =>

    for {
      orgas <- request.user.organizations.all
      createOrga <- Future.sequence(orgas.map(orga => request.user can CreateProject in orga))
    } yield {
      val createdOrgas = orgas zip createOrga collect {
        case (orga, true) => orga
      }
      Ok(views.create(createdOrgas.toSeq, None))
    }
  }

  /**
    * Uploads a Project's first plugin file for further processing.
    *
    * @return Result
    */
  def upload() = UserLock() { implicit request =>
    val user = request.user
    this.factory.getUploadError(user) match {
      case Some(error) =>
        Redirect(self.showCreator()).withError(error)
      case None =>
        PluginUpload.bindFromRequest() match {
          case None =>
            Redirect(self.showCreator()).withError("error.noFile")
          case Some(uploadData) =>
            try {
              val plugin = this.factory.processPluginUpload(uploadData, user)
              val project = this.factory.startProject(plugin)
              project.cache()
              val model = project.underlying
              Redirect(self.showCreatorWithMeta(model.ownerName, model.slug))
            } catch {
              case e: InvalidPluginFileException =>
                Redirect(self.showCreator()).withError(Option(e.getMessage).getOrElse(""))
            }
        }
    }
  }

  /**
    * Displays the "create project" page with uploaded plugin meta data.
    *
    * @param author Author of plugin
    * @param slug   Project slug
    * @return Create project view
    */
  def showCreatorWithMeta(author: String, slug: String) = UserLock().async { implicit request =>
    this.factory.getPendingProject(author, slug) match {
      case None =>
        Future.successful(Redirect(self.showCreator()))
      case Some(pending) =>
        for {
          (orgas, owner) <- (request.user.organizations.all, pending.underlying.owner.user).parTupled
          createOrga <- Future.sequence(orgas.map(orga => owner can CreateProject in orga))
        } yield {
          val createdOrgas = orgas zip createOrga filter (_._2) map (_._1)
          Ok(views.create(createdOrgas.toSeq, Some(pending)))
        }
    }
  }

  /**
    * Shows the members invitation page during Project creation.
    *
    * @param author   Project owner
    * @param slug     Project slug
    * @return         View of members config
    */
  def showInvitationForm(author: String, slug: String) = UserLock().async { implicit request =>
    orgasUserCanUploadTo(request.user) flatMap { organisationUserCanUploadTo =>
        this.factory.getPendingProject(author, slug) match {
          case None => Future.successful(Redirect(self.showCreator()))
          case Some(pendingProject) =>
            this.forms.ProjectSave(organisationUserCanUploadTo.toSeq).bindFromRequest().fold(
              hasErrors =>
                Future.successful(FormError(self.showCreator(), hasErrors)),
              formData => {
                pendingProject.settings.save(pendingProject.underlying, formData)
                // update cache for name changes
                val project = pendingProject.underlying
                val version = pendingProject.pendingVersion
                val namespace = project.namespace
                this.cache.set(namespace, pendingProject)
                this.cache.set(namespace + '/' + version.underlying.versionString, version)
                implicit val currentUser = request.user

                val authors = pendingProject.file.meta.get.getAuthors.asScala
                (
                  Future.sequence(authors.filterNot(_.equals(currentUser.username)).map(this.users.withName(_).value)),
                  this.forums.countUsers(authors.toList),
                  pendingProject.underlying.owner.user
                ).parMapN { (users, registered, owner) =>
                  Ok(views.invite(owner, pendingProject, users.flatten.toList, registered))
                }
              }
            )
        }
      }
  }

  private def orgasUserCanUploadTo(user: User): Future[Set[Int]] = {
    for {
      all <- user.organizations.all
      canCreate <- Future.traverse(all)(org => user can CreateProject in org map { perm => (org.id.get, perm)})
    } yield {
      // Filter by can Create Project
      val others = canCreate.collect {
        case (id, perm) if perm => id
      }

      others + user.id.get // Add self
    }
  }

  /**
    * Continues on to the second step of Project creation where the user
    * publishes their Project.
    *
    * @param author Author of project
    * @param slug   Project slug
    * @return Redirection to project page if successful
    */
  def showFirstVersionCreator(author: String, slug: String) = UserLock() { implicit request =>
    val res = for {
      pendingProject <- EitherT.fromOption[Id](this.factory.getPendingProject(author, slug), Redirect(self.showCreator()))
      roles <- bindFormEitherT[Id](this.forms.ProjectMemberRoles)(_ => BadRequest: Result)
    } yield {
      pendingProject.roles = roles.build()
      val pendingVersion = pendingProject.pendingVersion
      Redirect(routes.Versions.showCreatorWithMeta(author, slug, pendingVersion.underlying.versionString))
    }

    res.merge
  }

  /**
    * Displays the Project with the specified author and name.
    *
    * @param author Owner of project
    * @param slug   Project slug
    * @return View of project
    */
  def show(author: String, slug: String) = ProjectAction(author, slug) async { request =>
    val data = request.data
    implicit val r = request.request

    projects.queryProjectPages(data.project) flatMap { pages =>
      val pageCount = pages.size + pages.map(_._2.size).sum
      this.stats.projectViewed(request)(request => Ok(views.pages.view(data, request.scoped, pages, data.project.homePage, None, pageCount)))
    }
  }

  /**
    * Shortcut for navigating to a project.
    *
    * @param pluginId Project pluginId
    * @return Redirect to project page.
    */
  def showProjectById(pluginId: String) = OreAction async { implicit request =>
    this.projects.withPluginId(pluginId).fold(notFound) { project =>
      Redirect(self.show(project.ownerName, project.slug))
    }
  }

  /**
    * Displays the "discussion" tab within a Project view.
    *
    * @param author Owner of project
    * @param slug   Project slug
    * @return View of project
    */
  def showDiscussion(author: String, slug: String) = ProjectAction(author, slug) async { request =>
    implicit val r = request.request
    this.stats.projectViewed(request)(request => Ok(views.discuss(request.data, request.scoped)))
  }

  /**
    * Posts a new discussion reply to the forums.
    *
    * @param author Project owner
    * @param slug   Project slug
    * @return       View of discussion with new post
    */
  def postDiscussionReply(author: String, slug: String) = AuthedProjectAction(author, slug) async { implicit request =>
    this.forms.ProjectReply.bindFromRequest.fold(
      hasErrors =>
        Future.successful(Redirect(self.showDiscussion(author, slug)).withError(hasErrors.errors.head.message)),
      formData => {
        val data = request.data
        if (data.project.topicId == -1)
          Future.successful(BadRequest)
        else {
          // Do forum post and display errors to user if any
          for {
            poster <- {
              OptionT.fromOption[Future](formData.poster)
                .flatMap(posterName => this.users.requestPermission(request.user, posterName, PostAsOrganization))
                .getOrElse(request.user)
            }
            errors <- this.forums.postDiscussionReply(data.project, poster, formData.content)
          } yield {
            val result = Redirect(self.showDiscussion(author, slug))
            if (errors.nonEmpty) result.withError(errors.head) else result
          }
        }
      }
    )
  }

  /**
    * Redirect's to the project's issue tracker if any.
    *
    * @param author Project owner
    * @param slug   Project slug
    * @return Issue tracker
    */
  def showIssues(author: String, slug: String) = ProjectAction(author, slug)  { implicit request =>
    implicit val r = request.request
    request.data.settings.issues match {
      case None => notFound
      case Some(link) => Redirect(link)
    }
  }

  /**
    * Redirect's to the project's source code if any.
    *
    * @param author Project owner
    * @param slug   Project slug
    * @return Source code
    */
  def showSource(author: String, slug: String) = ProjectAction(author, slug)  { implicit request =>
    implicit val r = request.request
    request.data.settings.source match {
      case None => notFound
      case Some(link) => Redirect(link)
    }
  }

  /**
    * Shows either a customly uploaded icon for a [[models.project.Project]]
    * or the owner's avatar if there is none.
    *
    * @param author Project owner
    * @param slug Project slug
    * @return Project icon
    */
  def showIcon(author: String, slug: String) = Action async { implicit request =>
    // TODO maybe instead of redirect cache this on ore?
    this.projects.withSlug(author, slug).semiFlatMap { project =>
      this.projects.fileManager.getIconPath(project) match {
        case None =>
          project.owner.user.map(_.avatarUrl.map(Redirect(_)).getOrElse(NotFound))
        case Some(iconPath) =>
          Future.successful(showImage(iconPath))
      }
    }.getOrElse(NotFound)
  }

  private def showImage(path: Path) = Ok(Files.readAllBytes(path)).as("image/jpeg")

  /**
    * Submits a flag on the specified project for further review.
    *
    * @param author Project owner
    * @param slug   Project slug
    * @return       View of project
    */
  def flag(author: String, slug: String) = AuthedProjectAction(author, slug).async { implicit request =>
    val user = request.user
    val data = request.data
    user.hasUnresolvedFlagFor(data.project).map {
      // One flag per project, per user at a time
      case true => BadRequest
      case false => this.forms.ProjectFlag.bindFromRequest().fold(
        hasErrors =>
          FormError(ShowProject(data.project), hasErrors),
        formData => {
          data.project.flagFor(user, formData.reason, formData.comment)
          UserActionLogger.log(request.request, LoggedAction.ProjectFlagged, data.project.id.getOrElse(-1), s"Flagged by ${user.name}", s"Not flagged by ${user.name}")
          Redirect(self.show(author, slug)).flashing("reported" -> "true")
        }
      )
    }
  }

  /**
    * Sets whether a [[models.user.User]] is watching a project.
    *
    * @param author   Project owner
    * @param slug     Project slug
    * @param watching True if watching
    * @return         Ok
    */
  def setWatching(author: String, slug: String, watching: Boolean) = {
    AuthedProjectAction(author, slug) async { implicit request =>
      request.user.setWatching(request.data.project, watching).map(_ => Ok)
    }
  }

  /**
    * Sets the "starred" status of a Project for the current user.
    *
    * @param author  Project owner
    * @param slug    Project slug
    * @param starred True if should set to starred
    * @return Result code
    */
  def setStarred(author: String, slug: String, starred: Boolean) = {
    AuthedProjectAction(author, slug) { implicit request =>
      if (request.data.project.ownerId != request.user.userId) {
        request.data.project.setStarredBy(request.user, starred)
        Ok
      } else {
        BadRequest
      }
    }
  }

  /**
    * Sets the status of a pending Project invite for the current user.
    *
    * @param id     Invite ID
    * @param status Invite status
    * @return       NotFound if invite doesn't exist, Ok otherwise
    */
  def setInviteStatus(id: Int, status: String) = Authenticated.async { implicit request =>
    val user = request.user
    user.projectRoles.get(id).semiFlatMap { role =>
      role.project.map { project =>
        val dossier = project.memberships
        status match {
          case STATUS_DECLINE =>
            dossier.removeRole(role)
            Ok
          case STATUS_ACCEPT =>
            role.setAccepted(true)
            Ok
          case STATUS_UNACCEPT =>
            role.setAccepted(false)
            Ok
          case _ =>
            BadRequest
        }
      }
    }.getOrElse(NotFound)
  }

  /**
    * Shows the project manager or "settings" pane.
    *
    * @param author Project owner
    * @param slug   Project slug
    * @return Project manager
    */
  def showSettings(author: String, slug: String) = SettingsEditAction(author, slug) async { request =>
    implicit val r = request.request
    val projectData = request.data
    projectData.project.apiKeys.find(_.keyType === ProjectApiKeyTypes.Deployment).value.map { deployKey =>
      Ok(views.settings(projectData, request.scoped, deployKey))
    }
  }

  /**
    * Uploads a new icon to be saved for the specified [[models.project.Project]].
    *
    * @param author Project owner
    * @param slug   Project slug
    * @return       Ok or redirection if no file
    */
  def uploadIcon(author: String, slug: String) = SettingsEditAction(author, slug) { implicit request =>
    request.body.asMultipartFormData.get.file("icon") match {
      case None =>
        Redirect(self.showSettings(author, slug)).withError("error.noFile")
      case Some(tmpFile) =>
        val data = request.data
        val pendingDir = this.projects.fileManager.getPendingIconDir(data.project.ownerName, data.project.name)
        if (Files.notExists(pendingDir))
          Files.createDirectories(pendingDir)
        Files.list(pendingDir).iterator().asScala.foreach(Files.delete)
        tmpFile.ref.moveTo(pendingDir.resolve(tmpFile.filename).toFile, replace = true)
        UserActionLogger.log(request.request, LoggedAction.ProjectIconChanged, data.project.id.getOrElse(-1), "", "") //todo data
        Ok
    }
  }

  /**
    * Resets the specified Project's icon to the default user avatar.
    *
    * @param author Project owner
    * @param slug   Project slug
    * @return       Ok
    */
  def resetIcon(author: String, slug: String) = SettingsEditAction(author, slug) { implicit request =>
    val data = request.data
    val fileManager = this.projects.fileManager
    fileManager.getIconPath(data.project).foreach(Files.delete)
    fileManager.getPendingIconPath(data.project).foreach(Files.delete)
    UserActionLogger.log(request.request, LoggedAction.ProjectIconChanged, data.project.id.getOrElse(-1), "", "") //todo data
    Files.delete(fileManager.getPendingIconDir(data.project.ownerName, data.project.name))
    Ok
  }

  /**
    * Displays the specified [[models.project.Project]]'s current pending
    * icon, if any.
    *
    * @param author Project owner
    * @param slug   Project slug
    * @return       Pending icon
    */
  def showPendingIcon(author: String, slug: String) = ProjectAction(author, slug) { implicit request =>
    val data = request.data
    implicit val r = request.request
    this.projects.fileManager.getPendingIconPath(data.project) match {
      case None => notFound
      case Some(path) => showImage(path)
    }
  }

  /**
    * Removes a [[ore.project.ProjectMember]] from the specified project.
    *
    * @param author Project owner
    * @param slug   Project slug
    */
  def removeMember(author: String, slug: String) = SettingsEditAction(author, slug).async { implicit request =>
<<<<<<< HEAD
    this.users.withName(this.forms.ProjectMemberRemove.bindFromRequest.get.trim).map {
      case None => BadRequest
      case Some(user) =>
        val project = request.data.project
        UserActionLogger.log(request.request, LoggedAction.ProjectMemberRemoved, project.id.getOrElse(-1),
          s"'$user.name' is not a member of ${project.ownerName}/${project.name}", s"'$user.name' is a member of ${project.ownerName}/${project.name}")
        request.data.project.memberships.removeMember(user)
        Redirect(self.showSettings(author, slug))
=======
    val res = for {
      name <- bindFormOptionT[Future](this.forms.ProjectMemberRemove)
      user <- this.users.withName(name)
    } yield {
      request.data.project.memberships.removeMember(user)
      Redirect(self.showSettings(author, slug))
>>>>>>> 6f780698
    }

    res.getOrElse(BadRequest)
  }

  /**
    * Saves the specified Project from the settings manager.
    *
    * @param author Project owner
    * @param slug   Project slug
    * @return View of project
    */
  def save(author: String, slug: String) = SettingsEditAction(author, slug).async { implicit request =>
    orgasUserCanUploadTo(request.user) flatMap { organisationUserCanUploadTo =>
      val data = request.data
      this.forms.ProjectSave(organisationUserCanUploadTo.toSeq).bindFromRequest().fold(
        hasErrors =>
          Future.successful(FormError(self.showSettings(author, slug), hasErrors)),
        formData => {
          data.settings.save(data.project, formData).map { _ =>
            UserActionLogger.log(request.request, LoggedAction.ProjectSettingsChanged, request.data.project.id.getOrElse(-1), "", "") //todo add old new data
            Redirect(self.show(author, slug))
          }
        }
      )
    }
  }

  /**
    * Renames the specified project.
    *
    * @param author Project owner
    * @param slug   Project slug
    * @return Project homepage
    */
  def rename(author: String, slug: String) = SettingsEditAction(author, slug).async { implicit request =>
<<<<<<< HEAD
    val newName = compact(this.forms.ProjectRename.bindFromRequest.get)
    projects.isNamespaceAvailable(author, slugify(newName)).flatMap {
      case false => Future.successful(Redirect(self.showSettings(author, slug)).withError("error.nameUnavailable"))
      case true =>
        val data = request.data
        val oldName = data.project.name
        this.projects.rename(data.project, newName).map { _ =>
          UserActionLogger.log(request.request, LoggedAction.ProjectRenamed, data.project.id.getOrElse(-1), s"$author/$newName", s"$author/$oldName")
          Redirect(self.show(author, data.project.slug))
        }
    }
=======
    val project = request.data.project

    val res = for {
      newName <- bindFormEitherT[Future](this.forms.ProjectRename)(_ => BadRequest).map(compact)
      available <- EitherT.right[Result](projects.isNamespaceAvailable(author, slugify(newName)))
      _ <- EitherT.cond[Future](available, (), Redirect(self.showSettings(author, slug)).withError("error.nameUnavailable"))
      _ <- EitherT.right[Result](this.projects.rename(project, newName))
    } yield Redirect(self.show(author, project.slug))

    res.merge
>>>>>>> 6f780698
  }

  /**
    * Sets the visible state of the specified Project.
    *
    * @param author     Project owner
    * @param slug       Project slug
    * @param visibility Project visibility
    * @return         Ok
    */
  def setVisible(author: String, slug: String, visibility: Int) = {
    (AuthedProjectAction(author, slug, requireUnlock = true)
      andThen ProjectPermissionAction(HideProjects)) async { implicit request =>
      val newVisibility = VisibilityTypes.withId(visibility)
      request.user can newVisibility.permission in GlobalScope flatMap { perm =>
        if (perm) {
          val oldVisibility = request.data.project.visibility;

          val change = if (newVisibility.showModal) {
            val comment = this.forms.NeedsChanges.bindFromRequest.get.trim
            request.data.project.setVisibility(newVisibility, comment, request.user.id.get)
          } else {
            request.data.project.setVisibility(newVisibility, "", request.user.id.get)
          }
          UserActionLogger.log(request.request, LoggedAction.ProjectVisibilityChange, request.data.project.id.getOrElse(-1), newVisibility.nameKey, VisibilityTypes.NeedsChanges.nameKey)
          change.map(_ => Ok)
        } else {
          Future.successful(Unauthorized)
        }
      }
    }
  }

  /**
    * Set a project that is in new to public
    * @param author   Project owner
    * @param slug     Project slug
    * @return         Redirect home
    */
  def publish(author: String, slug: String) = SettingsEditAction(author, slug) { implicit request =>
    val data = request.data
    if (data.visibility == VisibilityTypes.New) {
      data.project.setVisibility(VisibilityTypes.Public, "", request.user.id.get)
      UserActionLogger.log(request.request, LoggedAction.ProjectVisibilityChange, data.project.id.getOrElse(-1), VisibilityTypes.Public.nameKey, VisibilityTypes.New.nameKey)
    }
    Redirect(self.show(data.project.ownerName, data.project.slug))
  }

  /**
    * Set a project that needed changes to the approval state
    * @param author   Project owner
    * @param slug     Project slug
    * @return         Redirect home
    */
  def sendForApproval(author: String, slug: String) = SettingsEditAction(author, slug) { implicit request =>
    val data = request.data
    if (data.visibility == VisibilityTypes.NeedsChanges) {
      data.project.setVisibility(VisibilityTypes.NeedsApproval, "", request.user.id.get)
      UserActionLogger.log(request.request, LoggedAction.ProjectVisibilityChange, data.project.id.getOrElse(-1), VisibilityTypes.NeedsApproval.nameKey, VisibilityTypes.NeedsChanges.nameKey)
    }
    Redirect(self.show(data.project.ownerName, data.project.slug))
  }

  def showLog(author: String, slug: String) = {
    (Authenticated andThen PermissionAction[AuthRequest](ViewLogs)) andThen ProjectAction(author, slug) async { request =>
      implicit val r = request.request
      val project = request.data.project
      for {
        (changes, logger) <- (project.visibilityChangesByDate, project.logger).parTupled
        (changedBy, logs) <- (Future.sequence(changes.map(_.created.value)), logger.entries.all).parTupled
      } yield {
        val visChanges = changes zip changedBy
        Ok(views.log(project, visChanges, logs.toSeq))
      }
    }
  }

  /**
    * Irreversibly deletes the specified project.
    *
    * @param author Project owner
    * @param slug   Project slug
    * @return Home page
    */
  def delete(author: String, slug: String) = {
    (Authenticated andThen PermissionAction[AuthRequest](HardRemoveProject)).async { implicit request =>
      getProject(author, slug).map { project =>
        this.projects.delete(project)
        UserActionLogger.log(request, LoggedAction.ProjectVisibilityChange, project.id.getOrElse(-1), "null", project.visibility.nameKey)
        Redirect(ShowHome).withSuccess(this.messagesApi("project.deleted", project.name))
      }.merge
    }
  }

  /**
    * Soft deletes the specified project.
    *
    * @param author Project owner
    * @param slug   Project slug
    * @return Home page
    */
  def softDelete(author: String, slug: String) = SettingsEditAction(author, slug).async { implicit request =>
    val data = request.data
    val comment = this.forms.NeedsChanges.bindFromRequest.get.trim
    data.project.setVisibility(VisibilityTypes.SoftDelete, comment, request.user.id.get).map { _ =>
      UserActionLogger.log(request.request, LoggedAction.ProjectVisibilityChange, data.project.id.getOrElse(-1), VisibilityTypes.SoftDelete.nameKey, data.project.visibility.nameKey)
      Redirect(ShowHome).withSuccess(this.messagesApi("project.deleted", data.project.name))
    }
  }

  /**
    * Show the flags that have been made on this project
    *
    * @param author Project owner
    * @param slug   Project slug
    */
  def showFlags(author: String, slug: String) = {
    (Authenticated andThen PermissionAction[AuthRequest](ReviewFlags)) andThen ProjectAction(author, slug) async { request =>
      implicit val r = request.request
      getProject(author, slug).map { project =>
        Ok(views.admin.flags(request.data))
      }.merge
    }
  }

  /**
    * Show the notes that have been made on this project
    *
    * @param author Project owner
    * @param slug   Project slug
    */
  def showNotes(author: String, slug: String) = {
    (Authenticated andThen PermissionAction[AuthRequest](ReviewFlags)).async { implicit request =>
      getProject(author, slug).semiFlatMap { project =>
        Future.sequence(project.getNotes().map(note => users.get(note.user).value.map(user => (note, user)))) map { notes =>
          Ok(views.admin.notes(project, notes))
        }
      }.merge
    }
  }

  def addMessage(author: String, slug: String) = {
    (Authenticated andThen PermissionAction[AuthRequest](ReviewProjects)).async { implicit request =>
      val res = for {
        project <- getProject(author, slug)
        description <- bindFormEitherT[Future](this.forms.NoteDescription)(_ => BadRequest: Result)
      } yield {
        project.addNote(Note(description.trim, request.user.userId))
        Ok("Review")
      }

      res.merge
    }
  }
}<|MERGE_RESOLUTION|>--- conflicted
+++ resolved
@@ -493,23 +493,15 @@
     * @param slug   Project slug
     */
   def removeMember(author: String, slug: String) = SettingsEditAction(author, slug).async { implicit request =>
-<<<<<<< HEAD
-    this.users.withName(this.forms.ProjectMemberRemove.bindFromRequest.get.trim).map {
-      case None => BadRequest
-      case Some(user) =>
-        val project = request.data.project
-        UserActionLogger.log(request.request, LoggedAction.ProjectMemberRemoved, project.id.getOrElse(-1),
-          s"'$user.name' is not a member of ${project.ownerName}/${project.name}", s"'$user.name' is a member of ${project.ownerName}/${project.name}")
-        request.data.project.memberships.removeMember(user)
-        Redirect(self.showSettings(author, slug))
-=======
     val res = for {
       name <- bindFormOptionT[Future](this.forms.ProjectMemberRemove)
       user <- this.users.withName(name)
     } yield {
-      request.data.project.memberships.removeMember(user)
+      val project = request.data.project
+      project.memberships.removeMember(user)
+      UserActionLogger.log(request.request, LoggedAction.ProjectMemberRemoved, project.id.getOrElse(-1),
+        s"'$user.name' is not a member of ${project.ownerName}/${project.name}", s"'$user.name' is a member of ${project.ownerName}/${project.name}")
       Redirect(self.showSettings(author, slug))
->>>>>>> 6f780698
     }
 
     res.getOrElse(BadRequest)
@@ -546,19 +538,6 @@
     * @return Project homepage
     */
   def rename(author: String, slug: String) = SettingsEditAction(author, slug).async { implicit request =>
-<<<<<<< HEAD
-    val newName = compact(this.forms.ProjectRename.bindFromRequest.get)
-    projects.isNamespaceAvailable(author, slugify(newName)).flatMap {
-      case false => Future.successful(Redirect(self.showSettings(author, slug)).withError("error.nameUnavailable"))
-      case true =>
-        val data = request.data
-        val oldName = data.project.name
-        this.projects.rename(data.project, newName).map { _ =>
-          UserActionLogger.log(request.request, LoggedAction.ProjectRenamed, data.project.id.getOrElse(-1), s"$author/$newName", s"$author/$oldName")
-          Redirect(self.show(author, data.project.slug))
-        }
-    }
-=======
     val project = request.data.project
 
     val res = for {
@@ -566,10 +545,14 @@
       available <- EitherT.right[Result](projects.isNamespaceAvailable(author, slugify(newName)))
       _ <- EitherT.cond[Future](available, (), Redirect(self.showSettings(author, slug)).withError("error.nameUnavailable"))
       _ <- EitherT.right[Result](this.projects.rename(project, newName))
-    } yield Redirect(self.show(author, project.slug))
+    } yield {
+      val data = request.data
+      val oldName = data.project.name
+      UserActionLogger.log(request.request, LoggedAction.ProjectRenamed, data.project.id.getOrElse(-1), s"$author/$newName", s"$author/$oldName")
+      Redirect(self.show(author, project.slug))
+    }
 
     res.merge
->>>>>>> 6f780698
   }
 
   /**
