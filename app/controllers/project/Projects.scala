package controllers.project

import java.nio.file.{Files, Path}
import java.security.MessageDigest
import java.util.Base64
import javax.inject.Inject

import scala.collection.JavaConverters._
import scala.concurrent.ExecutionContext
import scala.concurrent.duration._

import play.api.cache.AsyncCacheApi
import play.api.i18n.MessagesApi
import play.api.libs.Files.TemporaryFile
import play.api.mvc.{Action, AnyContent, MultipartFormData, Result}

import controllers.OreBaseController
import controllers.sugar.Bakery
import controllers.sugar.Requests.AuthRequest
import db.access.ModelView
import db.impl.OrePostgresDriver.api._
import db.{Model, DbRef, ModelService}
import discourse.OreDiscourseApi
import form.OreForms
<<<<<<< HEAD
import form.project.{DiscussionReplyForm, FlagForm}
import models.project.{Note, Project, Visibility}
=======
import form.project.{DiscussionReplyForm, FlagForm, ProjectRoleSetBuilder}
import models.admin.ProjectLogEntry
import models.api.ProjectApiKey
import models.project.{Flag, Note, Page, Visibility}
>>>>>>> 2cac9808
import models.user._
import models.user.role.ProjectUserRole
import models.viewhelper.ScopedOrganizationData
import ore.permission._
import ore.project.factory.ProjectFactory
import ore.project.io.ProjectFiles
import ore.rest.ProjectApiKeyType
import ore.user.MembershipDossier
import ore.user.MembershipDossier._
import ore.{OreConfig, OreEnv, StatTracker}
import security.spauth.{SingleSignOnConsumer, SpongeAuthApi}
import _root_.util.StringUtils._
import _root_.util.syntax._
import util.OreMDC
import views.html.{projects => views}

import cats.data.{EitherT, OptionT}
import cats.effect.IO
import cats.syntax.all._
import cats.instances.option._
import com.typesafe.scalalogging

/**
  * Controller for handling Project related actions.
  */
class Projects @Inject()(stats: StatTracker, forms: OreForms, factory: ProjectFactory)(
    implicit val ec: ExecutionContext,
    cache: AsyncCacheApi,
    bakery: Bakery,
    sso: SingleSignOnConsumer,
    auth: SpongeAuthApi,
    forums: OreDiscourseApi,
    messagesApi: MessagesApi,
    env: OreEnv,
    config: OreConfig,
    service: ModelService
) extends OreBaseController {

  implicit val fileManager: ProjectFiles = factory.fileManager

  private val self = controllers.project.routes.Projects

  private val Logger    = scalalogging.Logger("Projects")
  private val MDCLogger = scalalogging.Logger.takingImplicit[OreMDC](Logger.underlying)

  private def SettingsEditAction(author: String, slug: String) =
    AuthedProjectAction(author, slug, requireUnlock = true)
      .andThen(ProjectPermissionAction(Permission.EditProjectSettings))

  private def MemberEditAction(author: String, slug: String) =
    AuthedProjectAction(author, slug, requireUnlock = true)
      .andThen(ProjectPermissionAction(Permission.ManageProjectMembers))

  /**
    * Displays the "create project" page.
    *
    * @return Create project view
    */
  def showCreator(): Action[AnyContent] = UserLock().asyncF { implicit request =>
    import cats.instances.vector._
    for {
      orgas      <- request.user.organizations.allFromParent
      createOrga <- orgas.toVector.parTraverse(request.user.permissionsIn(_).map(_.has(Permission.CreateProject)))
    } yield {
      val createdOrgas = orgas.zip(createOrga).collect {
        case (orga, true) => orga
      }
      Ok(views.create(createdOrgas, request.user))
    }
  }

  def createProject(): Action[AnyContent] = UserLock().asyncEitherT { implicit request =>
    val user = request.user

<<<<<<< HEAD
    for {
      _ <- EitherT
        .fromOption[IO](factory.getUploadError(user), ())
        .swap
        .leftMap(Redirect(self.showCreator()).withError(_))
      organisationUserCanUploadTo <- EitherT.right[Result](orgasUserCanUploadTo(user))
      settings <- forms
        .projectCreate(organisationUserCanUploadTo.toSeq)
        .bindEitherT[IO](FormErrorLocalized(self.showCreator()))
      owner <- settings.ownerId
        .filter(_ != user.id.value)
        .fold(OptionT.pure[IO](user))(service.get(_))
        .toRight(Redirect(self.showCreator()).withError("Owner not found"))
      project <- factory.createProject(owner, settings).leftMap(Redirect(self.showCreator()).withError(_))
    } yield Redirect(self.show(project._1.ownerName, project._1.slug))
=======
    val res = for {
      _          <- EitherT.fromOption[IO](factory.getUploadError(user), ()).swap
      uploadData <- EitherT.fromOption[IO](PluginUpload.bindFromRequest(), "error.noFile")
      pluginFile <- factory.processPluginUpload(uploadData, user)
      project = factory.startProject(pluginFile)
      _ <- EitherT.right[String](project.cache)
    } yield Redirect(self.showCreatorWithMeta(project.ownerName, project.slug))

    res.leftMap(Redirect(self.showCreator()).withError(_))
  }

  /**
    * Displays the "create project" page with uploaded plugin meta data.
    *
    * @param author Author of plugin
    * @param slug   Project slug
    * @return Create project view
    */
  def showCreatorWithMeta(author: String, slug: String): Action[AnyContent] = UserLock().asyncF { implicit request =>
    this.factory.getPendingProject(author, slug) match {
      case None => IO.pure(Redirect(self.showCreator()).withError("error.project.timeout"))
      case Some(pending) =>
        import cats.instances.vector._
        for {
          t <- (request.user.organizations.allFromParent, pending.owner).parTupled
          (orgas, owner) = t
          createOrga <- orgas.toVector.parTraverse(request.user.permissionsIn(_).map(_.has(Permission.CreateProject)))
        } yield {
          val createdOrgas = orgas.zip(createOrga).collect {
            case (orga, true) => orga
          }
          Ok(views.create(createdOrgas, Some(pending)))
        }
    }
  }

  /**
    * Shows the members invitation page during Project creation.
    *
    * @param author   Project owner
    * @param slug     Project slug
    * @return         View of members config
    */
  def showInvitationForm(author: String, slug: String): Action[AnyContent] = UserLock().asyncF { implicit request =>
    orgasUserCanUploadTo(request.user).flatMap { organisationUserCanUploadTo =>
      this.factory.getPendingProject(author, slug) match {
        case None =>
          IO.pure(Redirect(self.showCreator()).withError("error.project.timeout"))
        case Some(pendingProject) =>
          import cats.instances.list._
          this.forms
            .ProjectSave(organisationUserCanUploadTo.toSeq)
            .bindFromRequest()
            .fold(
              FormErrorLocalized(self.showCreator()).andThen(IO.pure),
              formData => {
                pendingProject.settings.save(pendingProject, formData).flatMap {
                  case (newProject, newSettings) =>
                    val newPending = newProject.copy(settings = newSettings)

                    val authors = newPending.file.data.authors.toList
                    (
                      pendingProject.free *> newPending.cache *>
                        pendingProject.pendingVersion.free *> newPending.pendingVersion.cache,
                      authors.filter(_ != request.user.name).parTraverse(users.withName(_).value),
                      this.forums.countUsers(authors),
                      newPending.owner
                    ).parMapN { (_, users, registered, owner) =>
                      Ok(views.invite(owner, newPending, users.flatten, registered))
                    }
                }
              }
            )
      }
    }
>>>>>>> 2cac9808
  }

  private def orgasUserCanUploadTo(user: Model[User]): IO[Set[DbRef[Organization]]] = {
    import cats.instances.vector._
    for {
      all <- user.organizations.allFromParent
      canCreate <- all.toVector.parTraverse(
        org => user.permissionsIn(org).map(_.has(Permission.CreateProject)).tupleLeft(org.id.value)
      )
    } yield {
      // Filter by can Create Project
      val others = canCreate.collect {
        case (id, true) => id
      }

      others.toSet + user.id // Add self
    }
  }

  /**
    * Displays the Project with the specified author and name.
    *
    * @param author Owner of project
    * @param slug   Project slug
    * @return View of project
    */
  def show(author: String, slug: String): Action[AnyContent] = ProjectAction(author, slug).asyncF { implicit request =>
    for {
      t <- (projects.queryProjectPages(request.project), request.project.homePage).parTupled
      (pages, homePage) = t
      pageCount         = pages.size + pages.map(_._2.size).sum
      res <- stats.projectViewed(
        Ok(
          views.pages.view(
            request.data,
            request.scoped,
            Model.unwrapNested[Seq[(Model[Page], Seq[Page])]](pages),
            homePage,
            None,
            pageCount
          )
        )
      )
    } yield res
  }

  /**
    * Shortcut for navigating to a project.
    *
    * @param pluginId Project pluginId
    * @return Redirect to project page.
    */
  def showProjectById(pluginId: String): Action[AnyContent] = OreAction.asyncF { implicit request =>
    projects.withPluginId(pluginId).fold(notFound) { project =>
      Redirect(self.show(project.ownerName, project.slug))
    }
  }

  /**
    * Displays the "discussion" tab within a Project view.
    *
    * @param author Owner of project
    * @param slug   Project slug
    * @return View of project
    */
  def showDiscussion(author: String, slug: String): Action[AnyContent] = ProjectAction(author, slug).asyncF {
    implicit request =>
      forums.isAvailableF.flatMap { isAvailable =>
        this.stats.projectViewed(Ok(views.discuss(request.data, request.scoped, isAvailable)))
      }
  }

  /**
    * Posts a new discussion reply to the forums.
    *
    * @param author Project owner
    * @param slug   Project slug
    * @return       View of discussion with new post
    */
  def postDiscussionReply(author: String, slug: String): Action[DiscussionReplyForm] =
    AuthedProjectAction(author, slug).asyncF(
      parse.form(forms.ProjectReply, onErrors = FormError(self.showDiscussion(author, slug)))
    ) { implicit request =>
      val formData = request.body
      if (request.project.topicId.isEmpty)
        IO.pure(BadRequest)
      else {
        // Do forum post and display errors to user if any
        for {
          poster <- {
            OptionT
              .fromOption[IO](formData.poster)
              .flatMap(posterName => users.requestPermission(request.user, posterName, Permission.PostAsOrganization))
              .getOrElse(request.user)
          }
          errors <- this.forums.postDiscussionReply(request.project, poster, formData.content).swap.getOrElse(Nil)
        } yield Redirect(self.showDiscussion(author, slug)).withErrors(errors)
      }
    }

  /**
    * Redirect's to the project's issue tracker if any.
    *
    * @param author Project owner
    * @param slug   Project slug
    * @return Issue tracker
    */
  def showIssues(author: String, slug: String): Action[AnyContent] = ProjectAction(author, slug) { implicit request =>
    request.data.settings.issues match {
      case None       => notFound
      case Some(link) => Redirect(link)
    }
  }

  /**
    * Redirect's to the project's source code if any.
    *
    * @param author Project owner
    * @param slug   Project slug
    * @return Source code
    */
  def showSource(author: String, slug: String): Action[AnyContent] = ProjectAction(author, slug) { implicit request =>
    request.data.settings.source match {
      case None       => notFound
      case Some(link) => Redirect(link)
    }
  }

  /**
    * Shows either a customly uploaded icon for a [[models.project.Project]]
    * or the owner's avatar if there is none.
    *
    * @param author Project owner
    * @param slug Project slug
    * @return Project icon
    */
  def showIcon(author: String, slug: String): Action[AnyContent] = Action.asyncF {
    // TODO maybe instead of redirect cache this on ore?
    projects
      .withSlug(author, slug)
      .map { project =>
        projects.fileManager.getIconPath(project)(OreMDC.NoMDC) match {
          case None           => Redirect(User.avatarUrl(project.ownerName))
          case Some(iconPath) => showImage(iconPath)
        }
      }
      .getOrElse(NotFound)
  }

  private def showImage(path: Path) = {
    val lastModified     = Files.getLastModifiedTime(path).toString.getBytes("UTF-8")
    val lastModifiedHash = MessageDigest.getInstance("MD5").digest(lastModified)
    val hashString       = Base64.getEncoder.encodeToString(lastModifiedHash)
    Ok.sendPath(path)
      .withHeaders(ETAG -> s""""$hashString"""", CACHE_CONTROL -> s"max-age=${1.hour.toSeconds.toString}")
  }

  /**
    * Submits a flag on the specified project for further review.
    *
    * @param author Project owner
    * @param slug   Project slug
    * @return       View of project
    */
  def flag(author: String, slug: String): Action[FlagForm] =
    AuthedProjectAction(author, slug).asyncF(
      parse.form(forms.ProjectFlag, onErrors = FormErrorLocalized(ShowProject(author, slug)))
    ) { implicit request =>
      val user     = request.user
      val project  = request.project
      val formData = request.body

      user.hasUnresolvedFlagFor(project, ModelView.now(Flag)).flatMap {
        // One flag per project, per user at a time
        case true => IO.pure(BadRequest)
        case false =>
          project
            .flagFor(user, formData.reason, formData.comment)
            .productR(
              UserActionLogger.log(
                request.request,
                LoggedAction.ProjectFlagged,
                project.id,
                s"Flagged by ${user.name}",
                s"Not flagged by ${user.name}"
              )
            )
            .as(Redirect(self.show(author, slug)).flashing("reported" -> "true"))
      }
    }

  /**
    * Sets whether a [[models.user.User]] is watching a project.
    *
    * @param author   Project owner
    * @param slug     Project slug
    * @param watching True if watching
    * @return         Ok
    */
  def setWatching(author: String, slug: String, watching: Boolean): Action[AnyContent] =
    AuthedProjectAction(author, slug).asyncF { implicit request =>
      request.user.setWatching(request.project, watching).as(Ok)
    }

  def showStargazers(author: String, slug: String, page: Option[Int]): Action[AnyContent] =
    ProjectAction(author, slug).asyncF { implicit request =>
      val pageSize = this.config.ore.projects.stargazersPageSize
      val pageNum  = math.max(page.getOrElse(1), 1)
      val offset   = (pageNum - 1) * pageSize

      val query = request.project.stars.allQueryFromChild.drop(offset).take(pageSize).sortBy(_.name).result
      service.runDBIO(query).map { users =>
        Ok(views.stargazers(request.data, request.scoped, Model.unwrapNested(users), pageNum, pageSize))
      }
    }

  /**
    * Sets the "starred" status of a Project for the current user.
    *
    * @param author  Project owner
    * @param slug    Project slug
    * @param starred True if should set to starred
    * @return Result code
    */
  def toggleStarred(author: String, slug: String): Action[AnyContent] =
    AuthedProjectAction(author, slug).asyncF { implicit request =>
      if (request.project.ownerId != request.user.id.value)
        request.data.project.toggleStarredBy(request.user).as(Ok)
      else
        IO.pure(BadRequest)
    }

  /**
    * Sets the status of a pending Project invite for the current user.
    *
    * @param id     Invite ID
    * @param status Invite status
    * @return       NotFound if invite doesn't exist, Ok otherwise
    */
  def setInviteStatus(id: DbRef[ProjectUserRole], status: String): Action[AnyContent] = Authenticated.asyncF {
    implicit request =>
      val user = request.user
      user
        .projectRoles(ModelView.now(ProjectUserRole))
        .get(id)
        .semiflatMap { role =>
          status match {
            case STATUS_DECLINE  => role.project.flatMap(MembershipDossier.project.removeRole(_, role)).as(Ok)
            case STATUS_ACCEPT   => service.update(role)(_.copy(isAccepted = true)).as(Ok)
            case STATUS_UNACCEPT => service.update(role)(_.copy(isAccepted = false)).as(Ok)
            case _               => IO.pure(BadRequest)
          }
        }
        .getOrElse(NotFound)
  }

  /**
    * Sets the status of a pending Project invite on behalf of the Organization
    *
    * @param id     Invite ID
    * @param status Invite status
    * @param behalf Behalf User
    * @return       NotFound if invite doesn't exist, Ok otherwise
    */
  def setInviteStatusOnBehalf(id: DbRef[ProjectUserRole], status: String, behalf: String): Action[AnyContent] =
    Authenticated.asyncF { implicit request =>
      val user = request.user
      val res = for {
        orga       <- organizations.withName(behalf)
        orgaUser   <- users.withName(behalf)
        role       <- orgaUser.projectRoles(ModelView.now(ProjectUserRole)).get(id)
        scopedData <- OptionT.liftF(ScopedOrganizationData.of(Some(user), orga))
        if scopedData.permissions.has(Permission.ManageProjectMembers)
        project <- OptionT.liftF(role.project)
        res <- OptionT.liftF[IO, Status] {
          status match {
            case STATUS_DECLINE  => project.memberships.removeRole(project, role).as(Ok)
            case STATUS_ACCEPT   => service.update(role)(_.copy(isAccepted = true)).as(Ok)
            case STATUS_UNACCEPT => service.update(role)(_.copy(isAccepted = false)).as(Ok)
            case _               => IO.pure(BadRequest)
          }
        }
      } yield res

      res.getOrElse(NotFound)
    }

  /**
    * Shows the project manager or "settings" pane.
    *
    * @param author Project owner
    * @param slug   Project slug
    * @return Project manager
    */
  def showSettings(author: String, slug: String): Action[AnyContent] = SettingsEditAction(author, slug).asyncF {
    implicit request =>
      request.project
        .apiKeys(ModelView.now(ProjectApiKey))
        .find(_.keyType === (ProjectApiKeyType.Deployment: ProjectApiKeyType))
        .value
        .map(deployKey => Ok(views.settings(request.data, request.scoped, deployKey)))
  }

  /**
    * Uploads a new icon to be saved for the specified [[models.project.Project]].
    *
    * @param author Project owner
    * @param slug   Project slug
    * @return       Ok or redirection if no file
    */
  def uploadIcon(author: String, slug: String): Action[MultipartFormData[TemporaryFile]] =
    SettingsEditAction(author, slug)(parse.multipartFormData).asyncF { implicit request =>
      request.body.file("icon") match {
        case None => IO.pure(Redirect(self.showSettings(author, slug)).withError("error.noFile"))
        case Some(tmpFile) =>
          val data       = request.data
          val pendingDir = projects.fileManager.getPendingIconDir(data.project.ownerName, data.project.name)
          if (Files.notExists(pendingDir))
            Files.createDirectories(pendingDir)
          Files.list(pendingDir).iterator().asScala.foreach(Files.delete)
          tmpFile.ref.moveFileTo(pendingDir.resolve(tmpFile.filename), replace = true)
          //todo data
          UserActionLogger.log(request.request, LoggedAction.ProjectIconChanged, data.project.id, "", "").as(Ok)
      }
    }

  /**
    * Resets the specified Project's icon to the default user avatar.
    *
    * @param author Project owner
    * @param slug   Project slug
    * @return       Ok
    */
  def resetIcon(author: String, slug: String): Action[AnyContent] = SettingsEditAction(author, slug).asyncF {
    implicit request =>
      val project     = request.project
      val fileManager = projects.fileManager
      fileManager.getIconPath(project).foreach(Files.delete)
      fileManager.getPendingIconPath(project).foreach(Files.delete)
      //todo data
      Files.delete(fileManager.getPendingIconDir(project.ownerName, project.name))
      UserActionLogger.log(request.request, LoggedAction.ProjectIconChanged, project.id, "", "").as(Ok)
  }

  /**
    * Displays the specified [[models.project.Project]]'s current pending
    * icon, if any.
    *
    * @param author Project owner
    * @param slug   Project slug
    * @return       Pending icon
    */
  def showPendingIcon(author: String, slug: String): Action[AnyContent] =
    ProjectAction(author, slug) { implicit request =>
      projects.fileManager.getPendingIconPath(request.project) match {
        case None       => notFound
        case Some(path) => showImage(path)
      }
    }

  /**
    * Removes a [[ore.project.ProjectMember]] from the specified project.
    *
    * @param author Project owner
    * @param slug   Project slug
    */
  def removeMember(author: String, slug: String): Action[String] =
    MemberEditAction(author, slug).asyncF(parse.form(forms.ProjectMemberRemove)) { implicit request =>
      users
        .withName(request.body)
        .semiflatMap { user =>
          val project = request.data.project
          project.memberships
            .removeMember(project, user)
            .productR(
              UserActionLogger.log(
                request.request,
                LoggedAction.ProjectMemberRemoved,
                project.id,
                s"'${user.name}' is not a member of ${project.ownerName}/${project.name}",
                s"'${user.name}' is a member of ${project.ownerName}/${project.name}"
              )
            )
            .as(Redirect(self.showSettings(author, slug)))
        }
        .getOrElse(BadRequest)
    }

  /**
    * Saves the specified Project from the settings manager.
    *
    * @param author Project owner
    * @param slug   Project slug
    * @return View of project
    */
  def save(author: String, slug: String): Action[AnyContent] = SettingsEditAction(author, slug).asyncF {
    implicit request =>
      orgasUserCanUploadTo(request.user).flatMap { organisationUserCanUploadTo =>
        val data = request.data
        this.forms
          .ProjectSave(organisationUserCanUploadTo.toSeq)
          .bindFromRequest()
          .fold(
            FormErrorLocalized(self.showSettings(author, slug)).andThen(IO.pure),
            formData => {
              data.settings
                .save(data.project, formData)
                .productR {
                  UserActionLogger.log(
                    request.request,
                    LoggedAction.ProjectSettingsChanged,
                    request.data.project.id,
                    "",
                    ""
                  ) //todo add old new data
                }
                .as(Redirect(self.show(author, slug)))
            }
          )
      }
  }

  /**
    * Renames the specified project.
    *
    * @param author Project owner
    * @param slug   Project slug
    * @return Project homepage
    */
  def rename(author: String, slug: String): Action[String] =
    SettingsEditAction(author, slug).asyncEitherT(parse.form(forms.ProjectRename)) { implicit request =>
      val project = request.data.project
      val newName = compact(request.body)
      val oldName = request.project.name

      for {
        available <- EitherT.right[Result](projects.isNamespaceAvailable(author, slugify(newName)))
        _ <- EitherT
          .cond[IO](available, (), Redirect(self.showSettings(author, slug)).withError("error.nameUnavailable"))
        _ <- EitherT.right[Result] {
          projects.rename(project, newName) *>
            UserActionLogger.log(
              request.request,
              LoggedAction.ProjectRenamed,
              request.project.id,
              s"$author/$newName",
              s"$author/$oldName"
            ) *> projects.refreshHomePage(MDCLogger)
        }
      } yield Redirect(self.show(author, project.slug))
    }

  /**
    * Sets the visible state of the specified Project.
    *
    * @param author     Project owner
    * @param slug       Project slug
    * @param visibility Project visibility
    * @return         Ok
    */
  def setVisible(author: String, slug: String, visibility: Int): Action[AnyContent] = {
    AuthedProjectAction(author, slug, requireUnlock = true)
      .andThen(ProjectPermissionAction(Permission.Reviewer))
      .asyncF { implicit request =>
        val newVisibility = Visibility.withValue(visibility)
        val forumVisbility =
          if (!Visibility.isPublic(newVisibility) && Visibility.isPublic(request.project.visibility)) {
            this.forums.changeTopicVisibility(request.project, isVisible = false).void
          } else if (Visibility.isPublic(newVisibility) && !Visibility.isPublic(request.project.visibility)) {
            this.forums.changeTopicVisibility(request.project, isVisible = true).void
          } else IO.unit

        val projectVisibility = if (newVisibility.showModal) {
          val comment = this.forms.NeedsChanges.bindFromRequest.get.trim
          request.project.setVisibility(newVisibility, comment, request.user.id)
        } else {
          request.project.setVisibility(newVisibility, "", request.user.id)
        }

        val log = UserActionLogger.log(
          request.request,
          LoggedAction.ProjectVisibilityChange,
          request.project.id,
          newVisibility.nameKey,
          Visibility.NeedsChanges.nameKey
        )

        (forumVisbility, projectVisibility).parTupled
          .productR((log, projects.refreshHomePage(MDCLogger)).parTupled)
          .as(Ok)
      }
  }

  /**
<<<<<<< HEAD
=======
    * Set a project that is in new to public
    * @param author   Project owner
    * @param slug     Project slug
    * @return         Redirect home
    */
  def publish(author: String, slug: String): Action[AnyContent] = SettingsEditAction(author, slug).asyncF {
    implicit request =>
      val effects =
        if (request.data.visibility == Visibility.New) {
          val visibility = request.project.setVisibility(Visibility.Public, "", request.user.id)
          val log = UserActionLogger.log(
            request.request,
            LoggedAction.ProjectVisibilityChange,
            request.project.id,
            Visibility.Public.nameKey,
            Visibility.New.nameKey
          )

          visibility *> (log, projects.refreshHomePage(MDCLogger)).parTupled.void
        } else IO.unit

      effects.as(Redirect(self.show(request.project.ownerName, request.project.slug)))
  }

  /**
>>>>>>> 2cac9808
    * Set a project that needed changes to the approval state
    * @param author   Project owner
    * @param slug     Project slug
    * @return         Redirect home
    */
  def sendForApproval(author: String, slug: String): Action[AnyContent] = SettingsEditAction(author, slug).asyncF {
    implicit request =>
      val effects = if (request.data.visibility == Visibility.NeedsChanges) {
        val visibility = request.project.setVisibility(Visibility.NeedsApproval, "", request.user.id)
        val log = UserActionLogger.log(
          request.request,
          LoggedAction.ProjectVisibilityChange,
          request.project.id,
          Visibility.NeedsApproval.nameKey,
          Visibility.NeedsChanges.nameKey
        )

        visibility *> log.void
      } else IO.unit
      effects.as(Redirect(self.show(request.project.ownerName, request.project.slug)))
  }

  def showLog(author: String, slug: String): Action[AnyContent] = {
    Authenticated.andThen(PermissionAction(Permission.ViewLogs)).andThen(ProjectAction(author, slug)).asyncF {
      implicit request =>
        for {
          logger <- request.project.logger
          logs   <- service.runDBIO(logger.entries(ModelView.raw(ProjectLogEntry)).result)
        } yield Ok(views.log(request.project, logs))
    }
  }

  /**
    * Irreversibly deletes the specified project.
    *
    * @param author Project owner
    * @param slug   Project slug
    * @return Home page
    */
  def delete(author: String, slug: String): Action[AnyContent] = {
    Authenticated.andThen(PermissionAction(Permission.HardDeleteProject)).asyncF { implicit request =>
      getProject(author, slug).semiflatMap { project =>
<<<<<<< HEAD
        hardDeleteProject(project)
          .as(Redirect(ShowHome).withSuccess(request.messages.apply("project.deleted", project.name)))
=======
        val effects = projects.delete(project) *>
          UserActionLogger.log(
            request,
            LoggedAction.ProjectVisibilityChange,
            project.id,
            "deleted",
            project.visibility.nameKey
          ) *>
          projects.refreshHomePage(MDCLogger)
        effects.as(Redirect(ShowHome).withSuccess(request.messages.apply("project.deleted", project.name)))
>>>>>>> 2cac9808
      }.merge
    }
  }

  private def hardDeleteProject[A](project: Project)(implicit request: AuthRequest[A]) = {
    projects.delete(project) *>
      UserActionLogger.log(
        request,
        LoggedAction.ProjectVisibilityChange,
        project.id.value,
        "deleted",
        project.visibility.nameKey
      ) *>
      projects.refreshHomePage(MDCLogger)
  }

  /**
    * Soft deletes the specified project.
    *
    * @param author Project owner
    * @param slug   Project slug
    * @return Home page
    */
  def softDelete(author: String, slug: String): Action[String] =
<<<<<<< HEAD
    SettingsEditAction(author, slug).asyncF(parse.form(forms.NeedsChanges)) { implicit request =>
      val oldProject = request.project
      val comment    = request.body.trim

      val ret = if (oldProject.visibility == Visibility.New) {
        hardDeleteProject(oldProject)(request.request)
      } else {
        val oreVisibility   = oldProject.setVisibility(Visibility.SoftDelete, comment, request.user.id.value)
=======
    AuthedProjectAction(author, slug, requireUnlock = true)
      .andThen(ProjectPermissionAction(Permission.DeleteProject))
      .asyncF(parse.form(forms.NeedsChanges)) { implicit request =>
        val oldProject = request.project
        val comment    = request.body.trim

        val oreVisibility   = oldProject.setVisibility(Visibility.SoftDelete, comment, request.user.id)
>>>>>>> 2cac9808
        val forumVisibility = this.forums.changeTopicVisibility(oldProject, isVisible = false)
        val log = UserActionLogger.log(
          request.request,
          LoggedAction.ProjectVisibilityChange,
<<<<<<< HEAD
          oldProject.id.value,
=======
          oldProject.id,
>>>>>>> 2cac9808
          Visibility.SoftDelete.nameKey,
          oldProject.visibility.nameKey
        )

        (oreVisibility, forumVisibility).parTupled
          .productR((log, projects.refreshHomePage(MDCLogger)).parTupled)
<<<<<<< HEAD
          .void
      }

      ret.as(Redirect(ShowHome).withSuccess(request.messages.apply("project.deleted", oldProject.name)))
    }
=======
          .as(Redirect(ShowHome).withSuccess(request.messages.apply("project.deleted", oldProject.name)))
      }
>>>>>>> 2cac9808

  /**
    * Show the flags that have been made on this project
    *
    * @param author Project owner
    * @param slug   Project slug
    */
  def showFlags(author: String, slug: String): Action[AnyContent] =
    Authenticated.andThen(PermissionAction(Permission.ModNotesAndFlags)).andThen(ProjectAction(author, slug)) {
      implicit request =>
        Ok(views.admin.flags(request.data))
    }

  /**
    * Show the notes that have been made on this project
    *
    * @param author Project owner
    * @param slug   Project slug
    */
  def showNotes(author: String, slug: String): Action[AnyContent] = {
    Authenticated.andThen(PermissionAction[AuthRequest](Permission.ModNotesAndFlags)).asyncEitherT { implicit request =>
      getProject(author, slug).semiflatMap { project =>
        import cats.instances.vector._
        project.decodeNotes.toVector.parTraverse(note => ModelView.now(User).get(note.user).value.tupleLeft(note)).map {
          notes =>
            Ok(views.admin.notes(project, Model.unwrapNested(notes)))
        }
      }
    }
  }

  def addMessage(author: String, slug: String): Action[String] = {
    Authenticated
      .andThen(PermissionAction[AuthRequest](Permission.ModNotesAndFlags))
      .asyncEitherT(parse.form(forms.NoteDescription)) { implicit request =>
        getProject(author, slug)
          .semiflatMap(_.addNote(Note(request.body.trim, request.user.id)))
          .map(_ => Ok("Review"))
      }
  }
}<|MERGE_RESOLUTION|>--- conflicted
+++ resolved
@@ -22,15 +22,10 @@
 import db.{Model, DbRef, ModelService}
 import discourse.OreDiscourseApi
 import form.OreForms
-<<<<<<< HEAD
-import form.project.{DiscussionReplyForm, FlagForm}
-import models.project.{Note, Project, Visibility}
-=======
 import form.project.{DiscussionReplyForm, FlagForm, ProjectRoleSetBuilder}
 import models.admin.ProjectLogEntry
 import models.api.ProjectApiKey
-import models.project.{Flag, Note, Page, Visibility}
->>>>>>> 2cac9808
+import models.project.{Flag, Note, Page, Project, Visibility}
 import models.user._
 import models.user.role.ProjectUserRole
 import models.viewhelper.ScopedOrganizationData
@@ -105,7 +100,6 @@
   def createProject(): Action[AnyContent] = UserLock().asyncEitherT { implicit request =>
     val user = request.user
 
-<<<<<<< HEAD
     for {
       _ <- EitherT
         .fromOption[IO](factory.getUploadError(user), ())
@@ -117,87 +111,10 @@
         .bindEitherT[IO](FormErrorLocalized(self.showCreator()))
       owner <- settings.ownerId
         .filter(_ != user.id.value)
-        .fold(OptionT.pure[IO](user))(service.get(_))
+        .fold(OptionT.pure[IO](user))(ModelView.now(User).get(_))
         .toRight(Redirect(self.showCreator()).withError("Owner not found"))
       project <- factory.createProject(owner, settings).leftMap(Redirect(self.showCreator()).withError(_))
     } yield Redirect(self.show(project._1.ownerName, project._1.slug))
-=======
-    val res = for {
-      _          <- EitherT.fromOption[IO](factory.getUploadError(user), ()).swap
-      uploadData <- EitherT.fromOption[IO](PluginUpload.bindFromRequest(), "error.noFile")
-      pluginFile <- factory.processPluginUpload(uploadData, user)
-      project = factory.startProject(pluginFile)
-      _ <- EitherT.right[String](project.cache)
-    } yield Redirect(self.showCreatorWithMeta(project.ownerName, project.slug))
-
-    res.leftMap(Redirect(self.showCreator()).withError(_))
-  }
-
-  /**
-    * Displays the "create project" page with uploaded plugin meta data.
-    *
-    * @param author Author of plugin
-    * @param slug   Project slug
-    * @return Create project view
-    */
-  def showCreatorWithMeta(author: String, slug: String): Action[AnyContent] = UserLock().asyncF { implicit request =>
-    this.factory.getPendingProject(author, slug) match {
-      case None => IO.pure(Redirect(self.showCreator()).withError("error.project.timeout"))
-      case Some(pending) =>
-        import cats.instances.vector._
-        for {
-          t <- (request.user.organizations.allFromParent, pending.owner).parTupled
-          (orgas, owner) = t
-          createOrga <- orgas.toVector.parTraverse(request.user.permissionsIn(_).map(_.has(Permission.CreateProject)))
-        } yield {
-          val createdOrgas = orgas.zip(createOrga).collect {
-            case (orga, true) => orga
-          }
-          Ok(views.create(createdOrgas, Some(pending)))
-        }
-    }
-  }
-
-  /**
-    * Shows the members invitation page during Project creation.
-    *
-    * @param author   Project owner
-    * @param slug     Project slug
-    * @return         View of members config
-    */
-  def showInvitationForm(author: String, slug: String): Action[AnyContent] = UserLock().asyncF { implicit request =>
-    orgasUserCanUploadTo(request.user).flatMap { organisationUserCanUploadTo =>
-      this.factory.getPendingProject(author, slug) match {
-        case None =>
-          IO.pure(Redirect(self.showCreator()).withError("error.project.timeout"))
-        case Some(pendingProject) =>
-          import cats.instances.list._
-          this.forms
-            .ProjectSave(organisationUserCanUploadTo.toSeq)
-            .bindFromRequest()
-            .fold(
-              FormErrorLocalized(self.showCreator()).andThen(IO.pure),
-              formData => {
-                pendingProject.settings.save(pendingProject, formData).flatMap {
-                  case (newProject, newSettings) =>
-                    val newPending = newProject.copy(settings = newSettings)
-
-                    val authors = newPending.file.data.authors.toList
-                    (
-                      pendingProject.free *> newPending.cache *>
-                        pendingProject.pendingVersion.free *> newPending.pendingVersion.cache,
-                      authors.filter(_ != request.user.name).parTraverse(users.withName(_).value),
-                      this.forums.countUsers(authors),
-                      newPending.owner
-                    ).parMapN { (_, users, registered, owner) =>
-                      Ok(views.invite(owner, newPending, users.flatten, registered))
-                    }
-                }
-              }
-            )
-      }
-    }
->>>>>>> 2cac9808
   }
 
   private def orgasUserCanUploadTo(user: Model[User]): IO[Set[DbRef[Organization]]] = {
@@ -692,34 +609,6 @@
   }
 
   /**
-<<<<<<< HEAD
-=======
-    * Set a project that is in new to public
-    * @param author   Project owner
-    * @param slug     Project slug
-    * @return         Redirect home
-    */
-  def publish(author: String, slug: String): Action[AnyContent] = SettingsEditAction(author, slug).asyncF {
-    implicit request =>
-      val effects =
-        if (request.data.visibility == Visibility.New) {
-          val visibility = request.project.setVisibility(Visibility.Public, "", request.user.id)
-          val log = UserActionLogger.log(
-            request.request,
-            LoggedAction.ProjectVisibilityChange,
-            request.project.id,
-            Visibility.Public.nameKey,
-            Visibility.New.nameKey
-          )
-
-          visibility *> (log, projects.refreshHomePage(MDCLogger)).parTupled.void
-        } else IO.unit
-
-      effects.as(Redirect(self.show(request.project.ownerName, request.project.slug)))
-  }
-
-  /**
->>>>>>> 2cac9808
     * Set a project that needed changes to the approval state
     * @param author   Project owner
     * @param slug     Project slug
@@ -762,26 +651,13 @@
   def delete(author: String, slug: String): Action[AnyContent] = {
     Authenticated.andThen(PermissionAction(Permission.HardDeleteProject)).asyncF { implicit request =>
       getProject(author, slug).semiflatMap { project =>
-<<<<<<< HEAD
         hardDeleteProject(project)
           .as(Redirect(ShowHome).withSuccess(request.messages.apply("project.deleted", project.name)))
-=======
-        val effects = projects.delete(project) *>
-          UserActionLogger.log(
-            request,
-            LoggedAction.ProjectVisibilityChange,
-            project.id,
-            "deleted",
-            project.visibility.nameKey
-          ) *>
-          projects.refreshHomePage(MDCLogger)
-        effects.as(Redirect(ShowHome).withSuccess(request.messages.apply("project.deleted", project.name)))
->>>>>>> 2cac9808
       }.merge
     }
   }
 
-  private def hardDeleteProject[A](project: Project)(implicit request: AuthRequest[A]) = {
+  private def hardDeleteProject[A](project: Model[Project])(implicit request: AuthRequest[A]) = {
     projects.delete(project) *>
       UserActionLogger.log(
         request,
@@ -801,49 +677,32 @@
     * @return Home page
     */
   def softDelete(author: String, slug: String): Action[String] =
-<<<<<<< HEAD
-    SettingsEditAction(author, slug).asyncF(parse.form(forms.NeedsChanges)) { implicit request =>
-      val oldProject = request.project
-      val comment    = request.body.trim
-
-      val ret = if (oldProject.visibility == Visibility.New) {
-        hardDeleteProject(oldProject)(request.request)
-      } else {
-        val oreVisibility   = oldProject.setVisibility(Visibility.SoftDelete, comment, request.user.id.value)
-=======
     AuthedProjectAction(author, slug, requireUnlock = true)
       .andThen(ProjectPermissionAction(Permission.DeleteProject))
       .asyncF(parse.form(forms.NeedsChanges)) { implicit request =>
         val oldProject = request.project
         val comment    = request.body.trim
 
-        val oreVisibility   = oldProject.setVisibility(Visibility.SoftDelete, comment, request.user.id)
->>>>>>> 2cac9808
-        val forumVisibility = this.forums.changeTopicVisibility(oldProject, isVisible = false)
-        val log = UserActionLogger.log(
-          request.request,
-          LoggedAction.ProjectVisibilityChange,
-<<<<<<< HEAD
-          oldProject.id.value,
-=======
-          oldProject.id,
->>>>>>> 2cac9808
-          Visibility.SoftDelete.nameKey,
-          oldProject.visibility.nameKey
-        )
-
-        (oreVisibility, forumVisibility).parTupled
-          .productR((log, projects.refreshHomePage(MDCLogger)).parTupled)
-<<<<<<< HEAD
-          .void
-      }
-
-      ret.as(Redirect(ShowHome).withSuccess(request.messages.apply("project.deleted", oldProject.name)))
-    }
-=======
-          .as(Redirect(ShowHome).withSuccess(request.messages.apply("project.deleted", oldProject.name)))
-      }
->>>>>>> 2cac9808
+        val ret = if (oldProject.visibility == Visibility.New) {
+          hardDeleteProject(oldProject)(request.request)
+        } else {
+          val oreVisibility   = oldProject.setVisibility(Visibility.SoftDelete, comment, request.user.id)
+          val forumVisibility = this.forums.changeTopicVisibility(oldProject, isVisible = false)
+          val log = UserActionLogger.log(
+            request.request,
+            LoggedAction.ProjectVisibilityChange,
+            oldProject.id,
+            Visibility.SoftDelete.nameKey,
+            oldProject.visibility.nameKey
+          )
+
+          (oreVisibility, forumVisibility).parTupled
+            .productR((log, projects.refreshHomePage(MDCLogger)).parTupled)
+            .void
+        }
+
+        ret.as(Redirect(ShowHome).withSuccess(request.messages.apply("project.deleted", oldProject.name)))
+      }
 
   /**
     * Show the flags that have been made on this project
