--- conflicted
+++ resolved
@@ -2,26 +2,15 @@
 
 import db.DbRef
 import form.RoleSetBuilder
-<<<<<<< HEAD
 import models.user.User
-import models.user.role.OrganizationRole
-import ore.permission.role.RoleType
-=======
 import models.user.role.OrganizationUserRole
 import ore.permission.role.Role
->>>>>>> 6c8c9ceb
 
 /**
   * Builds a set of [[OrganizationUserRole]]s from input data.
   */
 trait TOrganizationRoleSetBuilder extends RoleSetBuilder[OrganizationUserRole] {
 
-<<<<<<< HEAD
-  override def newRole(userId: DbRef[User], role: RoleType): OrganizationRole =
-    new OrganizationRole(userId, -1L, role) //orgId set elsewhere
-=======
-  override def newRole(userId: ObjectReference, role: Role): OrganizationUserRole =
+  override def newRole(userId: DbRef[User], role: Role): OrganizationUserRole =
     new OrganizationUserRole(userId, -1L, role) //orgId set elsewhere
->>>>>>> 6c8c9ceb
-
 }