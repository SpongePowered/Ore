--- conflicted
+++ resolved
@@ -1,20 +1,12 @@
 @import controllers.sugar.Requests.OreRequest
 @import models.project.{Project, Version}
 @import ore.OreConfig
-<<<<<<< HEAD
 @import models.querymodels.UnhealtyProject
 @(noTopicProjects: Seq[UnhealtyProject],
   topicDirtyProjects: Seq[UnhealtyProject],
   staleProjects: Seq[UnhealtyProject],
   notPublicProjects: Seq[UnhealtyProject],
-  missingFileProjects: Seq[(Version, Project)])(implicit request: OreRequest[_], messages: Messages, config: OreConfig)
-=======
-@(noTopicProjects: Seq[Project],
-  topicDirtyProjects: Seq[Project],
-  staleProjects: Seq[Project],
-  notPublicProjects: Seq[Project],
   missingFileProjects: Seq[(Version, Project)])(implicit request: OreRequest[_], messages: Messages, config: OreConfig, flash: Flash)
->>>>>>> 2c12be24
 
 @projectRoutes = @{controllers.project.routes.Projects}
 @versionRoutes = @{controllers.project.routes.Versions}
@@ -25,26 +17,6 @@
         <div class="col-md-12">
             <h1>@messages("admin.health.title")</h1>
         </div>
-<<<<<<< HEAD
-        <div class="row">
-            <div class="col-md-6">
-                <div class="panel panel-default">
-                    <div class="panel-heading">
-                        <h4 class="panel-title">@messages("admin.health.discuss")</h4>
-                    </div>
-                    <div class="panel-body list-group list-group-health">
-                        @noTopicProjects.map { project =>
-                          <div class="list-group-item">
-                              <a class="pull-left" href="@projectRoutes.show(project.namespace.ownerName, project.namespace.slug)">
-                                  <strong>@project.namespace</strong>
-                              </a>
-                              <a class="pull-right" href="@projectRoutes.showLog(project.namespace.ownerName, project.namespace.slug)">
-                                  <i class="fas fa-book"></i>
-                              </a>
-                              <div class="clearfix"></div>
-                          </div>
-                        }
-=======
     </div>
     <div class="row">
         <div class="col-md-6">
@@ -55,37 +27,17 @@
                 <div class="panel-body list-group list-group-health">
                 @noTopicProjects.map { project =>
                     <div class="list-group-item">
-                        <a class="pull-left" href="@projectRoutes.show(project.ownerName, project.slug)">
+                        <a class="pull-left" href="@projectRoutes.show(project.namespace.ownerName, project.namespace.slug)">
                             <strong>@project.namespace</strong>
                         </a>
-                        <a class="pull-right" href="@projectRoutes.showLog(project.ownerName, project.slug)">
+                        <a class="pull-right" href="@projectRoutes.showLog(project.namespace.ownerName, project.namespace.slug)">
                             <i class="fas fa-book"></i>
                         </a>
                         <div class="clearfix"></div>
->>>>>>> 2c12be24
                     </div>
                 }
                 </div>
             </div>
-<<<<<<< HEAD
-            <div class="col-md-6">
-                <div class="panel panel-default">
-                    <div class="panel-heading">
-                        <h4 class="panel-title">@messages("admin.health.topic")</h4>
-                    </div>
-                    <div class="panel-body list-group list-group-health">
-                    @topicDirtyProjects.map { project =>
-                        <div class="list-group-item">
-                            <a class="pull-left" href="@projectRoutes.show(project.namespace.ownerName, project.namespace.slug)">
-                                <strong>@project.namespace</strong>
-                            </a>
-                            <a class="pull-right" href="@projectRoutes.showLog(project.namespace.ownerName, project.namespace.slug)">
-                                <i class="fas fa-book"></i>
-                            </a>
-                            <div class="clearfix"></div>
-                        </div>
-                    }
-=======
         </div>
         <div class="col-md-6">
             <div class="panel panel-default">
@@ -95,35 +47,18 @@
                 <div class="panel-body list-group list-group-health">
                 @topicDirtyProjects.map { project =>
                     <div class="list-group-item">
-                        <a class="pull-left" href="@projectRoutes.show(project.ownerName, project.slug)">
+                        <a class="pull-left" href="@projectRoutes.show(project.namespace.ownerName, project.namespace.slug)">
                             <strong>@project.namespace</strong>
                         </a>
-                        <a class="pull-right" href="@projectRoutes.showLog(project.ownerName, project.slug)">
+                        <a class="pull-right" href="@projectRoutes.showLog(project.namespace.ownerName, project.namespace.slug)">
                             <i class="fas fa-book"></i>
                         </a>
                         <div class="clearfix"></div>
->>>>>>> 2c12be24
                     </div>
                 }
                 </div>
             </div>
         </div>
-<<<<<<< HEAD
-        <div class="row">
-            <div class="col-md-6">
-                <div class="panel panel-default">
-                    <div class="panel-heading">
-                        <h4 class="panel-title">@messages("admin.health.stale")</h4>
-                    </div>
-                    <div class="panel-body list-group list-group-health">
-                        @staleProjects.map { project =>
-                          <div class="list-group-item">
-                              <a href="@projectRoutes.show(project.namespace.ownerName, project.namespace.slug)">
-                                  <strong>@project.namespace</strong>
-                              </a>
-                          </div>
-                        }
-=======
     </div>
     <div class="row">
         <div class="col-md-6">
@@ -134,29 +69,13 @@
                 <div class="panel-body list-group list-group-health">
                 @staleProjects.map { project =>
                     <div class="list-group-item">
-                        <a href="@projectRoutes.show(project.ownerName, project.slug)">
+                        <a href="@projectRoutes.show(project.namespace.ownerName, project.namespace.slug)">
                             <strong>@project.namespace</strong>
                         </a>
->>>>>>> 2c12be24
                     </div>
                 }
                 </div>
             </div>
-<<<<<<< HEAD
-            <div class="col-md-6">
-                <div class="panel panel-default">
-                    <div class="panel-heading">
-                        <h4 class="panel-title">@messages("admin.health.hidden")</h4>
-                    </div>
-                    <div class="panel-body list-group list-group-health">
-                    @notPublicProjects.map { project =>
-                        <div class="list-group-item">
-                            <a href="@projectRoutes.show(project.namespace.ownerName, project.namespace.slug)">
-                                <strong>@project.namespace</strong> <small>@messages("visibility.name." + project.visibility.nameKey)</small>
-                            </a>
-                        </div>
-                    }
-=======
         </div>
         <div class="col-md-6">
             <div class="panel panel-default">
@@ -166,10 +85,9 @@
                 <div class="panel-body list-group list-group-health">
                 @notPublicProjects.map { project =>
                     <div class="list-group-item">
-                        <a href="@projectRoutes.show(project.ownerName, project.slug)">
+                        <a href="@projectRoutes.show(project.namespace.ownerName, project.namespace.slug)">
                             <strong>@project.namespace</strong> <small>@messages("visibility.name." + project.visibility.nameKey)</small>
                         </a>
->>>>>>> 2c12be24
                     </div>
                 }
                 </div>
