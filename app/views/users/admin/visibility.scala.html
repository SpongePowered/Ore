@import controllers.sugar.Requests.OreRequest
@import models.admin.ProjectVisibilityChange
@import models.project.Project
@import ore.OreConfig
@import ore.permission.Permission
@import models.querymodels.ProjectNeedsApproval
@import models.project.Page
@(needsApproval: Seq[ProjectNeedsApproval],
 waitingProjects: Seq[ProjectNeedsApproval])(implicit messages: Messages, request: OreRequest[_], config: OreConfig, flash: Flash)

@projectRoutes = @{controllers.project.routes.Projects}

@renderApprovalList(projectSeq: Seq[ProjectNeedsApproval]) = {
    <ul class="list-group list-flags-admin">
        @if(projectSeq.isEmpty) {
            <li class="list-group-item">
                <p>No projects found.</p>
            </li>
        }
        @projectSeq.map { project =>
            <li class="list-group-item">
                <div class="row">
                    <div class="col-xs-12 col-md-8">
                        <span class="description">
                            <strong>@project.changeRequester</strong>
                            <span class="minor"> requested changes on </span>
                            <a href="@projectRoutes.show(project.namespace.ownerName, project.namespace.slug)">
                            @project.namespace
                            </a>
                        </span>
                        <p>
                            <strong>Request:</strong>
                            @Page.render(project.comment)
                        </p>
                    </div>
                    <div class="col-xs-12 col-md-4">
                        <span class="pull-right btn-group-sm">
                        @projects.helper.btnHide(project.namespace, project.visibility)
                        </span>
                    </div>
                </div>
            </li>
        }
    </ul>
}

@scripts = {
    <script type="text/javascript" src="@routes.Assets.versioned("javascripts/hideProject.js")"></script>
}

@bootstrap.layout("Project Visibility", scripts) {

    <div class="row">
        <div class="col-md-12 header-flags">
            <h2>Needs Approval</h2>
        </div>
<<<<<<< HEAD
        <div class="row">
            <div class="col-md-12">
                <div class="panel panel-default">
                    <div class="panel-heading">
                        <h4 class="panel-title pull-left">Needs Approval</h4>
                        <div class="clearfix"></div>
                    </div>
                    <ul class="list-group list-flags-admin">
                        @if(needsApproval.isEmpty) {
                            <li class="list-group-item">
                                <p>No projects found.</p>
                            </li>
                        }
                        @needsApproval.map { case (project, projectPerms, lastChangeRequest, lastChangeRequester, lastVisibilityChange, lastVisibilityChanger) =>
                            <li data-flag-id="@project.id" class="list-group-item">
                                <div class="row">
                                    <div class="col-xs-12 col-md-8">
                                        @if(lastChangeRequest.isDefined) {
                                            <span class="description">
                                                <strong>@lastChangeRequester</strong>
                                                <span class="minor"> requested changes on </span>
                                                <a href="@projectRoutes.show(project.ownerName, project.slug)">
                                                    @project.ownerName/<strong>@project.slug</strong>
                                                </a>
                                            </span>
                                            <p>
                                                <strong>Requests:</strong>
                                                @lastChangeRequest.get.renderComment
                                            </p>
                                        } else {
                                            <span class="description">
                                                @if(lastVisibilityChange.isDefined) {
                                                    <strong>@lastVisibilityChanger</strong>
                                                } else {
                                                    <strong>Unknown</strong>
                                                }
                                                <span class="minor"> requested changes on </span>
                                                <a href="@projectRoutes.show(project.ownerName, project.slug)">
                                                    @project.ownerName/<strong>@project.slug</strong>
                                                </a>
                                            </span>
                                            <p>
                                                <strong>No requests specified</strong>
                                            </p>
                                        }
                                    </div>
                                    <div class="col-xs-12 col-md-4">
                                        <span class="pull-right btn-group-sm">
                                        @projects.helper.btnHide(project, projectPerms)
                                        </span>
                                    </div>
                                </div>
                            </li>
                        }
                    </ul>
=======
    </div>
    <div class="row">
        <div class="col-md-12">
            <div class="panel panel-default">
                <div class="panel-heading">
                    <h4 class="panel-title pull-left">Needs Approval</h4>
                    <div class="clearfix"></div>
>>>>>>> c81e168b
                </div>
                @renderApprovalList(needsApproval)
            </div>
        </div>
        <div class="row">
            <div class="col-md-12 header-flags">
                <h2>Wating Changes</h2>
            </div>
        </div>
        <div class="row">
            <div class="col-md-12">
                <div class="panel panel-default">
                    <div class="panel-heading">
                        <h4 class="panel-title pull-left">Waiting Changes</h4>
                        <div class="clearfix"></div>
                    </div>
<<<<<<< HEAD
                    <ul class="list-group list-flags-admin">
                        @if(waitingProjects.isEmpty) {
                            <li class="list-group-item">
                                <p>No projects found.</p>
                            </li>
                        }
                        @waitingProjects.map { case (project, lastChangeRequest, _, lastVisibilityChanger) =>
                            @lastChangeRequest.map { lastRequest =>
                                <li data-flag-id="@project.id" class="list-group-item">
                                    <div class="row">
                                        <div class="col-xs-12">
                                            <span class="description">
                                                <strong>@lastVisibilityChanger</strong>
                                                <span class="minor"> requested changes on </span>
                                                <a href="@projectRoutes.show(project.ownerName, project.slug)">
                                                    @project.ownerName/<strong>@project.slug</strong>
                                                </a>
                                            </span>
                                            <p>
                                                <strong>Requests:</strong>
                                                @lastRequest.renderComment
                                            </p>
                                        </div>
                                    </div>
                                </li>
                            }
                        }
                    </ul>
=======
                    @renderApprovalList(waitingProjects)
>>>>>>> c81e168b
                </div>
            </div>
        </div>
    </div>

    <div class="modal fade" id="modal-visibility-comment" tabindex="-1" role="dialog" aria-labelledby="modal-visibility-comment">
        <div class="modal-dialog" role="document">
            <div class="modal-content">
                <div class="modal-header">
                    <button type="button" class="close" data-dismiss="modal" aria-label="close">
                        <span aria-hidden="true">&times;</span>
                    </button>
                    <h4 class="modal-title" style="color:black;">Comment</h4>
                </div>
                <div class="modal-body">
                    <textarea class="textarea-visibility-comment form-control" rows="3"></textarea>
                </div>
                <div class="modal-footer">
                    <button class="btn btn-default">Close</button>
                    <button class="btn btn-visibility-comment-submit btn-primary"><i class="fas fa-pencil-alt"></i> Submit</button>
                </div>
            </div>
        </div>
    </div>
}<|MERGE_RESOLUTION|>--- conflicted
+++ resolved
@@ -54,63 +54,6 @@
         <div class="col-md-12 header-flags">
             <h2>Needs Approval</h2>
         </div>
-<<<<<<< HEAD
-        <div class="row">
-            <div class="col-md-12">
-                <div class="panel panel-default">
-                    <div class="panel-heading">
-                        <h4 class="panel-title pull-left">Needs Approval</h4>
-                        <div class="clearfix"></div>
-                    </div>
-                    <ul class="list-group list-flags-admin">
-                        @if(needsApproval.isEmpty) {
-                            <li class="list-group-item">
-                                <p>No projects found.</p>
-                            </li>
-                        }
-                        @needsApproval.map { case (project, projectPerms, lastChangeRequest, lastChangeRequester, lastVisibilityChange, lastVisibilityChanger) =>
-                            <li data-flag-id="@project.id" class="list-group-item">
-                                <div class="row">
-                                    <div class="col-xs-12 col-md-8">
-                                        @if(lastChangeRequest.isDefined) {
-                                            <span class="description">
-                                                <strong>@lastChangeRequester</strong>
-                                                <span class="minor"> requested changes on </span>
-                                                <a href="@projectRoutes.show(project.ownerName, project.slug)">
-                                                    @project.ownerName/<strong>@project.slug</strong>
-                                                </a>
-                                            </span>
-                                            <p>
-                                                <strong>Requests:</strong>
-                                                @lastChangeRequest.get.renderComment
-                                            </p>
-                                        } else {
-                                            <span class="description">
-                                                @if(lastVisibilityChange.isDefined) {
-                                                    <strong>@lastVisibilityChanger</strong>
-                                                } else {
-                                                    <strong>Unknown</strong>
-                                                }
-                                                <span class="minor"> requested changes on </span>
-                                                <a href="@projectRoutes.show(project.ownerName, project.slug)">
-                                                    @project.ownerName/<strong>@project.slug</strong>
-                                                </a>
-                                            </span>
-                                            <p>
-                                                <strong>No requests specified</strong>
-                                            </p>
-                                        }
-                                    </div>
-                                    <div class="col-xs-12 col-md-4">
-                                        <span class="pull-right btn-group-sm">
-                                        @projects.helper.btnHide(project, projectPerms)
-                                        </span>
-                                    </div>
-                                </div>
-                            </li>
-                        }
-                    </ul>
-=======
     </div>
     <div class="row">
         <div class="col-md-12">
@@ -118,7 +61,6 @@
                 <div class="panel-heading">
                     <h4 class="panel-title pull-left">Needs Approval</h4>
                     <div class="clearfix"></div>
->>>>>>> c81e168b
                 </div>
                 @renderApprovalList(needsApproval)
             </div>
@@ -135,38 +77,7 @@
                         <h4 class="panel-title pull-left">Waiting Changes</h4>
                         <div class="clearfix"></div>
                     </div>
-<<<<<<< HEAD
-                    <ul class="list-group list-flags-admin">
-                        @if(waitingProjects.isEmpty) {
-                            <li class="list-group-item">
-                                <p>No projects found.</p>
-                            </li>
-                        }
-                        @waitingProjects.map { case (project, lastChangeRequest, _, lastVisibilityChanger) =>
-                            @lastChangeRequest.map { lastRequest =>
-                                <li data-flag-id="@project.id" class="list-group-item">
-                                    <div class="row">
-                                        <div class="col-xs-12">
-                                            <span class="description">
-                                                <strong>@lastVisibilityChanger</strong>
-                                                <span class="minor"> requested changes on </span>
-                                                <a href="@projectRoutes.show(project.ownerName, project.slug)">
-                                                    @project.ownerName/<strong>@project.slug</strong>
-                                                </a>
-                                            </span>
-                                            <p>
-                                                <strong>Requests:</strong>
-                                                @lastRequest.renderComment
-                                            </p>
-                                        </div>
-                                    </div>
-                                </li>
-                            }
-                        }
-                    </ul>
-=======
                     @renderApprovalList(waitingProjects)
->>>>>>> c81e168b
                 </div>
             </div>
         </div>
