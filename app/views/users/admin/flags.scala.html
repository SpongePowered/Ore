--- conflicted
+++ resolved
@@ -25,52 +25,6 @@
                 <i class="far fa-thumbs-up"></i> @messages("user.flags.none")
             </h3>
         </div>
-<<<<<<< HEAD
-        <div class="row">
-            <div class="col-md-12">
-                <ul class="list-group list-flags-admin">
-                    @flags.map { case (flag, user, project, projectPerm) =>
-                        <li data-flag-id="@flag.id" class="list-group-item">
-                            <div class="row">
-                                <div class="col-xs-12 col-md-1" style="width: 40px;">
-                                    <a href="@routes.Users.showProjects(user.name, None)">
-                                        @userAvatar(Some(user.name), user.avatarUrl, clazz = "user-avatar-xs")
-                                    </a>
-                                </div>
-                                <div class="col-xs-12 col-md-5">
-                                    <span class="description">
-                                        <strong>@user.name</strong>
-                                        <span class="minor"> reported </span>
-                                        <a href="@projectRoutes.show(project.ownerName, project.slug)">
-                                            @project.ownerName/<strong>@project.slug</strong>
-                                        </a>
-                                        <span class="minor"> for </span>
-                                        <strong>@flag.reason.title</strong>
-                                        @if(flag.comment != null) {
-                                            <br><i class="minor">@flag.comment</i>
-                                        }
-                                    </span>
-                                </div>
-                                <div class="col-xs-12">
-                                    <span class="pull-right btn-group-sm">
-                                        <a target="_blank" rel="noopener" href="https://forums.spongepowered.org/users/@user.name" class="btn btn-default">
-                                            <i class="fas fa-reply"></i> @messages("user.flags.messageUser")
-                                        </a>
-                                        <a target="_blank" rel="noopener" href="https://forums.spongepowered.org/users/@project.ownerName" class="btn btn-default">
-                                            <i class="fas fa-reply"></i> @messages("user.flags.messageOwner")
-                                        </a>
-                                        @projects.helper.btnHide(project, projectPerm)
-                                        <button type="submit" class="btn btn-primary btn-resolve">
-                                            <i class="fas fa-check"></i> <strong>@messages("user.flags.markResolved")</strong>
-                                        </button>
-                                    </span>
-                                </div>
-                            </div>
-                        </li>
-                    }
-                </ul>
-            </div>
-=======
     </div>
     <div class="row">
         <div class="col-md-12">
@@ -113,7 +67,6 @@
             </li>
             }
             </ul>
->>>>>>> c81e168b
         </div>
     </div>
 
