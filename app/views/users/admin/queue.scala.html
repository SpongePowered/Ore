--- conflicted
+++ resolved
@@ -8,14 +8,9 @@
 @import security.NonceFilter._
 @import views.html.utils.userAvatar
 
-<<<<<<< HEAD
 @import models.querymodels.{ReviewedQueueEntry, NotStartedQueueEntry}
-=======
-@(underReview: Seq[(Project, Version, Channel, Option[String], (Review, Boolean, String))],
-  versions: Seq[(Project, Version, Channel, Option[String], User)])(implicit messages: Messages, request: OreRequest[_], config: OreConfig, flash: Flash)
->>>>>>> 2c12be24
 
-@(underReview: Seq[ReviewedQueueEntry], versions: Seq[NotStartedQueueEntry])(implicit messages: Messages, request: OreRequest[_], config: OreConfig)
+@(underReview: Seq[ReviewedQueueEntry], versions: Seq[NotStartedQueueEntry])(implicit messages: Messages, request: OreRequest[_], config: OreConfig, flash: Flash)
 
 @versionRoutes = @{controllers.project.routes.Versions}
 
@@ -69,101 +64,51 @@
                                 </th>
                             </tr>
                         }
-<<<<<<< HEAD
                         @underReview.map { entry =>
-                            <tr @if(entry.isUnfinished && request.headerData.isCurrentUser(entry.reviewerId)){ class="warning" }>
-                                <td>
-                                    <a href="@versionRoutes.show(entry.namespace.ownerName, entry.namespace.slug, entry.versionString)">
-                                        @entry.namespace
-                                    </a>
-                                    <br>
-                                    @entry.versionString
-                                    <span class="channel" style="background-color: @entry.channelColor.hex">@entry.channelName</span>
-                                </td>
-                                <td>
-                                    @if(entry.versionAuthor.isDefined) {
-                                        <a href="https://forums.spongepowered.org/users/@entry.versionAuthor.get">
-                                        @entry.versionAuthor.get
-                                        </a>
-                                    } else {
-                                        Unknown
-                                    }
-                                    <br>
-                                    @prettifyDateAndTime(entry.versionCreatedAt)
-                                </td>
-                                <td style="text-align: right; max-width: 40px">
-                                @if(entry.isUnfinished) {
-                                    @if(request.headerData.isCurrentUser(entry.reviewerId)) {
-                                        <i class="status fas fa-fw fa-play-circle fa-2x" style="color: green"></i>
-                                    } else {
-                                        <i class="status fas fa-fw fa-cog fa-2x" style="color: black"></i>
-                                    }
-                                } else {
-                                    <i class="status fas fa-fw fa-pause-circle fa-2x" style="color: orange"></i>
-                                }
-                                </td>
-                                <td @if(!entry.isUnfinished){ style="color: darkred" }>
-                                @if(entry.isUnfinished) {
-                                    @entry.reviewerName
-                                    <br>
-                                    <span data-ago="@entry.reviewStarted.getTime" data-title="started "></span>
-                                } else {
-                                    <strike>@entry.reviewerName</strike>
-                                    <br>
-                                    <span data-ago="@entry.reviewStarted.getTime" data-title="abandoned "></span>
-                                }
-                                </td>
-                                <td style="vertical-align: middle; text-align: right; padding-right: 15px;">
-                                    <a href="/@helper.urlEncode(entry.namespace.ownerName)/@helper.urlEncode(entry.namespace.slug)/versions/@helper.urlEncode(entry.versionString)/reviews"><i class="fas fa-2x fa-fw fa-info"></i></a>
-                                </td>
-                            </tr>
-=======
-                        @underReview.map { case (project, version, channel, author, (review, unfinishedReview, reviewer)) =>
-                        <tr @if(unfinishedReview && request.headerData.isCurrentUser(review.userId)){ class="warning" }>
+                        <tr @if(entry.isUnfinished && request.headerData.isCurrentUser(entry.reviewerId)){ class="warning" }>
                         <td>
-                            <a href="@versionRoutes.show(project.ownerName, project.slug, version.name)">
-                                @project.ownerName/<string>@project.name</string>
+                            <a href="@versionRoutes.show(entry.namespace.ownerName, entry.namespace.slug, entry.versionString)">
+                                @entry.namespace
                             </a>
                             <br>
-                            @version.versionString
-                            <span class="channel" style="background-color: @channel.color.hex">@channel.name</span>
+                            @entry.versionString
+                            <span class="channel" style="background-color: @entry.channelColor.hex">@entry.channelName</span>
                         </td>
                         <td>
-                            @if(author.isDefined) {
-                                <a href="https://forums.spongepowered.org/users/@project.ownerName">
-                                @author.get
+                            @if(entry.versionAuthor.isDefined) {
+                                <a href="https://forums.spongepowered.org/users/@entry.versionAuthor.get">
+                                @entry.versionAuthor.get
                                 </a>
                             } else {
                                 Unknown
                             }
                         <br>
-                        @prettifyDateAndTime(version.createdAt.value)
+                        @prettifyDateAndTime(entry.versionCreatedAt)
                         </td>
                         <td style="text-align: right; max-width: 40px">
-                        @if(unfinishedReview) {
-                            @if(request.headerData.isCurrentUser(review.userId)) {
+                        @if(entry.isUnfinished) {
+                            @if(request.headerData.isCurrentUser(entry.reviewerId)) {
                                 <i class="status fas fa-fw fa-play-circle fa-2x" style="color: green"></i>
                             } else {
                                 <i class="status fas fa-fw fa-cog fa-2x" style="color: black"></i>
                             }
                         } else {
                             <i class="status fas fa-fw fa-pause-circle fa-2x" style="color: orange"></i>
->>>>>>> 2c12be24
                         }
                         </td>
-                        <td @if(!unfinishedReview){ style="color: darkred" }>
-                        @if(unfinishedReview) {
-                            @reviewer
+                        <td @if(!entry.isUnfinished){ style="color: darkred" }>
+                        @if(entry.isUnfinished) {
+                            @entry.reviewerName
                             <br>
-                            <span data-ago="@review.createdAt.value.getTime" data-title="started "></span>
+                            <span data-ago="@entry.reviewStarted.getTime" data-title="started "></span>
                         } else {
-                            <strike>@reviewer</strike>
+                            <strike>@entry.reviewerName</strike>
                             <br>
-                            <span data-ago="@review.createdAt.value.getTime" data-title="abandoned "></span>
+                            <span data-ago="@entry.reviewStarted.getTime" data-title="abandoned "></span>
                         }
                         </td>
                         <td style="vertical-align: middle; text-align: right; padding-right: 15px;">
-                            <a href="/@helper.urlEncode(project.ownerName)/@helper.urlEncode(project.slug)/versions/@helper.urlEncode(version.name)/reviews"><i class="fas fa-2x fa-fw fa-info"></i></a>
+                            <a href="/@helper.urlEncode(entry.namespace.ownerName)/@helper.urlEncode(entry.namespace.slug)/versions/@helper.urlEncode(entry.versionString)/reviews"><i class="fas fa-2x fa-fw fa-info"></i></a>
                         </td>
                         </tr>
                         }
@@ -203,61 +148,32 @@
                                 </th>
                             </tr>
                         }
-<<<<<<< HEAD
                         @versions.sortWith(_.versionCreatedAt.getTime < _.versionCreatedAt.getTime).map { entry =>
-                            <tr data-version="@helper.urlEncode(entry.namespace.ownerName)/@helper.urlEncode(entry.namespace.slug)/versions/@helper.urlEncode(entry.versionString)">
-                                <td>
-                                    @userAvatar(Some(entry.namespace.ownerName), User.avatarUrl(entry.namespace.ownerName), clazz = "user-avatar-xs")
-                                </td>
-                                <td>
-                                    <a href="@versionRoutes.show(entry.namespace.ownerName, entry.namespace.slug, entry.versionString)">
-                                        @entry.namespace
-                                    </a>
-                                </td>
-                                <td>
-                                    <span class="faint">@prettifyDate(entry.versionCreatedAt)</span>
-                                    <span class="minor">@entry.versionString</span>
-                                    <span class="channel" style="background-color: @entry.channelColor.hex;">@entry.channelName</span>
-                                </td>
-                                <td>
-                                    @if(entry.versionAuthor.isDefined) {
-                                        <a href="https://forums.spongepowered.org/users/@entry.versionAuthor.get">
-                                        @entry.versionAuthor.get
-                                        </a>
-                                    }
-                                <br>
-                                <td style="vertical-align: middle; text-align: right">
-                                    <a class="btn btn-success" href="/@helper.urlEncode(entry.namespace.ownerName)/@helper.urlEncode(entry.namespace.slug)/versions/@helper.urlEncode(entry.versionString)/reviews">Start review</a>
-                                </td>
-                            </tr>
-=======
-                        @versions.sortWith(_._2.createdAt.value.getTime < _._2.createdAt.value.getTime).map { case (project, version, channel, author, projectOwner) =>
-                        <tr data-version="@helper.urlEncode(project.ownerName)/@helper.urlEncode(project.slug)/versions/@helper.urlEncode(version.name)">
+                        <tr data-version="@helper.urlEncode(entry.namespace.ownerName)/@helper.urlEncode(entry.namespace.slug)/versions/@helper.urlEncode(entry.versionString)">
                             <td>
-                            @userAvatar(Some(projectOwner.name), projectOwner.avatarUrl, clazz = "user-avatar-xs")
+                            @userAvatar(Some(entry.namespace.ownerName), User.avatarUrl(entry.namespace.ownerName), clazz = "user-avatar-xs")
                             </td>
                             <td>
-                                <a href="@versionRoutes.show(project.ownerName, project.slug, version.name)">
-                                    @project.ownerName/<strong>@project.name</strong>
+                                <a href="@versionRoutes.show(entry.namespace.ownerName, entry.namespace.slug, entry.versionString)">
+                                    @entry.namespace
                                 </a>
                             </td>
                             <td>
-                                <span class="faint">@prettifyDate(version.createdAt.value)</span>
-                                <span class="minor">@version.versionString</span>
-                                <span class="channel" style="background-color: @channel.color.hex;">@channel.name</span>
+                                <span class="faint">@prettifyDate(entry.versionCreatedAt)</span>
+                                <span class="minor">@entry.versionString</span>
+                                <span class="channel" style="background-color: @entry.channelColor.hex;">@entry.channelName</span>
                             </td>
                             <td>
-                                @if(author.isDefined) {
-                                    <a href="https://forums.spongepowered.org/users/@project.ownerName">
-                                    @author.get
+                                @if(entry.versionAuthor.isDefined) {
+                                    <a href="https://forums.spongepowered.org/users/@entry.versionAuthor.get">
+                                    @entry.versionAuthor.get
                                     </a>
                                 }
                             <br>
                         <td style="vertical-align: middle; text-align: right">
-                            <a class="btn btn-success" href="/@helper.urlEncode(project.ownerName)/@helper.urlEncode(project.slug)/versions/@helper.urlEncode(version.name)/reviews">Start review</a>
+                            <a class="btn btn-success" href="/@helper.urlEncode(entry.namespace.ownerName)/@helper.urlEncode(entry.namespace.slug)/versions/@helper.urlEncode(entry.versionString)/reviews">Start review</a>
                         </td>
                         </tr>
->>>>>>> 2c12be24
                         }
                     </tbody>
                 </table>
