--- conflicted
+++ resolved
@@ -64,55 +64,6 @@
                                 </th>
                             </tr>
                         }
-<<<<<<< HEAD
-                        @underReview.map { case (project, version, channel, author, (review, unfinishedReview, reviewer)) =>
-                            <tr @if(unfinishedReview && request.headerData.isCurrentUser(review.userId)){ class="warning" }>
-                                <td>
-                                    <a href="@versionRoutes.show(project.ownerName, project.slug, version.name)">
-                                        @project.ownerName/<string>@project.name</string>
-                                    </a>
-                                    <br>
-                                    @version.versionString
-                                    <span class="channel" style="background-color: @channel.color.hex">@channel.name</span>
-                                </td>
-                                <td>
-                                    @if(author.isDefined) {
-                                        <a href="https://forums.spongepowered.org/users/@project.ownerName">
-                                        @author.get
-                                        </a>
-                                    } else {
-                                        Unknown
-                                    }
-                                    <br>
-                                    @prettifyDateAndTime(version.createdAt)
-                                </td>
-                                <td style="text-align: right; max-width: 40px">
-                                @if(unfinishedReview) {
-                                    @if(request.headerData.isCurrentUser(review.userId)) {
-                                        <i class="status fas fa-fw fa-play-circle fa-2x" style="color: green"></i>
-                                    } else {
-                                        <i class="status fas fa-fw fa-cog fa-2x" style="color: black"></i>
-                                    }
-                                } else {
-                                    <i class="status fas fa-fw fa-pause-circle fa-2x" style="color: orange"></i>
-                                }
-                                </td>
-                                <td @if(!unfinishedReview){ style="color: darkred" }>
-                                @if(unfinishedReview) {
-                                    @reviewer
-                                    <br>
-                                    <span data-ago="@review.createdAt.getTime" data-title="started "></span>
-                                } else {
-                                    <strike>@reviewer</strike>
-                                    <br>
-                                    <span data-ago="@review.createdAt.getTime" data-title="abandoned "></span>
-                                }
-                                </td>
-                                <td style="vertical-align: middle; text-align: right; padding-right: 15px;">
-                                    <a href="/@helper.urlEncode(project.ownerName)/@helper.urlEncode(project.slug)/versions/@helper.urlEncode(version.name)/reviews"><i class="fas fa-2x fa-fw fa-info"></i></a>
-                                </td>
-                            </tr>
-=======
                         @underReview.map { entry =>
                         <tr @if(entry.isUnfinished && request.headerData.isCurrentUser(entry.reviewerId)){ class="warning" }>
                         <td>
@@ -143,7 +94,6 @@
                             }
                         } else {
                             <i class="status fas fa-fw fa-pause-circle fa-2x" style="color: orange"></i>
->>>>>>> c81e168b
                         }
                         </td>
                         <td @if(!entry.isUnfinished){ style="color: darkred" }>
@@ -198,34 +148,6 @@
                                 </th>
                             </tr>
                         }
-<<<<<<< HEAD
-                        @versions.sortWith(_._2.createdAt.getTime < _._2.createdAt.getTime).map { case (project, version, channel, author, projectOwner) =>
-                            <tr data-version="@helper.urlEncode(project.ownerName)/@helper.urlEncode(project.slug)/versions/@helper.urlEncode(version.name)">
-                                <td>
-                                    @userAvatar(Some(projectOwner.name), projectOwner.avatarUrl, clazz = "user-avatar-xs")
-                                </td>
-                                <td>
-                                    <a href="@versionRoutes.show(project.ownerName, project.slug, version.name)">
-                                        @project.ownerName/<strong>@project.name</strong>
-                                    </a>
-                                </td>
-                                <td>
-                                    <span class="faint">@prettifyDate(version.createdAt)</span>
-                                    <span class="minor">@version.versionString</span>
-                                    <span class="channel" style="background-color: @channel.color.hex;">@channel.name</span>
-                                </td>
-                                <td>
-                                    @if(author.isDefined) {
-                                        <a href="https://forums.spongepowered.org/users/@project.ownerName">
-                                        @author.get
-                                        </a>
-                                    }
-                                <br>
-                                <td style="vertical-align: middle; text-align: right">
-                                    <a class="btn btn-success" href="/@helper.urlEncode(project.ownerName)/@helper.urlEncode(project.slug)/versions/@helper.urlEncode(version.name)/reviews">Start review</a>
-                                </td>
-                            </tr>
-=======
                         @versions.sortWith(_.versionCreatedAt.getTime < _.versionCreatedAt.getTime).map { entry =>
                         <tr data-version="@helper.urlEncode(entry.namespace.ownerName)/@helper.urlEncode(entry.namespace.slug)/versions/@helper.urlEncode(entry.versionString)">
                             <td>
@@ -252,7 +174,6 @@
                             <a class="btn btn-success" href="/@helper.urlEncode(entry.namespace.ownerName)/@helper.urlEncode(entry.namespace.slug)/versions/@helper.urlEncode(entry.versionString)/reviews">Start review</a>
                         </td>
                         </tr>
->>>>>>> c81e168b
                         }
                     </tbody>
                 </table>
