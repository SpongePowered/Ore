--- conflicted
+++ resolved
@@ -7,28 +7,15 @@
 @import models.user.User
 @import ore.OreConfig
 @import util.StringUtils._
-<<<<<<< HEAD
 @import models.querymodels.{FlagActivity, ReviewActivity}
-@(username: String, activities: Seq[Either[FlagActivity, ReviewActivity]])(implicit messages: Messages, request: OreRequest[_], config: OreConfig)
-=======
-@(user: User, activities: Seq[(Either[Flag, Review], Option[Project])])(implicit messages: Messages, request: OreRequest[_], config: OreConfig, flash: Flash)
->>>>>>> 2c12be24
+@(username: String, activities: Seq[Either[FlagActivity, ReviewActivity]])(implicit messages: Messages, request: OreRequest[_], config: OreConfig, flash: Flash)
 
 @bootstrap.layout(messages("activity.title") + username) {
 
-<<<<<<< HEAD
-    <div class="container" style="margin-top: 90px">
-        <div class="row">
-            <div class="col-md-12  header-flags">
-                <div class="clearfix">
-                    <h1 class="pull-left">@messages("activity.title") <i>@username</i></h1>
-                </div>
-=======
     <div class="row">
         <div class="col-md-12  header-flags">
             <div class="clearfix">
-                <h1 class="pull-left">@messages("activity.title") <i>@user.name</i></h1>
->>>>>>> 2c12be24
+                <h1 class="pull-left">@messages("activity.title") <i>@username</i></h1>
             </div>
         </div>
     </div>
@@ -45,57 +32,27 @@
                             <tr><td>No activities founds</td></tr>
                         }
                         @activities.map {
-                            case (Right(review), project) => {
+                            case Right(review) => {
                                 <tr>
                                     <td>Review approved</td>
                                     <td>@prettifyDateAndTime(review.endedAt.getOrElse(Timestamp.from(Instant.EPOCH)))</td>
                                     <td>for:
-                                        @if(project.isDefined) {
-                                            <a href="@controllers.routes.Reviews.showReviews(project.get.ownerName, project.get.slug, review.id.value.toString)">
-                                                @project.get.ownerName / @project.get.name
-                                            </a>
-                                        }
+                                        <a href="@controllers.routes.Reviews.showReviews(review.project.ownerName, review.project.slug, review.id.toString)">
+                                            @review.project.ownerName / @review.project.slug
+                                        </a>
                                     </td>
                                 </tr>
                             }
-<<<<<<< HEAD
-                            @activities.map {
-                                case Right(review) => {
-									  <tr>
-										  <td>Review approved</td>
-										  <td>@prettifyDateAndTime(review.endedAt.getOrElse(Timestamp.from(Instant.EPOCH)))</td>
-										  <td>for:
-											  <a href="@controllers.routes.Reviews.showReviews(review.project.ownerName, review.project.slug, review.id.toString)">
-												  @review.project.namespace
-											  </a>
-										  </td>
-									  </tr>
-								  }
-                                case Left(flag) => {
-									<tr>
-										<td>Flag resolved</td>
-										<td>@prettifyDateAndTime(flag.resolvedAt.getOrElse(Timestamp.from(Instant.EPOCH)))</td>
-										<td>for:
-											<a href="@controllers.project.routes.Projects.show(flag.project.ownerName, flag.project.slug)">
-												@flag.project.namespace
-											</a>
-										</td>
-									</tr>
-								}
-=======
-                            case (Left(flag), project) => {
+                            case Left(flag) => {
                                 <tr>
                                     <td>Flag resolved</td>
                                     <td>@prettifyDateAndTime(flag.resolvedAt.getOrElse(Timestamp.from(Instant.EPOCH)))</td>
                                     <td>for:
-                                        @if(project.isDefined) {
-                                            <a href="@controllers.project.routes.Projects.show(project.get.ownerName, project.get.slug)">
-                                                @project.get.ownerName / @project.get.name
-                                            </a>
-                                        }
+                                        <a href="@controllers.project.routes.Projects.show(flag.project.ownerName, flag.project.slug)">
+                                            @flag.project.ownerName / @flag.project.slug
+                                        </a>
                                     </td>
                                 </tr>
->>>>>>> 2c12be24
                             }
                         }
                     </tbody>
