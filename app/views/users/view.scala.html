@import controllers.sugar.Requests.OreRequest
@import models.viewhelper.{OrganizationData, ScopedOrganizationData, UserData}
@import ore.OreConfig
@import ore.permission.{EditSettings, ReviewFlags, ReviewProjects, UserAdmin, ViewActivity}
@import ore.user.Prompt
@import security.NonceFilter._
@import util.StringUtils._
@import views.html.helper.{CSRF, form}
@import views.html.utils.{modal, prompt, userAvatar}
@(u: UserData, o: Option[(OrganizationData, ScopedOrganizationData)], additionalScripts: Html = Html(""))(content: Html)(implicit messages: Messages, flash: Flash, request: OreRequest[_], config: OreConfig)

@canEditOrgSettings = @{
    u.isOrga &&
    o.exists { case (_, scopedData) =>
        scopedData.permissions.getOrElse(EditSettings, false)
    }
}

@scripts = {
    <script type="text/javascript" src="@routes.Assets.versioned("javascripts/userPage.js")"></script>
    <script nonce="@nonce">USERNAME = '@u.user.name';</script>
    @additionalScripts
}

@bootstrap.layout(u.user.name, scripts) {

    @flash.get("pgp-updated").map { _ =>
        <script nonce="@nonce">
                $(function() {
                    $('#modal-pgp-edit').modal('show');
                });
        </script>
    }

        <!-- Updated by JS -->
    <div class="alert alert-success alert-dismissable" role="alert" style="display: none;">
        <button type="button" class="close" data-dismiss="alert" aria-label="@messages("general.close")">
            <span aria-hidden="true">&times;</span>
        </button>
        <strong>Success!</strong> <span class="success"></span>
    </div>

        <!-- Header -->
    <div class="row user-header">
        <div class="header-body">
                <!-- Title -->
            <span class="user-badge">
                @userAvatar(
                    userName = Some(u.user.name),
                    avatarUrl = u.user.avatarUrl,
                    clazz = "user-avatar-md" + (if (canEditOrgSettings) " organization-avatar" else ""))

                @if(canEditOrgSettings) {
                    <div class="edit-avatar" style="display: none;">
                        <a href="@routes.Organizations.updateAvatar(u.user.name)"><i class="fas fa-edit"></i> @messages("user.editAvatar")</a>
                    </div>

                    @if(!u.currentUser.get.readPrompts.contains(Prompt.ChangeAvatar)) {
                        @prompt(Prompt.ChangeAvatar, "popover-avatar")
                    }
                }

                <span class="user-title">
                    <h1 class="username">
                        @u.user.name

                        @if(u.isCurrent && !u.isOrga) {
                            <a class="user-settings" href="@config.security.api.url/accounts/settings">
                                <i class="fas fa-cog" data-toggle="tooltip"
                                data-placement="top" title="Settings"></i>
                            </a>

                            <span data-toggle="modal" data-target="#modal-lock">
                                <i class="fas @{if (u.user.isLocked) "fa-lock" else "fa-unlock-alt"} action-lock-account" data-toggle="tooltip"
                                data-placement="top" title="@messages("user.lock")"></i>
                            </span>

                            <span data-toggle="modal" data-target="#modal-pgp-edit">
                                <i class="fas fa-key action-pgp" data-toggle="tooltip"
                                data-placement="top" title="@messages("user.pgp.pubKey")"></i>
                            </span>

                            @if(!u.currentUser.get.readPrompts.contains(Prompt.PGP)) {
                                @prompt(Prompt.PGP, "popover-pgp")
                            }
                        }

                        @if(!u.isCurrent && u.user.pgpPubKey.isDefined) {
                            <span data-toggle="modal" data-target="#modal-pgp-show">
                                <i class="fas fa-key action-pgp" data-toggle="tooltip"
                                data-placement="top" title="@messages("user.pgp.pubKey")"></i>
                            </span>
                        }

                        @if(u.hasUser && u.userPerm(ViewActivity)) {
                            @if(u.userPerm(ReviewFlags) || u.userPerm(ReviewProjects)) {
                                <a class="user-settings" href="@routes.Application.showActivities(u.user.name)">
                                    <i class="fas fa-calendar" data-toggle="tooltip"
                                    data-placement="top" title="Activity"></i>
                                </a>
                            }
                        }

                        @if(request.headerData.globalPerm(UserAdmin)) {
                            <a class="user-settings" href="@routes.Application.userAdmin(u.user.name)">
                                <i class="fas fa-wrench" data-toggle="tooltip"
                                data-placement="top" title="User Admin"></i>
                            </a>
                        }
                    </h1>

                    <div class="user-tag">
                        <i class="minor">
                        @if(u.user.tagline.isDefined) {
                            @u.user.tagline.get
                        } else { @if(u.isCurrent || canEditOrgSettings) {
                            Add a tagline
                        }}
                        </i>

                        @if(u.isCurrent || canEditOrgSettings) {
                            <a href="#" data-toggle="modal" data-target="#modal-tagline">
                                <i class="fas fa-edit"></i>
                            </a>
                        }
                    </div>
                </span>
            </span>

                <!-- Roles -->
<<<<<<< HEAD
                <ul class="user-roles">
                    @defining(u.globalRoles.toSeq.sortBy(_.trust).lastOption) { roleOpt =>
                        @roleOpt.map { role =>
                            <li class="user-role channel" style="background-color: @role.color.hex">@role.title</li>
                        }
                    }
                </ul>

                <div class="user-info">
                    <i class="minor">@u.projectCount&nbsp;@if(u.projectCount == 1){project}else{projects}</i><br/>
                    <i class="minor">
                    @messages(
                        "user.memberSince",
                        u.user.joinDate.map(prettifyDate).getOrElse(prettifyDate(u.user.createdAt)))
                    </i><br/>
                    <a href="https://forums.spongepowered.org/users/@u.user.name">
                        @messages("user.viewOnForums") <i class="fas fa-external-link-alt"></i>
                    </a>
                </div>
=======
            <ul class="user-roles">
            @defining(u.globalRoles.toSeq.sortBy(_.trust).lastOption) { roleOpt =>
                @roleOpt.map { role =>
                    <li class="user-role channel" style="background-color: @role.color.hex">@role.title</li>
                }
            }
            </ul>

            <div class="user-info">
                <i class="minor">@u.projectCount&nbsp;@if(u.projectCount == 1){project}else{projects}</i><br/>
                <i class="minor">
                @messages(
                    "user.memberSince",
                    u.user.joinDate.map(prettifyDate).getOrElse(prettifyDate(u.user.createdAt.value)))
                </i><br/>
                <a href="https://forums.spongepowered.org/users/@u.user.name">
                    @messages("user.viewOnForums") <i class="fas fa-external-link-alt"></i>
                </a>
>>>>>>> c81e168b
            </div>
        </div>
    </div>

    @content

    <div class="modal fade" id="modal-pgp-edit" tabindex="-1" role="dialog" aria-labelledby="label-pgp">
        <div class="modal-dialog" role="document">
            <div class="modal-content">
                <div class="modal-header">
                    <button type="button" class="close" data-dismiss="modal" aria-label="@messages("general.close")">
                        <span aria-hidden="true">&times;</span>
                    </button>

                    <h4 class="modal-title">
                        @messages("user.pgp.pubKey")
                        <a href="https://docs.spongepowered.org/stable/en/ore/publish.html" data-toggle="tooltip"
                           data-placement="right" title="@messages("general.learnMore")">
                            <i class="fas fa-question-circle"></i>
                        </a>
                    </h4>
                </div>

                @form(action = u.pgpFormCall, 'id -> "form-pgp", 'class -> u.pgpFormClass) {
                    @CSRF.formField
                    <div class="modal-body">
                        <div class="alert alert-danger" style="display: none;">
                            <span class="error"></span>
                        </div>

                        <div class="setting setting-no-border setting-pgp">
                            <div class="row pgp-header">
                                <h4>@messages("user.pgp.pubKey")</h4>
                                @u.user.pgpPubKeyInfo.map { keyInfo =>
                                    <div class="dates minor">
                                        <i>Created on @prettifyDate(keyInfo.createdAt)</i><br/>
                                        @keyInfo.expirationDate.map { expirationDate =>
                                            <i>Expires on @prettifyDate(expirationDate)</i>
                                        }
                                    </div>
                                }
                            </div>

                            <div class="row">
                                @u.user.pgpPubKeyInfo.map { keyInfo =>
                                    <table width="100%">
                                        <tr>
                                            <td><strong>ID</strong></td>
                                            <td><pre>@keyInfo.id</pre></td>
                                        </tr>
                                        <tr>
                                            <td><strong>Name</strong></td>
                                            <td>@keyInfo.userName</td>
                                        </tr>
                                        <tr>
                                            <td><strong>Email</strong></td>
                                            <td><a href="mailto:@keyInfo.email">@keyInfo.email</a></td>
                                        </tr>
                                    </table>
                                }

                                @if(u.user.pgpPubKey.isEmpty) {
                                    <p>@messages("user.pgp.pubKey.info")</p>
                                }

                                @if(u.user.pgpPubKey.isEmpty) {
                                    <textarea class="form-control" name="pgp-pub-key" rows="10"></textarea>
                                    <i class="pull-right"><a href="#TODO">@messages("user.pgp.help")</a></i>
                                }
                            </div>
                        </div>
                        <div class="clearfix"></div>
                    </div>

                    <div class="modal-footer">
                        <button type="button" class="btn btn-default" data-dismiss="modal">
                        @messages("general.close")
                        </button>
                        @if(u.user.pgpPubKey.isEmpty) {
                            <button type="submit" class="btn btn-primary">
                            @messages("general.save")
                            </button>
                        } else {
                            <button type="submit" class="btn btn-danger">
                            @messages("general.delete")
                            </button>
                        }
                    </div>
                }
            </div>
        </div>
    </div>

    @modal("modal-pgp-show", "label-pgp-show", "user.pgp.pubKey") {
        @if(u.user.pgpPubKey.isDefined) {
            <pre style="text-align: center">@u.user.pgpPubKey.get</pre>
        }
    }

    @modal("modal-lock", "label-lock", if (u.user.isLocked) "user.unlock" else "user.lock") {
        <div class="modal-body">
            <p class="minor">
                @if(u.user.isLocked) {
                    @messages("user.unlock.confirm")
                } else {
                    @messages("user.lock.confirm")
                }
            </p>
        </div>

        <div class="modal-footer">
            <button type="button" class="btn btn-default" data-dismiss="modal">@messages("general.close")</button>
            @form(action = routes.Users.verify(Some(routes.Users.setLocked(
                user = u.user.name,
                locked = !u.user.isLocked,
                sso = None,
                sig = None
            ).path())), 'class -> "form-inline") {
                @CSRF.formField
                <button type="submit" class="btn btn-primary">@messages("general.continue")</button>
            }
        </div>
    }

    @modal("modal-tagline", "label-tagline", "user.tagline.edit") {
        @form(action = routes.Users.saveTagline(u.user.name)) {
            @CSRF.formField
            <div class="modal-body">
                <div class="setting setting-no-border">
                    <div class="setting-description">
                        <h4>@messages("user.tagline")</h4>
                        <p>@messages("user.tagline.info")</p>
                    </div>
                    <input class="form-control" type="text" value="@u.user.tagline.getOrElse("")" id="tagline"
                           name="tagline" maxlength="@config.ore.users.maxTaglineLen" />
                </div>
                <div class="clearfix"></div>
            </div>
            <div class="modal-footer">
                <button type="button" class="btn btn-default" data-dismiss="modal">
                    @messages("general.close")
                </button>
                <input type="submit" value="@messages("general.save")" class="btn btn-primary" />
            </div>
        }
    }
}<|MERGE_RESOLUTION|>--- conflicted
+++ resolved
@@ -127,28 +127,7 @@
                 </span>
             </span>
 
-                <!-- Roles -->
-<<<<<<< HEAD
-                <ul class="user-roles">
-                    @defining(u.globalRoles.toSeq.sortBy(_.trust).lastOption) { roleOpt =>
-                        @roleOpt.map { role =>
-                            <li class="user-role channel" style="background-color: @role.color.hex">@role.title</li>
-                        }
-                    }
-                </ul>
-
-                <div class="user-info">
-                    <i class="minor">@u.projectCount&nbsp;@if(u.projectCount == 1){project}else{projects}</i><br/>
-                    <i class="minor">
-                    @messages(
-                        "user.memberSince",
-                        u.user.joinDate.map(prettifyDate).getOrElse(prettifyDate(u.user.createdAt)))
-                    </i><br/>
-                    <a href="https://forums.spongepowered.org/users/@u.user.name">
-                        @messages("user.viewOnForums") <i class="fas fa-external-link-alt"></i>
-                    </a>
-                </div>
-=======
+            <!-- Roles -->
             <ul class="user-roles">
             @defining(u.globalRoles.toSeq.sortBy(_.trust).lastOption) { roleOpt =>
                 @roleOpt.map { role =>
@@ -162,12 +141,11 @@
                 <i class="minor">
                 @messages(
                     "user.memberSince",
-                    u.user.joinDate.map(prettifyDate).getOrElse(prettifyDate(u.user.createdAt.value)))
+                    u.user.joinDate.map(prettifyDate).getOrElse(prettifyDate(u.user.createdAt)))
                 </i><br/>
                 <a href="https://forums.spongepowered.org/users/@u.user.name">
                     @messages("user.viewOnForums") <i class="fas fa-external-link-alt"></i>
                 </a>
->>>>>>> c81e168b
             </div>
         </div>
     </div>
