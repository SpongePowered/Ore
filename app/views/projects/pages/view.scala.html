--- conflicted
+++ resolved
@@ -56,24 +56,9 @@
         </div>
         <div class="col-md-3">
 
-<<<<<<< HEAD
-                    <div class="stats minor">
-                        <p>@messages("project.category.info", p.project.category.title)</p>
-                        <p>@messages("project.publishDate", prettifyDate(p.project.createdAt))</p>
-                        <p>@p.project.viewCount views</p>
-                        <p>@p.project.starCount <a href="@routes.Projects.showStargazers(p.project.ownerName, p.project.slug, None)">stars</a></p>
-                        <p>@NumberFormat.getInstance.format(p.project.downloadCount) total downloads</p>
-                        @p.settings.licenseName.map { licenseName =>
-                            <p>
-                                @Html(messages("project.license.link"))
-                                <a target="_blank" rel="noopener" href="@p.settings.licenseUrl">@licenseName</a>
-                            </p>
-                        }
-                    </div>
-=======
             <div class="stats minor">
                 <p>@messages("project.category.info", p.project.category.title)</p>
-                <p>@messages("project.publishDate", prettifyDate(p.project.createdAt.value))</p>
+                <p>@messages("project.publishDate", prettifyDate(p.project.createdAt))</p>
                 <p>@p.project.viewCount views</p>
                 <p>@p.project.starCount <a href="@routes.Projects.showStargazers(p.project.ownerName, p.project.slug, None)">stars</a></p>
                 <p>@NumberFormat.getInstance.format(p.project.downloadCount) total downloads</p>
@@ -84,7 +69,6 @@
                     </p>
                 }
             </div>
->>>>>>> c81e168b
 
             <div class="panel panel-default">
                 <div class="panel-heading">
@@ -107,29 +91,11 @@
                     <li class="list-group-item">
                         @if(children.nonEmpty) {
                             @if(!page.parentId.contains(pg.id.value)) {
-                                <a class="page-expand" data-page-id="@pg.id.value">
+                                <a class="page-expand" data-page-id="@pg.id">
                                     <i class="far fa-plus-square"></i>
                                 </a>
-<<<<<<< HEAD
-                            </li>
-                            @rootPages.filter(_._1.name != Page.homeName).map { case (pg, children) =>
-                                <li class="list-group-item">
-                                    @if(children.nonEmpty) {
-                                        @if(!page.parentId.contains(pg.id)) {
-                                            <a class="page-expand" data-page-id="@pg.id">
-                                                <i class="far fa-plus-square"></i>
-                                            </a>
-                                        } else {
-                                            <a class="page-collapse" data-page-id="@pg.id">
-                                                <i class="far fa-minus-square"></i>
-                                            </a>
-                                        }
-                                    }
-                                    <a href="@routes.Pages.show(p.project.ownerName, p.project.slug, pg.fullSlug(None))">
-                                        @pg.name
-=======
                             } else {
-                                <a class="page-collapse" data-page-id="@pg.id.value">
+                                <a class="page-collapse" data-page-id="@pg.id">
                                     <i class="far fa-minus-square"></i>
                                 </a>
                             }
@@ -138,13 +104,12 @@
                     @pg.name
                     </a>
                     </li>
-                        @if(page.parentId.contains(pg.id.value)) {
-                            <div class="page-children" data-page-id="@pg.id.value">
+                        @if(page.parentId.contains(pg.id)) {
+                            <div class="page-children" data-page-id="@pg.id">
                             @children.map { child =>
                                 <li class="list-group-item page-item-child">
                                     <a href="@routes.Pages.show(p.project.ownerName, p.project.slug, child.fullSlug(Some(pg)))">
                                     @child.name
->>>>>>> c81e168b
                                     </a>
                                 </li>
                             }
