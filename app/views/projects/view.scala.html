@*
Base template for Project overview.
*@

@import controllers.project.routes._
@import controllers.sugar.Requests.OreRequest
@import models.project.Visibility
@import models.viewhelper.{ProjectData, ScopedProjectData}
@import ore.OreConfig
@import ore.project.FlagReason
@import views.html.helper.{CSRF, form}
@import views.html.helper.CSPNonce
@import ore.permission.Permission
@(p: ProjectData, sp: ScopedProjectData, active: String, noButtons: Boolean = false, additionalScripts: Html = Html(""))(content: Html)(implicit messages: Messages, request: OreRequest[_], flash: Flash, config: OreConfig)

@appRoutes = @{controllers.routes.Application}

@scripts = {
    <script type="text/javascript" src="@routes.Assets.versioned("javascripts/projectDetail.js")"></script>
    <script @CSPNonce.attr>
            var projectOwner = "@p.project.ownerName";
            var projectSlug = "@p.project.slug";
            var alreadyStarred = @sp.starred;
    </script>
    @additionalScripts
}

@meta = {
    <meta property="og:title" content="@p.project.ownerName / @p.project.name" />
    <meta property="og:type" content="website" />
    <meta property="og:url" content="@config.app.baseUrl@Projects.show(p.project.ownerName, p.project.slug)" />
    <meta property="og:image" content="@config.app.baseUrl@Projects.showIcon(p.project.ownerName, p.project.slug)" />
    <meta property="og:site_name" content="@messages("general.appName")" />
    @defining(p.project.description.getOrElse("")) { description =>
        <meta property="og:description" content="@description" />
    }
}

@bootstrap.layout(p.project.ownerName + " / " + p.project.name, scripts, additionalMeta = meta) {
    <div class="project-header-container">
        @if(p.visibility != Visibility.Public) {
            <div class="row">
                <div class="col-xs-12">
                    <div class="alert alert-danger" role="alert" style="margin: 0.2em 0 0 0">
<<<<<<< HEAD
                    @if(p.visibility == Visibility.NeedsChanges) {
                        @if(sp.perms(EditPages)) {
=======
                    @if(p.visibility == Visibility.New) {
                        @messages("visibility.notice." + p.visibility.nameKey)
                        @if(sp.perms(Permission.EditProjectSettings)) {
                            <br>
                            @messages("visibility.notice.author." + p.visibility.nameKey)
                            <a class="btn btn-success pull-right" href="@p.fullSlug/manage/publish" style="margin-top: -.5em">Publish</a>
                        }
                    } else { @if(p.visibility == Visibility.NeedsChanges) {
                        @if(sp.perms(Permission.EditPage)) {
>>>>>>> 2cac9808
                            <a class="btn btn-success pull-right" href="@p.fullSlug/manage/sendforapproval">Send for approval</a>
                        }
                        <strong>@messages("visibility.notice." + p.visibility.nameKey)</strong>
                        <br>
                        @p.renderVisibilityChange.getOrElse("Unknown")

                    } else {
                        @if(p.visibility == Visibility.SoftDelete) {

                            @messages("visibility.notice." + p.visibility.nameKey, p.lastVisibilityChangeUser)
                            @p.renderVisibilityChange.getOrElse("")
                        } else {
                            @messages("visibility.notice." + p.visibility.nameKey)
                        }
                    }
                    </div>
                </div>
            </div>
        }
            <!-- Header -->
        <div class="row">
            <div class="col-md-12">
                <div class="project-header pull-left">
                    <h1>
                        <a href="@routes.Users.showProjects(p.project.ownerName, None)">@p.project.ownerName</a>
                        / <strong>
                        <a href="@Projects.show(p.project.ownerName, p.project.slug)">@p.project.name</a>
                    </strong>
                    </h1>
                    @defining(p.project.description.getOrElse("")) { description =>
                        <i class="minor" title="@description">@description</i>
                    }
                </div>
            </div>
        </div>

            <!-- Nav -->
        <div class="row row-nav">
            <div class="col-md-12">
                <div class="navbar navbar-default project-navbar pull-left">
                    <div class="navbar-inner">
                        <ul class="nav navbar-nav">
                                <!-- Tabs -->
                            <li id="docs" class="">
                                <a href="@Projects.show(p.project.ownerName, p.project.slug)">
                                    <i class="fas fa-book"></i> @messages("project.docs")</a>
                            </li>

                            <li id="versions" class="">
                                <a href="@Versions.showList(
                                    p.project.ownerName, p.project.slug, None)">
                                    <i class="fas fa-download"></i> @messages("project.versions")
                                </a>
                            </li>

                            @if(p.project.topicId.isDefined) {
                                <li id="discussion" class="">
                                    <a href="@Projects.showDiscussion(
                                        p.project.ownerName, p.project.slug)">
                                        <i class="fas fa-users"></i> @messages("project.discuss")
                                    </a>
                                </li>
                            }

                            @if(sp.perms(Permission.EditProjectSettings)) {
                                @* Show manager if permitted *@
                                <li id="settings" class="">
                                    <a href="@Projects.showSettings(p.project.ownerName, p.project.slug)">
                                        <i class="fas fa-cog"></i> @messages("project.settings")
                                    </a>
                                </li>
                            }

                            @p.settings.issues.map { issues =>
                                <li id="issues">
                                    <a title="@issues" target="_blank" rel="noopener"
                                    href="@Projects.showIssues(
                                        p.project.ownerName, p.project.slug)">
                                        <i class="fas fa-bug"></i> Issues <i class="fas fa-external-link-alt"></i></a>
                                </li>
                            }

                            @p.settings.source.map { source =>
                                <li id="source">
                                    <a title="@source" target="_blank" rel="noopener"
                                    href="@Projects.showSource(p.project.ownerName, p.project.slug)">
                                        <i class="fas fa-code"></i> Source <i class="fas fa-external-link-alt"></i>
                                    </a>
                                </li>
                            }
                        </ul>
                        <script @CSPNonce.attr>$(function() { $(".nav").find("@active").addClass("active"); });</script>
                    </div>
                </div>

                @if(!noButtons) {
                    <div class="pull-right project-controls">

                        @flash.get("reported").map { _ =>
                            <span class="flag-msg">
                                <i class="fas fa-thumbs-up"></i> Flag submitted for review
                            </span>
                        }

                        @if(!p.project.isDeleted) {
                            @if(request.currentUser.exists(u => !p.project.isOwner(u))) {
                                <button class="btn btn-default btn-star">
                                    <i id="icon-star" @if(sp.starred) {
                                        class="fas fa-star"
                                    } else {
                                        class="far fa-star" }></i>
                                    <span class="starred"> @p.project.starCount</span>
                                </button>

                                <button class="btn btn-watch btn-default @if(sp.watching) { watching }">
                                    <i class="fas @if(sp.watching) { fa-eye-slash } else { fa-eye }"></i>
                                    <span class="watch-status">@if(sp.watching) { Unwatch } else { Watch }</span>
                                </button>
                            } else {
                                <span class="minor stars-static">
                                    <i class="fas fa-star"></i> @p.project.starCount
                                </span>
                            }
                        }

                            <!-- Flag button -->
                        @if(request.hasUser && !request.currentUser.get.name.equals(p.project.ownerName)
                                && !sp.uProjectFlags
                                && !p.project.isDeleted) {
                            <button data-toggle="modal" data-target="#modal-flag" class="btn btn-default">
                                <i class="fas fa-flag"></i> @messages("project.flag")
                            </button>
                            <div class="modal fade" id="modal-flag" tabindex="-1" role="dialog"
                            aria-labelledby="label-flag">
                                <div class="modal-dialog" role="document">
                                    <div class="modal-content">
                                        <div class="modal-header">
                                            <button type="button" class="close" data-dismiss="modal"
                                            aria-label="Close">
                                                <span aria-hidden="true">&times;</span>
                                            </button>
                                            <h4 class="modal-title" id="label-flag">Flag project</h4>
                                        </div>
                                        @form(action = Projects.flag(
                                            p.project.ownerName, p.project.slug)) {
                                            @CSRF.formField
                                            <div class="modal-body">
                                                <ul class="list-group list-flags">
                                                @for(i <- 0 until FlagReason.values.size) {
                                                    <li class="list-group-item">
                                                        <span>@FlagReason.withValue(i).title</span>
                                                        <span class="pull-right">
                                                            <input required type="radio"
                                                            value="@FlagReason.withValue(i).value" name="flag-reason"/>
                                                        </span>
                                                    </li>
                                                }
                                                </ul>
                                                <input class="form-control" name="comment" type="text"
                                                maxlength="255" required="required"
                                                placeholder="@messages("ph.comment")&hellip;" />
                                            </div>
                                            <div class="modal-footer">
                                                <button type="button" class="btn btn-default" data-dismiss="modal">
                                                    Close
                                                </button>
                                                <button type="submit" class="btn btn-primary">Flag</button>
                                            </div>
                                        }
                                    </div>
                                </div>
                            </div>
                        }

                            <!-- Download button -->
                        @if(!p.project.isDeleted) {
                            <div class="btn-group btn-download">
                                <a href="@Versions.downloadRecommended(p.project.ownerName, p.project.slug, None)"
                                title="@messages("project.download.recommend")" data-toggle="tooltip"
                                data-placement="bottom" class="btn btn-primary">
                                    <i class="fas fa-download"></i> @messages("general.download")
                                </a>
                                <button type="button" class="btn btn-primary dropdown-toggle" data-toggle="dropdown" aria-haspopup="true" aria-expanded="false">
                                    <span class="caret"></span>
                                    <span class="sr-only">Toggle Dropdown</span>
                                </button>
                                @p.recommendedVersion.map { v =>
                                    <ul class="dropdown-menu dropdown-menu-right">
                                        <li><a href="@Versions.downloadRecommended(p.project.ownerName, p.project.slug, None)">@messages("general.download")</a></li>
                                        <li><a href="#" class="copy-url" data-clipboard-text="@config.app.baseUrl@Versions.download(p.project.ownerName, p.project.slug, v.versionString, None)">Copy URL</a></li>
                                    </ul>
                                }
                            </div>
                        }

                        @if(request.hasUser && (request.headerData.globalPerm(Permission.ModNotesAndFlags) || request.headerData.globalPerm(Permission.ViewLogs))) {
                            <button class="btn btn-alert dropdown-toggle" type="button" id="admin-actions" data-toggle="dropdown" aria-haspopup="true" aria-expanded="true">
                                Admin actions
                                <span class="caret"></span>
                            </button>
                            <ul class="dropdown-menu" aria-labelledby="admin-actions">
                                @if(request.headerData.globalPerm(Permission.ModNotesAndFlags)) {
                                    <li><a href="@Projects.showFlags(p.project.ownerName, p.project.slug)">
                                        Flag history (@p.flagCount) </a></li>
                                }
                                @if(request.headerData.globalPerm(Permission.ModNotesAndFlags)) {
                                    <li><a href="@Projects.showNotes(p.project.ownerName, p.project.slug)">
                                        Staff notes (@p.noteCount) </a></li>
                                }
                                @if(request.headerData.globalPerm(Permission.ViewLogs)) {
                                    <li><a href="@appRoutes.showLog(None, None, Some(p.project.id), None, None, None, None)">
                                        User Action Logs</a></li>
                                }
                                @if(request.headerData.globalPerm(Permission.ViewLogs)) {
                                    <li><a href="@Projects.showLog(p.project.ownerName, p.project.slug)">
                                        System Logs (@p.projectLogSize) </a></li>
                                }
                                <li><a href="https://forums.spongepowered.org/users/@p.project.ownerName">Owner on forum <i class="fas fa-external-link-alt" aria-hidden="true"></i></a></li>
                            </ul>
                        }
                    </div>
                }
            </div>
        </div>
    </div>

    @content

}<|MERGE_RESOLUTION|>--- conflicted
+++ resolved
@@ -42,20 +42,8 @@
             <div class="row">
                 <div class="col-xs-12">
                     <div class="alert alert-danger" role="alert" style="margin: 0.2em 0 0 0">
-<<<<<<< HEAD
                     @if(p.visibility == Visibility.NeedsChanges) {
-                        @if(sp.perms(EditPages)) {
-=======
-                    @if(p.visibility == Visibility.New) {
-                        @messages("visibility.notice." + p.visibility.nameKey)
-                        @if(sp.perms(Permission.EditProjectSettings)) {
-                            <br>
-                            @messages("visibility.notice.author." + p.visibility.nameKey)
-                            <a class="btn btn-success pull-right" href="@p.fullSlug/manage/publish" style="margin-top: -.5em">Publish</a>
-                        }
-                    } else { @if(p.visibility == Visibility.NeedsChanges) {
                         @if(sp.perms(Permission.EditPage)) {
->>>>>>> 2cac9808
                             <a class="btn btn-success pull-right" href="@p.fullSlug/manage/sendforapproval">Send for approval</a>
                         }
                         <strong>@messages("visibility.notice." + p.visibility.nameKey)</strong>
