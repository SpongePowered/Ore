--- conflicted
+++ resolved
@@ -227,30 +227,9 @@
                                     <span class="caret"></span>
                                     <span class="sr-only">Toggle Dropdown</span>
                                 </button>
-<<<<<<< HEAD
-                                <ul class="dropdown-menu" aria-labelledby="admin-actions">
-                                    @if(request.headerData.globalPerm(ReviewFlags)) {
-                                        <li><a href="@Projects.showFlags(p.project.ownerName, p.project.slug)">
-                                            Flag history (@p.flagCount) </a></li>
-                                    }
-                                    @if(request.headerData.globalPerm(ReviewFlags)) {
-                                        <li><a href="@Projects.showNotes(p.project.ownerName, p.project.slug)">
-                                            Staff notes (@p.noteCount) </a></li>
-                                    }
-                                    @if(request.headerData.globalPerm(ViewLogs)) {
-                                        <li><a href="@appRoutes.showLog(None, None, Some(p.project.id), None, None, None, None)">
-                                            User Action Logs</a></li>
-                                    }
-                                    @if(request.headerData.globalPerm(ViewLogs)) {
-                                        <li><a href="@Projects.showLog(p.project.ownerName, p.project.slug)">
-                                            System Logs (@p.projectLogSize) </a></li>
-                                    }
-                                    <li><a href="https://forums.spongepowered.org/users/@p.project.ownerName">Owner on forum <i class="fas fa-external-link-alt" aria-hidden="true"></i></a></li>
-=======
                                 <ul class="dropdown-menu dropdown-menu-right">
                                     <li><a href="@Versions.downloadRecommended(p.project.ownerName, p.project.slug, None)">@messages("general.download")</a></li>
                                     <li><a href="#" class="copy-url" data-clipboard-text="@config.app.baseUrl@Versions.download(p.project.ownerName, p.project.slug, p.recommendedVersion.map(v => v.versionString).getOrElse(""), None)">Copy URL</a></li>
->>>>>>> c81e168b
                                 </ul>
                             </div>
                         }
@@ -270,7 +249,7 @@
                                         Staff notes (@p.noteCount) </a></li>
                                 }
                                 @if(request.headerData.globalPerm(ViewLogs)) {
-                                    <li><a href="@appRoutes.showLog(None, None, Some(p.project.id.value), None, None, None, None)">
+                                    <li><a href="@appRoutes.showLog(None, None, Some(p.project.id), None, None, None, None)">
                                         User Action Logs</a></li>
                                 }
                                 @if(request.headerData.globalPerm(ViewLogs)) {
