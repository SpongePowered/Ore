--- conflicted
+++ resolved
@@ -40,15 +40,9 @@
                                         </a>
                                     </span>
 
-<<<<<<< HEAD
-                                    <span class="stat" title="Views"><i class="fa fa-eye"></i> @entry.views</span>
-                                    <span class="stat" title="Download"><i class="fa fa-download"></i> @entry.downloads</span>
-                                    <span class="stat" title="Stars"><i class="fa fa-star"></i> @entry.stars</span>
-=======
-                                    <span class="stat" title="Views"><i class="fas fa-eye"></i> @project.viewCount</span>
-                                    <span class="stat" title="Download"><i class="fas fa-download"></i> @project.downloadCount</span>
-                                    <span class="stat" title="Stars"><i class="fas fa-star"></i> @project.starCount</span>
->>>>>>> 07e0ec4a
+                                    <span class="stat" title="Views"><i class="fas fa-eye"></i> @entry.views</span>
+                                    <span class="stat" title="Download"><i class="fas fa-download"></i> @entry.downloads</span>
+                                    <span class="stat" title="Stars"><i class="fas fa-star"></i> @entry.stars</span>
 
                                     @defining(entry.category) { category: Category =>
                                         <span class="stat" title="@category.title">
