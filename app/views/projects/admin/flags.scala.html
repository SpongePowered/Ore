@import java.sql.Timestamp
@import java.time.Instant

@import controllers.sugar.Requests.OreRequest
@import models.viewhelper.ProjectData
@import ore.OreConfig
@import util.StringUtils._
@(p: ProjectData)(implicit messages: Messages, request: OreRequest[_], config: OreConfig, flash: Flash)

@projectRoutes = @{controllers.project.routes.Projects}

@bootstrap.layout(messages("project.flag.plural")) {
    <div class="row">
        <div class="col-md-12  header-flags">
            <div class="clearfix">
                <h1 class="pull-left">@messages("project.flag.plural") for <a href="@projectRoutes.show(p.project.ownerName, p.project.slug)">@p.project.ownerName/@p.project.slug</a></h1>
            </div>
        </div>
    </div>
    <div class="row">
        <div class="col-md-12">
            @if(p.flagCount == 0) {
                <div class="alert-review alert alert-info" role="alert">
                    <i class="fas fa-info-circle"></i>
                    No flags found
                </div>
            } else {
                <div class="panel panel-default">
                    <div class="panel-heading">
                        <h4 class="panel-title pull-left">@messages("project.flag.plural")</h4>
                        <div class="clearfix"></div>
                    </div>
<<<<<<< HEAD
                } else {
                    <div class="panel panel-default">
                        <div class="panel-heading">
                            <h4 class="panel-title pull-left">@messages("project.flag.plural")</h4>
                            <div class="clearfix"></div>
                        </div>
                        <table class="table table-condensed setting-no-border table-review-log">
                            <thead>
                                <tr>
                                    <th>Submitter</th>
                                    <th>Reason</th>
                                    <th>When</th>
                                    <th>Resolved</th>
                                </tr>
                            </thead>
                            <tbody>
                            @p.flags.map { case (flag, by, resolvedBy) =>
                                <tr>
                                    <td>@by</td>
                                    <td>@flag.reason, @flag.comment</td>
                                    <td>@prettifyDateAndTime(flag.createdAt)</td>
                                    @if(flag.isResolved) {
                                        <td>@resolvedBy.get
                                            at @prettifyDateAndTime(flag.resolvedAt.getOrElse(Timestamp.from(Instant.EPOCH)))</td>
                                    } else {
                                        <td>-not resolved-</td>
                                    }
                                </tr>
=======
                    <table class="table table-condensed setting-no-border table-review-log">
                        <thead>
                            <tr>
                                <th>Submitter</th>
                                <th>Reason</th>
                                <th>When</th>
                                <th>Resolved</th>
                            </tr>
                        </thead>
                        <tbody>
                        @p.flags.map { case (flag, by, resolvedBy) =>
                        <tr>
                            <td>@by</td>
                            <td>@flag.reason, @flag.comment</td>
                            <td>@prettifyDateAndTime(flag.createdAt.value)</td>
                            @if(flag.isResolved) {
                                <td>@resolvedBy.get
                                    at @prettifyDateAndTime(flag.resolvedAt.getOrElse(Timestamp.from(Instant.EPOCH)))</td>
                            } else {
                                <td>-not resolved-</td>
>>>>>>> c81e168b
                            }
                        </tr>
                        }
                        </tbody>
                    </table>
                    }
            </div>
        </div>
    </div>
}<|MERGE_RESOLUTION|>--- conflicted
+++ resolved
@@ -30,36 +30,6 @@
                         <h4 class="panel-title pull-left">@messages("project.flag.plural")</h4>
                         <div class="clearfix"></div>
                     </div>
-<<<<<<< HEAD
-                } else {
-                    <div class="panel panel-default">
-                        <div class="panel-heading">
-                            <h4 class="panel-title pull-left">@messages("project.flag.plural")</h4>
-                            <div class="clearfix"></div>
-                        </div>
-                        <table class="table table-condensed setting-no-border table-review-log">
-                            <thead>
-                                <tr>
-                                    <th>Submitter</th>
-                                    <th>Reason</th>
-                                    <th>When</th>
-                                    <th>Resolved</th>
-                                </tr>
-                            </thead>
-                            <tbody>
-                            @p.flags.map { case (flag, by, resolvedBy) =>
-                                <tr>
-                                    <td>@by</td>
-                                    <td>@flag.reason, @flag.comment</td>
-                                    <td>@prettifyDateAndTime(flag.createdAt)</td>
-                                    @if(flag.isResolved) {
-                                        <td>@resolvedBy.get
-                                            at @prettifyDateAndTime(flag.resolvedAt.getOrElse(Timestamp.from(Instant.EPOCH)))</td>
-                                    } else {
-                                        <td>-not resolved-</td>
-                                    }
-                                </tr>
-=======
                     <table class="table table-condensed setting-no-border table-review-log">
                         <thead>
                             <tr>
@@ -74,13 +44,12 @@
                         <tr>
                             <td>@by</td>
                             <td>@flag.reason, @flag.comment</td>
-                            <td>@prettifyDateAndTime(flag.createdAt.value)</td>
+                            <td>@prettifyDateAndTime(flag.createdAt)</td>
                             @if(flag.isResolved) {
                                 <td>@resolvedBy.get
                                     at @prettifyDateAndTime(flag.resolvedAt.getOrElse(Timestamp.from(Instant.EPOCH)))</td>
                             } else {
                                 <td>-not resolved-</td>
->>>>>>> c81e168b
                             }
                         </tr>
                         }
