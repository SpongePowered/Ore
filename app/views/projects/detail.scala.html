@*
Base template for Project overview.
*@
@import models.project.Project
@import play.api.Play
@(project: Project, active: String)(content: Html)(implicit messages: Messages, session: Session)

@core.layout(project.owner + " / " + project.getName) {

    <script type="text/javascript" src="@routes.Assets.at("javascripts/projectDetail.js")"></script>

    <div class="project-header-container">
        <div class="container">
            <h1 class="project-header pull-left">
                <a href="#">@project.owner</a>
                / <strong><a href="@routes.Projects.show(project.owner, project.getSlug)">@project.getName</a></strong>
            </h1>

            <div class="navbar navbar-default project-navbar pull-left">
                <div class="navbar-inner">
                    <ul class="nav navbar-nav">
                        <li id="docs" class="">
                            <a href="@routes.Projects.show(project.owner, project.getSlug)">
                                <i class="fa fa-book"></i> @messages("project.docs")</a>
                        </li>
                        <li id="versions" class="">
                            <a href="@routes.Projects.showVersions(project.owner, project.getSlug, None)">
                                <i class="fa fa-download"></i> @messages("project.versions")
                            </a>
                        </li>
                        <li id="discussion" class="">
                            <a href="@routes.Projects.showDiscussion(project.owner, project.getSlug)">
                                <i class="fa fa-users"></i> @messages("project.discuss")
                            </a>
                        </li>
                        @if(session.get("username").isDefined && session.get("username").get.equals(project.owner)) {
                            @* Show manager if permitted *@
                            <li id="settings" class="">
                                <a href="@routes.Projects.showManager(project.owner, project.getSlug)">
                                    <i class="fa fa-cog"></i> @messages("project.settings")
                                </a>
                            </li>
                        }
                    </ul>

                    <script>
                        @* Set active tab *@
                        $(function() {
                            $(".nav").find("@active").addClass("active");
                        });
                    </script>
                </div>
            </div>

            <div class="pull-right project-controls">
                @if(session.get("username").isDefined) {
                    @defining(project.isStarredBy(session.get("username").get)) { alreadyStarred =>
                        <button class="btn btn-default btn-star">
                            <i id="icon-star" @if(alreadyStarred) {
                                class="fa fa-star"
                            } else {
                                class="fa fa-star-o" }></i>
                            <span class="starred"> @project.getStars</span>
                        </button>
                        <script>
                                var baseUrl = "@Play.current.configuration.getString("application.baseUrl")";
                                var projectOwner = "@project.owner";
                                var projectSlug = "@project.getSlug";
                                var alreadyStarred = @alreadyStarred;
                        </script>
                    }
                }
                @if(session.get("username").isEmpty || !session.get("username").get.equals(project.owner)) {
                    <button class="btn btn-default">
                        <i class="fa fa-flag"></i> @messages("project.flag")
                    </button>
                }
<<<<<<< HEAD
                <a href="@routes.Projects.downloadRecommendedVersion(project.owner, project.getName)"
                   title="@messages("project.download.recommend")" data-toggle="tooltip"
=======
                <a href="@routes.Projects.downloadRecommendedVersion(project.owner, project.getSlug)"
                   title="Download the latest recommended version" data-toggle="tooltip"
>>>>>>> a192132b
                   data-placement="bottom" class="btn btn-primary">
                    <i class="fa fa-download"></i> @messages("project.download")
                </a>
            </div>

        </div>
    </div>

    @content

}<|MERGE_RESOLUTION|>--- conflicted
+++ resolved
@@ -75,13 +75,8 @@
                         <i class="fa fa-flag"></i> @messages("project.flag")
                     </button>
                 }
-<<<<<<< HEAD
-                <a href="@routes.Projects.downloadRecommendedVersion(project.owner, project.getName)"
+                <a href="@routes.Projects.downloadRecommendedVersion(project.owner, project.getSlug)"
                    title="@messages("project.download.recommend")" data-toggle="tooltip"
-=======
-                <a href="@routes.Projects.downloadRecommendedVersion(project.owner, project.getSlug)"
-                   title="Download the latest recommended version" data-toggle="tooltip"
->>>>>>> a192132b
                    data-placement="bottom" class="btn btn-primary">
                     <i class="fa fa-download"></i> @messages("project.download")
                 </a>
