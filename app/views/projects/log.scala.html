--- conflicted
+++ resolved
@@ -12,28 +12,6 @@
         <div class="col-md-12">
             <h1>@messages("project.log.logger.title") <a href="@projectRoutes.show(project.ownerName, project.slug)">@project.ownerName/@project.slug</a></h1>
         </div>
-<<<<<<< HEAD
-        <div class="row">
-            <div class="col-md-12">
-                <div class="panel panel-default">
-                    <div class="panel-heading">
-                        <h4 class="panel-title pull-left">@messages("project.log.logger.title")</h4>
-                        <div class="clearfix"></div>
-                    </div>
-                    <table class="table table-condensed setting-no-border table-review-log">
-                        <tbody>
-                            @if(logs.isEmpty) {
-                                <tr><td>No entries founds</td></tr>
-                            }
-                            @logs.map { entry =>
-                                <tr>
-                                    <td>@entry.message</td>
-                                    <td>@prettifyDateAndTime(entry.createdAt)</td>
-                                </tr>
-                            }
-                        </tbody>
-                    </table>
-=======
     </div>
     <div class="row">
         <div class="col-md-12">
@@ -41,7 +19,6 @@
                 <div class="panel-heading">
                     <h4 class="panel-title pull-left">@messages("project.log.logger.title")</h4>
                     <div class="clearfix"></div>
->>>>>>> c81e168b
                 </div>
                 <table class="table table-condensed setting-no-border table-review-log">
                     <tbody>
@@ -51,7 +28,7 @@
                         @logs.map { entry =>
                             <tr>
                                 <td>@entry.message</td>
-                                <td>@prettifyDateAndTime(entry.createdAt.value)</td>
+                                <td>@prettifyDateAndTime(entry.createdAt)</td>
                             </tr>
                         }
                     </tbody>
