--- conflicted
+++ resolved
@@ -124,11 +124,7 @@
                                     <input type="submit" name="create" value="@messages("version.create.publish")" class="btn btn-primary" />
                                 }
                             }
-<<<<<<< HEAD
                             <i class="tos">@Html(messages("version.create.tos", "#"))</i>
-=======
-                            <i class="tos">By clicking "Publish" you are agreeing to Ore's</i> <a href="#">Terms of Service</a>.
->>>>>>> a192132b
                         }
 
                     </div>
