--- conflicted
+++ resolved
@@ -103,22 +103,6 @@
                                                                     "Save changes", false
                                                             );
                                                         });
-<<<<<<< HEAD
-                                                    </script>
-                                                }
-                                            </td>
-                                        </tr>
-                                        <tr>
-                                            <td><strong>Platform</strong></td>
-                                            <td>
-                                                <div class="pull-right" id="upload-platform-tags">
-                                                @for(t <- version.dependenciesAsGhostTags) {
-                                                    @projects.tag(t(ObjId(0L), ObjectTimestamp(Timestamp.from(Instant.now()))).asViewTag)
-                                                }
-                                                </div>
-                                            </td>
-                                        </tr>
-=======
                                                 </script>
                                             }
                                         </td>
@@ -128,7 +112,7 @@
                                         <td>
                                             <div class="pull-right" id="upload-platform-tags">
                                             @for(t <- version.dependenciesAsGhostTags) {
-                                                @projects.tag(t(ObjId(0L), ObjectTimestamp(Timestamp.from(Instant.now()))))
+                                                @projects.tag(t(ObjId(0L), ObjectTimestamp(Timestamp.from(Instant.now()))).asViewTag)
                                             }
                                             </div>
                                         </td>
@@ -144,7 +128,6 @@
                                     </tr>
 
                                     @if(showFileControls) {
->>>>>>> 2c12be24
                                         <tr>
                                             <td><strong>Recommended</strong></td>
                                             <td class="rv">
