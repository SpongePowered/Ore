--- conflicted
+++ resolved
@@ -32,13 +32,8 @@
                         </a>
                     }
                     <a class="btn btn-primary"
-<<<<<<< HEAD
-                       href="@routes.Projects.downloadVersion(project.owner, project.getName, channel.getName, version.versionString)">
+                       href="@routes.Projects.downloadVersion(project.owner, project.getSlug, channel.getName, version.versionString)">
                         @messages("version.download")
-=======
-                       href="@routes.Projects.downloadVersion(project.owner, project.getSlug, channel.getName, version.versionString)">
-                        Download
->>>>>>> a192132b
                     </a>
                 </div>
             </div>
