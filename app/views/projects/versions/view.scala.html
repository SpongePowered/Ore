--- conflicted
+++ resolved
@@ -24,21 +24,12 @@
             </div>
 
                 <!-- User info -->
-<<<<<<< HEAD
-                <p class="user date pull-left">
-                    <a href="@routes.Users.showProjects(v.p.project.ownerName, None)">
-                        <strong>@v.p.project.ownerName</strong>
-                    </a>
-                    released this version on @prettifyDate(v.v.createdAt)
-                </p>
-=======
             <p class="user date pull-left">
                 <a href="@routes.Users.showProjects(v.p.project.ownerName, None)">
                     <strong>@v.p.project.ownerName</strong>
                 </a>
-                released this version on @prettifyDate(v.v.createdAt.value)
+                released this version on @prettifyDate(v.v.createdAt)
             </p>
->>>>>>> c81e168b
 
                 <!-- Buttons -->
 
@@ -141,7 +132,7 @@
                                     <span class="caret"></span>
                                 </button>
                                 <ul class="dropdown-menu" aria-labelledby="admin-version-actions">
-                                    <li><a href="@appRoutes.showLog(None, None, None, Some(v.v.id.value), None, None, None)">User Action Logs</a></li>
+                                    <li><a href="@appRoutes.showLog(None, None, None, Some(v.v.id), None, None, None)">User Action Logs</a></li>
                                     @if(request.headerData.globalPerm(ReviewProjects)) {
                                         @if(v.v.visibility == Visibility.SoftDelete) {
                                             <li><a href="#" data-toggle="modal" data-target="#modal-restore">Undo delete</a></li>
@@ -154,30 +145,6 @@
                             </div>
                         }
 
-<<<<<<< HEAD
-                            @if(request.hasUser && request.headerData.globalPerm(ViewLogs)) {
-                                <div class="dropdown dropdown-menu-right" style="display: inline-block">
-                                    <button class="btn btn-alert dropdown-toggle" type="button" id="admin-version-actions" data-toggle="dropdown" aria-haspopup="true" aria-expanded="true">
-                                        Admin actions
-                                        <span class="caret"></span>
-                                    </button>
-                                    <ul class="dropdown-menu" aria-labelledby="admin-version-actions">
-                                        <li><a href="@appRoutes.showLog(None, None, None, Some(v.v.id), None, None, None)">User Action Logs</a></li>
-                                        @if(request.headerData.globalPerm(ReviewProjects)) {
-                                            @if(v.v.visibility == Visibility.SoftDelete) {
-                                                <li><a href="#" data-toggle="modal" data-target="#modal-restore">Undo delete</a></li>
-                                            }
-                                            @if(request.headerData.globalPerm(HardRemoveVersion) && !v.isRecommended) {
-                                                <li><a href="#" data-toggle="modal" data-target="#modal-harddelete" style="color: darkred">Hard delete</a></li>
-                                            }
-                                        }
-                                    </ul>
-                                </div>
-                            }
-
-                        </div>
-=======
->>>>>>> c81e168b
                     </div>
                 </div>
             </div>
