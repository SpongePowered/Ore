@import controllers.sugar.Requests.OreRequest
@import models.api.ProjectApiKey
@import models.viewhelper.{ProjectData, ScopedProjectData}
@import ore.OreConfig
@import ore.permission.{HardRemoveProject, HideProjects}
@import security.NonceFilter._
@import views.html.helper.{CSRF, form}
@import views.html.utils
@(p: ProjectData, sp: ScopedProjectData, deploymentKey: Option[ProjectApiKey])(implicit messages: Messages, flash: Flash, request: OreRequest[_], config: OreConfig)

@projectRoutes = @{controllers.project.routes.Projects}

@scripts = {
    <script type="text/javascript" src="@routes.Assets.versioned("javascripts/hideProject.js")"></script>
    <script type="text/javascript" src="@routes.Assets.versioned("javascripts/iconUpload.js")"></script>
    <script type="text/javascript" src="@routes.Assets.versioned("javascripts/keyGen.js")"></script>
    <script nonce="@nonce">
            projectName = "@p.project.name";
            PROJECT_OWNER = "@p.project.ownerName";
            PROJECT_SLUG = "@p.project.slug";
            pluginId = "@p.project.pluginId";
            keyGenText = "@messages("project.settings.genKey")";
            keyRevokeText = "@messages("project.settings.revokeKey")";
    </script>
}

@projects.view(p, sp, "#settings", additionalScripts = scripts) {

    <div class="row">
        <div class="col-md-8">

            <!-- Main settings -->
            <div class="panel panel-default panel-settings">
                <div class="panel-heading">
                    <h3 class="panel-title pull-left">@messages("project.settings")</h3>
                    @if(request.headerData.globalPerm(HideProjects)) {
                        @projects.helper.btnHide(p.project.namespace, p.project.visibility)

                        <div class="modal fade" id="modal-visibility-comment" tabindex="-1" role="dialog" aria-labelledby="modal-visibility-comment">
                            <div class="modal-dialog" role="document">
                                <div class="modal-content">
                                    <div class="modal-header">
                                        <button type="button" class="close" data-dismiss="modal" aria-label="@messages("general.close")">
                                            <span aria-hidden="true">&times;</span>
                                        </button>
                                        <h4 class="modal-title" style="color:black;">Comment</h4>
                                    </div>
                                    <div class="modal-body">
                                        <textarea class="textarea-visibility-comment form-control" rows="3"></textarea>
                                    </div>
                                    <div class="modal-footer">
                                        <button class="btn btn-default" data-dismiss="modal">@messages("general.close")</button>
                                        <button class="btn btn-visibility-comment-submit btn-primary"><i class="fas fa-pencil-alt"></i> Submit</button>
                                    </div>
                                </div>
                            </div>
                        </div>
                    }
                </div>

                <div class="panel-body">
                    @projects.helper.inputSettings(
                        form = "save",
                        issues = p.settings.issues,
                        source = p.settings.source,
                        licenseName = p.settings.licenseName,
                        licenseUrl = p.settings.licenseUrl,
                        selected = Some(p.project.category),
                        forumSync = p.settings.forumSync
                    )

                        <!-- Description -->
                    @defining(config.ore.projects.maxDescLen) { maxLength =>
                        <div class="setting">
                            <div class="setting-description">
                                <h4>Description</h4>
                                <p>A short description of your project (max @maxLength).</p>
                            </div>
<<<<<<< HEAD
                            <div class="setting-content">
                                @deploymentKey.map { key =>
                                  <button class="btn btn-danger btn-block btn-key-revoke" data-key-id="@key.id">
                                      <span class="spinner" style="display: none;"><i class="fas fa-spinner fa-spin"></i></span>
                                      <span class="text">@messages("project.settings.revokeKey")</span>
                                  </button>
=======
                            <input form="save" class="form-control" type="text" id="description"
                            name="description" maxlength="@maxLength"
                                @p.project.description.map { description =>
                                value="@description"
>>>>>>> c81e168b
                                }.getOrElse {
                                    placeholder="@messages("version.create.noDescription")"
                            }
                            />
                            <div class="clearfix"></div>
                        </div>
                    }

                        <!-- Project icon -->
                    <div class="setting setting-icon">
                        <form id="form-icon" enctype="multipart/form-data">
                            @CSRF.formField
                            <div class="setting-description">
                                <h4>Icon</h4>

                                @utils.userAvatar(
                                    Some(p.projectOwner.name),
                                    p.projectOwner.avatarUrl,
                                    call = projectRoutes.showIcon(p.project.ownerName, p.project.slug),
                                    clazz = "user-avatar-md")

                                <input class="form-control-static" type="file" id="icon" name="icon" />
                            </div>
                            <div class="setting-content">
                                <div class="icon-description">
                                    <p>Upload an image representative of your project.</p>
                                    <div class="btn-group pull-right">
                                        <button class="btn btn-default btn-reset">Reset</button>
                                        <button class="btn btn-info btn-upload pull-right" disabled>
                                            <i class="fas fa-upload"></i> Upload
                                        </button>
                                    </div>
                                </div>
                            </div>
                            <div class="clearfix"></div>
                        </form>
                    </div>

                    <div class="setting">
                        <div class="setting-description">
                            <h4>@messages("project.settings.deployKey")</h4>
                            <p>
                                @messages("project.settings.deployKey.info")
                                <a href="#"><i class="fas fa-question-circle"></i></a>
                            </p>
                            @deploymentKey.map { key =>
                            <input class="form-control input-key" type="text" value="@key.value" readonly />
                            }.getOrElse {
                                <input class="form-control input-key" type="text" value="" readonly />
                            }
                        </div>
                        <div class="setting-content">
                        @deploymentKey.map { key =>
                        <button class="btn btn-danger btn-block btn-key-revoke" data-key-id="@key.id.value">
                            <span class="spinner" style="display: none;"><i class="fas fa-spinner fa-spin"></i></span>
                            <span class="text">@messages("project.settings.revokeKey")</span>
                        </button>
                        }.getOrElse {
                            <button class="btn btn-info btn-block btn-key-gen">
                                <span class="spinner" style="display: none;"><i class="fas fa-spinner fa-spin"></i></span>
                                <span class="text">@messages("project.settings.genKey")</span>
                            </button>
                        }
                        </div>
                        <div class="clearfix"></div>
                    </div>

                        <!-- Rename -->
                    <div class="setting">
                        <div class="setting-description">
                            <h4 class="danger">@messages("project.rename")</h4>
                            <p>@messages("project.rename.info")</p>
                        </div>
                        <div class="setting-content">
                            <input form="rename" id="name" name="name" class="form-control" type="text"
                            value="@p.project.name"
                            maxlength="@config.ore.projects.maxNameLen">
                            <button id="btn-rename" data-toggle="modal" data-target="#modal-rename"
                            class="btn btn-warning" disabled>
                            @messages("project.rename")
                            </button>
                        </div>
                        <div class="clearfix"></div>
                    </div>

                        <!-- Delete -->
                    <div class="setting">
                        <div class="setting-description">
                            <h4 class="danger">Delete</h4>
                            <p>Once you delete a project, it cannot be recovered.</p>
                        </div>
                        <div class="setting-content">
                            <button class="btn btn-delete btn-danger" data-toggle="modal"
                            data-target="#modal-delete">
                                Delete
                            </button>
                        </div>
                        <div class="clearfix"></div>
                    </div>

                    @if(request.headerData.globalPerm(HardRemoveProject)) {
                        <div class="setting striped">
                            <div class="setting-description">
                                <h4 class="danger">Hard Delete</h4>
                                <p>Once you delete a project, it cannot be recovered.</p>
                            </div>
                            <div class="setting-content">
                                <button class="btn btn-delete btn-danger btn-visibility-change" data-project="@p.project.ownerName/@p.project.slug" data-level="-99" data-modal="true">
                                    <strong>Hard Delete</strong>
                                </button>
                            </div>
                            <div class="clearfix"></div>
                        </div>
                    }

                    @form(action = projectRoutes.save(p.project.ownerName, p.project.slug), 'id -> "save",
                        'class -> "pull-right") {
                        @CSRF.formField
                        <input type="hidden" id="update-icon" name="update-icon" value="false" />
                        <button type="submit" name="save" class="btn btn-success btn-spinner" data-icon="fa-check">
                            <i class="fas fa-check"></i> Save changes
                        </button>
                    }
                </div>
            </div>
        </div>

            <!-- Side panel -->
        <div class="col-md-4">
            <div class="alert alert-danger" role="alert" @if(flash.get("error").isEmpty) { style="display: none;" }>
                <strong>Whoops!</strong> <span>@flash.get("error").getOrElse("")</span>
            </div>
            @users.memberList(p,
                editable = true,
                perms = sp.permissions,
                removeCall = projectRoutes.removeMember(p.project.ownerName, p.project.slug),
                settingsCall = projectRoutes.showSettings(p.project.ownerName, p.project.slug)
            )
        </div>
    </div>
    </div>

    <div class="modal fade" id="modal-rename" tabindex="-1" role="dialog" aria-labelledby="label-rename">
        <div class="modal-dialog" role="document">
            <div class="modal-content">
                <div class="modal-header">
                    <button type="button" class="close" data-dismiss="modal"
                    aria-label="@messages("general.cancel")">
                        <span aria-hidden="true">&times;</span>
                    </button>
                    <h4 class="modal-title" id="label-rename">@messages("project.rename.title")</h4>
                </div>
                <div class="modal-body">
                @messages("project.rename.info")
                </div>
                <div class="modal-footer">
                    <div class="form-inline">
                    @form(action = projectRoutes.rename(p.project.ownerName, p.project.slug), 'id -> "rename") {
                        @CSRF.formField
                        <button type="button" class="btn btn-default" data-dismiss="modal">
                        @messages("channel.edit.close")
                        </button>
                        <input type="submit" name="rename" value="@messages("project.rename")" class="btn btn-warning">
                        }
                    </div>
                </div>
            </div>
        </div>
    </div>

    <div class="modal fade" id="modal-delete" tabindex="-1" role="dialog" aria-labelledby="label-delete">
        <div class="modal-dialog" role="document">
            <div class="modal-content">
                <div class="modal-header">
                    <button type="button" class="close" data-dismiss="modal" aria-label="Cancel">
                        <span aria-hidden="true">&times;</span>
                    </button>
                    <h4 class="modal-title" id="label-delete">@messages("project.delete.title")</h4>
                </div>
                @form(action = projectRoutes.softDelete(p.project.ownerName, p.project.slug)) {
                    <div class="modal-body">
                        @messages("project.delete.info")
                        <br>
                        <textarea name="comment" class="textarea-delete-comment form-control" rows="3"></textarea>
                        <br>
                        <div class="alert alert-warning">
                        @messages("project.delete.info.uniqueid", p.project.name)
                        </div>
                    </div>
                    <div class="modal-footer">
                        <div class="form-inline">
                            @CSRF.formField
                            <button type="button" class="btn btn-default" data-dismiss="modal">
                            @messages("channel.edit.close")
                            </button>
                            <input type="submit" name="delete"
                            value="@messages("general.delete")" class="btn btn-danger">
                        </div>
                    </div>
                }
            </div>
        </div>

}<|MERGE_RESOLUTION|>--- conflicted
+++ resolved
@@ -76,19 +76,10 @@
                                 <h4>Description</h4>
                                 <p>A short description of your project (max @maxLength).</p>
                             </div>
-<<<<<<< HEAD
-                            <div class="setting-content">
-                                @deploymentKey.map { key =>
-                                  <button class="btn btn-danger btn-block btn-key-revoke" data-key-id="@key.id">
-                                      <span class="spinner" style="display: none;"><i class="fas fa-spinner fa-spin"></i></span>
-                                      <span class="text">@messages("project.settings.revokeKey")</span>
-                                  </button>
-=======
                             <input form="save" class="form-control" type="text" id="description"
                             name="description" maxlength="@maxLength"
                                 @p.project.description.map { description =>
                                 value="@description"
->>>>>>> c81e168b
                                 }.getOrElse {
                                     placeholder="@messages("version.create.noDescription")"
                             }
@@ -142,7 +133,7 @@
                         </div>
                         <div class="setting-content">
                         @deploymentKey.map { key =>
-                        <button class="btn btn-danger btn-block btn-key-revoke" data-key-id="@key.id.value">
+                        <button class="btn btn-danger btn-block btn-key-revoke" data-key-id="@key.id">
                             <span class="spinner" style="display: none;"><i class="fas fa-spinner fa-spin"></i></span>
                             <span class="text">@messages("project.settings.revokeKey")</span>
                         </button>
