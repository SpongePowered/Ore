--- conflicted
+++ resolved
@@ -37,19 +37,13 @@
   def this(userId: DbRef[User], organizationId: DbRef[Organization], roleType: Role) =
     this(id = ObjId.Uninitialized(), userId = userId, organizationId = organizationId, role = roleType)
 
-<<<<<<< HEAD
-  override def subject(implicit ec: ExecutionContext, service: ModelService): Future[Visitable] = this.organization
+  override def subject(implicit ec: ExecutionContext, service: ModelService): Future[Visitable] =
+    OrganizationOwned[OrganizationUserRole].organization(this)
 }
 object OrganizationUserRole {
   implicit val query: ModelQuery[OrganizationUserRole] =
     ModelQuery.from[OrganizationUserRole](TableQuery[OrganizationRoleTable], _.copy(_, _))
-=======
-  override def subject(implicit ec: ExecutionContext, service: ModelService): Future[Visitable] =
-    OrganizationOwned[OrganizationUserRole].organization(this)
-  override def copyWith(id: ObjectId, theTime: ObjectTimestamp): Model = this.copy(id = id, createdAt = theTime)
-}
-object OrganizationUserRole {
+
   implicit val isOrgOwned: OrganizationOwned[OrganizationUserRole] = (a: OrganizationUserRole) => a.organizationId
   implicit val isUserOwned: UserOwned[OrganizationUserRole]        = (a: OrganizationUserRole) => a.userId
->>>>>>> 85152af1
 }