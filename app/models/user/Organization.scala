--- conflicted
+++ resolved
@@ -45,47 +45,11 @@
   /**
     * Contains all information for [[User]] memberships.
     */
-<<<<<<< HEAD
-  override def memberships(implicit service: ModelService): MembershipDossier[Organization] {
-    type MembersTable = OrganizationMembersTable
-
-    type MemberType = OrganizationMember
-
-    type RoleTable = OrganizationRoleTable
-
-    type RoleType = OrganizationUserRole
-  } = new MembershipDossier(this) {
-
-    type RoleType     = OrganizationUserRole
-    type RoleTable    = OrganizationRoleTable
-    type MembersTable = OrganizationMembersTable
-    type MemberType   = OrganizationMember
-
-    val membersTableClass: Class[MembersTable] = classOf[OrganizationMembersTable]
-    val roleClass: Class[RoleType]             = classOf[OrganizationUserRole]
-
-    def newMember(userId: ObjectReference)(implicit ec: ExecutionContext): OrganizationMember =
-      new OrganizationMember(Organization.this, userId)
-
-    def clearRoles(user: User): Future[Int] =
-      this.roleAccess.removeAll(s => (s.userId === user.id.value) && (s.organizationId === id.value))
-
-    /**
-      * Returns the highest level of [[ore.permission.role.Trust]] this user has.
-      *
-      * @param user User to get trust of
-      * @return Trust of user
-      */
-    override def getTrust(user: User)(implicit ex: ExecutionContext): Future[Trust] =
-      Organization.getTrust(user.id.value, id.value)
-  }
-=======
   override def memberships(
       implicit ec: ExecutionContext,
       service: ModelService
-  ): MembershipDossier.Aux[Future, Organization, OrganizationRole, OrganizationMember] =
+  ): MembershipDossier.Aux[Future, Organization, OrganizationUserRole, OrganizationMember] =
     MembershipDossier[Future, Organization]
->>>>>>> dd1eab4d
 
   /**
     * Returns the [[User]] that owns this Organization.
