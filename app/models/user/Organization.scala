package models.user

import scala.concurrent.{ExecutionContext, Future}

import db.impl.access.UserBase
<<<<<<< HEAD
import db.impl.schema.OrganizationTable
import db.{Model, ModelService, Named, ObjectId, ObjectReference, ObjectTimestamp}
=======
import db.impl.model.common.Named
import db.impl.schema.{OrganizationMembersTable, OrganizationRoleTable, OrganizationTable}
import db.{DbRef, Model, ModelQuery, ModelService, ObjId, ObjectTimestamp}
>>>>>>> 770477e8
import models.user.role.OrganizationUserRole
import ore.organization.OrganizationMember
import ore.permission.role.Role
import ore.permission.scope.HasScope
import ore.user.{MembershipDossier, UserOwned}
import ore.{Joinable, Visitable}
import security.spauth.SpongeAuthApi
import util.syntax._

import cats.data.OptionT

/**
  * Represents an Ore Organization. An organization is like a [[User]] in the
  * sense that it shares many qualities with Users and also has a companion
  * User on the forums. An organization is made up by a group of Users who each
  * have a corresponding rank within the organization.
  *
  * @param id             Unique ID
  * @param createdAt      Date of creation
  * @param ownerId        The ID of the [[User]] that owns this organization
  */
case class Organization(
    id: ObjId[Organization] = ObjId.Uninitialized(),
    createdAt: ObjectTimestamp = ObjectTimestamp.Uninitialized,
    username: String,
    ownerId: DbRef[User]
) extends Model
    with Named
    with Visitable
    with Joinable[OrganizationMember, Organization] {

  override type M = Organization
  override type T = OrganizationTable

  /**
    * Contains all information for [[User]] memberships.
    */
  override def memberships(
      implicit ec: ExecutionContext,
      service: ModelService
  ): MembershipDossier.Aux[Future, Organization, OrganizationUserRole, OrganizationMember] =
    MembershipDossier[Future, Organization]

  /**
    * Returns the [[User]] that owns this Organization.
    *
    * @return User that owns organization
    */
  override def owner(implicit service: ModelService): OrganizationMember =
    new OrganizationMember(this, this.ownerId)

  override def transferOwner(
      member: OrganizationMember
  )(implicit ec: ExecutionContext, service: ModelService): Future[Organization] =
    // Down-grade current owner to "Admin"
    for {
      (owner, memberUser)  <- this.owner.user.zip(member.user)
      (roles, memberRoles) <- this.memberships.getRoles(this, owner).zip(this.memberships.getRoles(this, memberUser))
      setOwner             <- service.update(copy(ownerId = memberUser.id.value))
      _ <- Future.sequence(
        roles
          .filter(_.role == Role.OrganizationOwner)
          .map(role => service.update(role.copy(role = Role.OrganizationAdmin)))
      )
      _ <- Future.sequence(memberRoles.map(role => service.update(role.copy(role = Role.OrganizationOwner))))
    } yield setOwner

  /**
    * Returns this Organization as a [[User]].
    *
    * @return This Organization as a User
    */
  def toUser(implicit ec: ExecutionContext, users: UserBase, auth: SpongeAuthApi): OptionT[Future, User] =
    users.withName(this.username)

  override val name: String = this.username
  override def url: String  = this.username
}

object Organization {
<<<<<<< HEAD
  implicit val orgHasScope: HasScope[Organization] = HasScope.orgScope(_.id.value)
=======
  implicit val query: ModelQuery[Organization] =
    ModelQuery.from[Organization](TableQuery[OrganizationTable], (obj, _, time) => obj.copy(createdAt = time))

  implicit val orgHasScope: HasScope[Organization]  = HasScope.orgScope(_.id.value)
  implicit val isUserOwned: UserOwned[Organization] = (a: Organization) => a.ownerId

  lazy val roleForTrustQuery = Compiled(queryRoleForTrust _)

  private def queryRoleForTrust(orgId: Rep[DbRef[Organization]], userId: Rep[DbRef[User]]) =
    for {
      m <- TableQuery[OrganizationMembersTable] if m.organizationId === orgId && m.userId === userId
      r <- TableQuery[OrganizationRoleTable] if m.userId === r.userId && r.organizationId === orgId
    } yield r.roleType

  /**
    * Returns the highest level of [[ore.permission.role.Trust]] this user has.
    *
    * @param user User to get trust of
    * @return Trust of user
    */
  def getTrust(
      userId: DbRef[User],
      orgId: DbRef[Organization]
  )(implicit ex: ExecutionContext, service: ModelService): Future[Trust] =
    service
      .runDBIO(Organization.roleForTrustQuery((orgId, userId)).result)
      .map(_.sortBy(_.trust).headOption.map(_.trust).getOrElse(Trust.Default))
>>>>>>> 770477e8
}<|MERGE_RESOLUTION|>--- conflicted
+++ resolved
@@ -3,14 +3,10 @@
 import scala.concurrent.{ExecutionContext, Future}
 
 import db.impl.access.UserBase
-<<<<<<< HEAD
+import db.impl.OrePostgresDriver.api._
 import db.impl.schema.OrganizationTable
-import db.{Model, ModelService, Named, ObjectId, ObjectReference, ObjectTimestamp}
-=======
 import db.impl.model.common.Named
-import db.impl.schema.{OrganizationMembersTable, OrganizationRoleTable, OrganizationTable}
 import db.{DbRef, Model, ModelQuery, ModelService, ObjId, ObjectTimestamp}
->>>>>>> 770477e8
 import models.user.role.OrganizationUserRole
 import ore.organization.OrganizationMember
 import ore.permission.role.Role
@@ -91,35 +87,10 @@
 }
 
 object Organization {
-<<<<<<< HEAD
   implicit val orgHasScope: HasScope[Organization] = HasScope.orgScope(_.id.value)
-=======
+
   implicit val query: ModelQuery[Organization] =
     ModelQuery.from[Organization](TableQuery[OrganizationTable], (obj, _, time) => obj.copy(createdAt = time))
 
-  implicit val orgHasScope: HasScope[Organization]  = HasScope.orgScope(_.id.value)
   implicit val isUserOwned: UserOwned[Organization] = (a: Organization) => a.ownerId
-
-  lazy val roleForTrustQuery = Compiled(queryRoleForTrust _)
-
-  private def queryRoleForTrust(orgId: Rep[DbRef[Organization]], userId: Rep[DbRef[User]]) =
-    for {
-      m <- TableQuery[OrganizationMembersTable] if m.organizationId === orgId && m.userId === userId
-      r <- TableQuery[OrganizationRoleTable] if m.userId === r.userId && r.organizationId === orgId
-    } yield r.roleType
-
-  /**
-    * Returns the highest level of [[ore.permission.role.Trust]] this user has.
-    *
-    * @param user User to get trust of
-    * @return Trust of user
-    */
-  def getTrust(
-      userId: DbRef[User],
-      orgId: DbRef[Organization]
-  )(implicit ex: ExecutionContext, service: ModelService): Future[Trust] =
-    service
-      .runDBIO(Organization.roleForTrustQuery((orgId, userId)).result)
-      .map(_.sortBy(_.trust).headOption.map(_.trust).getOrElse(Trust.Default))
->>>>>>> 770477e8
 }