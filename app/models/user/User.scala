package models.user

import java.sql.Timestamp

import scala.concurrent.{ExecutionContext, Future}

import play.api.i18n.Lang
import play.api.mvc.Request

import db._
<<<<<<< HEAD
import db.access.{ModelAccess, ModelAssociationAccess, ModelAssociationAccessImpl}
=======
import db.access.{ModelAccess, ModelAssociationAccess}
>>>>>>> cee458db
import db.impl.OrePostgresDriver.api._
import db.impl.access.{OrganizationBase, UserBase}
import db.impl.model.common.Named
import db.impl.schema._
import models.project.{Flag, Project, Visibility}
import models.user.role.{DbRole, OrganizationUserRole, ProjectUserRole}
import ore.OreConfig
import ore.permission._
import ore.permission.role.{Role, _}
import ore.permission.scope._
import ore.user.Prompt
import security.pgp.PGPPublicKeyInfo
import security.spauth.{SpongeAuthApi, SpongeUser}
import util.StringUtils._
import util.syntax._

import cats.data.OptionT
import cats.instances.future._
import cats.syntax.all._
import com.google.common.base.Preconditions._
import slick.lifted.TableQuery

/**
  * Represents a Sponge user.
  *
  * @param id           External ID provided by authentication.
  * @param createdAt    Date this user first logged onto Ore.
  * @param fullName     Full name of user
  * @param name         Username
  * @param email        Email
  * @param tagline      The user configured "tagline" displayed on the user page.
  */
case class User(
    id: ObjId[User] = ObjId.Uninitialized(),
    createdAt: ObjectTimestamp = ObjectTimestamp.Uninitialized,
    fullName: Option[String] = None,
    name: String = null,
    email: Option[String] = None,
    tagline: Option[String] = None,
    joinDate: Option[Timestamp] = None,
    readPrompts: List[Prompt] = List(),
    pgpPubKey: Option[String] = None,
    lastPgpPubKeyUpdate: Option[Timestamp] = None,
    isLocked: Boolean = false,
    lang: Option[Lang] = None
) extends Model
    with Named {

  //TODO: Check this in some way
  //checkArgument(tagline.forall(_.length <= config.users.get[Int]("max-tagline-len")), "tagline too long", "")

  override type M = User
  override type T = UserTable

  /**
    * The User's [[PermissionPredicate]]. All permission checks go through
    * here.
    */
  val can: PermissionPredicate = PermissionPredicate(this)

  def avatarUrl(implicit config: OreConfig): String = User.avatarUrl(name)

  /**
    * Decodes this user's raw PGP public key and returns information about the
    * key.
    *
    * @return Public key information
    */
  def pgpPubKeyInfo: Option[PGPPublicKeyInfo] = this.pgpPubKey.flatMap(PGPPublicKeyInfo.decode)

  /**
    * Returns true if this user's PGP Public Key is ready for use.
    *
    * @return True if key is ready for use
    */
  def isPgpPubKeyReady(implicit config: OreConfig, service: ModelService): Boolean =
    this.pgpPubKey.isDefined && this.lastPgpPubKeyUpdate.forall { lastUpdate =>
      val cooldown = config.security.keyChangeCooldown
      val minTime  = new Timestamp(lastUpdate.getTime + cooldown)
      minTime.before(service.theTime)
    }

  /**
    * Returns this user's current language, or the default language if none
    * was configured.
    */
  implicit def langOrDefault: Lang = lang.getOrElse(Lang.defaultLang)

  /**
    * Returns the [[DbRole]]s that this User has.
    *
    * @return Roles the user has.
    */
  def globalRoles(
      implicit service: ModelService,
      ec: ExecutionContext
  ): ModelAssociationAccess[UserGlobalRolesTable, User, DbRole, Future] =
    new ModelAssociationAccessImpl[UserGlobalRolesTable, User, DbRole]

  /**
    * Returns the highest level [[DonorRole]] this User has.
    *
    * @return Highest level donor type
    */
  def donorType(implicit service: ModelService, ec: ExecutionContext): OptionT[Future, DonorRole] =
    OptionT(
      service.runDBIO(this.globalRoles.allQueryFromParent(this).filter(_.rank.?.isDefined).result).map { seq =>
        seq
          .map(_.toRole)
          .collect { case donor: DonorRole => donor }
          .sortBy(_.rank)
          .headOption
      }
    )

  private def biggestRoleTpe(roles: Set[Role]): Trust =
    if (roles.isEmpty) Trust.Default
    else roles.map(_.trust).max

  private def globalTrust(implicit service: ModelService, ec: ExecutionContext) = {
    val q = for {
      ur <- TableQuery[UserGlobalRolesTable] if ur.userId === id.value
      r  <- TableQuery[DbRoleTable] if ur.roleId === r.id
    } yield r.trust

    service.runDBIO(Query(q.max).result.head).map(_.getOrElse(Trust.Default))
  }

  def trustIn[A: HasScope](a: A)(implicit ec: ExecutionContext, service: ModelService): Future[Trust] =
    trustIn(a.scope)

  /**
    * Returns this User's highest level of Trust.
    *
    * @return Highest level of trust
    */
  def trustIn(scope: Scope = GlobalScope)(implicit ec: ExecutionContext, service: ModelService): Future[Trust] =
    Defined {
      scope match {
        case GlobalScope => globalTrust
        case ProjectScope(projectId) =>
          val projectRoles = service.runDBIO(Project.roleForTrustQuery((projectId, this.id.value)).result)

          val projectTrust = projectRoles
            .map(biggestRoleTpe)
            .flatMap { userTrust =>
              val projectsTable = TableQuery[ProjectTableMain]
              val orgaTable     = TableQuery[OrganizationTable]
              val memberTable   = TableQuery[OrganizationMembersTable]
              val roleTable     = TableQuery[OrganizationRoleTable]

              val query = for {
                p <- projectsTable if projectId.bind === p.id
                o <- orgaTable if p.userId === o.id
                m <- memberTable if m.organizationId === o.id && m.userId === id.value.bind
                r <- roleTable if id.value.bind === r.userId && r.organizationId === o.id
              } yield r.roleType

              service.runDBIO(query.to[Set].result).map { roleTypes =>
                if (roleTypes.contains(Role.OrganizationAdmin) || roleTypes.contains(Role.OrganizationOwner)) {
                  biggestRoleTpe(roleTypes)
                } else {
                  userTrust
                }
              }
            }

          projectTrust.map2(globalTrust)(_ max _)
        case OrganizationScope(organizationId) =>
          Organization.getTrust(id.value, organizationId).map2(globalTrust)(_ max _)
        case _ =>
          throw new RuntimeException("unknown scope: " + scope)
      }
    }

  /**
    * Returns the Projects that this User has starred.
    *
    * @return Projects user has starred
    */
<<<<<<< HEAD
  def starred()(implicit service: ModelService): Future[Seq[Project]] = Defined {
    val filter = Visibility.isPublicFilter[Project]

    val baseQuery = for {
      assoc   <- TableQuery[ProjectStarsTable] if assoc.userId === id.value
      project <- TableQuery[ProjectTableMain] if assoc.projectId === project.id
      if filter(project)
    } yield project

    service.runDBIO(baseQuery.sortBy(_.name).result)
=======
  def starred(
      page: Int = -1
  )(implicit config: OreConfig, service: ModelService): Future[Seq[Project]] = Defined {
    val starsPerPage = config.ore.users.starsPerPage
    val limit        = if (page < 1) -1 else starsPerPage
    val offset       = (page - 1) * starsPerPage
    val filter       = Visibility.isPublicFilter[Project]
    this.schema
      .getAssociation[ProjectStarsTable, Project](classOf[ProjectStarsTable], this)
      .sorted(ordering = _.name, filter = filter.fn, limit = limit, offset = offset)
>>>>>>> cee458db
  }

  /**
    * Returns true if this User is the currently authenticated user.
    *
    * @return True if currently authenticated user
    */
  def isCurrent(
      implicit request: Request[_],
      ec: ExecutionContext,
      service: ModelService,
      auth: SpongeAuthApi
  ): Future[Boolean] = {
    checkNotNull(request, "null request", "")
    UserBase().current
      .semiflatMap { user =>
        if (user == this) Future.successful(true)
        else this.toMaybeOrganization.semiflatMap(_.owner.user).exists(_ == user)
      }
      .exists(identity)
  }

  /**
    * Copy this User with the information SpongeUser provides.
    *
    * @param user Sponge User
    */
  def copyFromSponge(user: SpongeUser): User = {
    copy(
      id = ObjId(user.id),
      name = user.username,
      email = Some(user.email),
      lang = user.lang
    )
  }

  /**
    * Returns all [[Project]]s owned by this user.
    *
    * @return Projects owned by user
    */
  def projects(implicit service: ModelService): ModelAccess[Project] = service.access(_.userId === id.value)

  /**
    * Returns the Project with the specified name that this User owns.
    *
    * @param name Name of project
    * @return Owned project, if any, None otherwise
    */
  def getProject(name: String)(implicit ec: ExecutionContext, service: ModelService): OptionT[Future, Project] =
    this.projects.find(equalsIgnoreCase(_.name, name))

  /**
    * Returns a [[ModelAccess]] of [[ProjectUserRole]]s.
    *
    * @return ProjectRoles
    */
  def projectRoles(implicit service: ModelService): ModelAccess[ProjectUserRole] = service.access(_.userId === id.value)

  /**
    * Returns the [[Organization]]s that this User owns.
    *
    * @return Organizations user owns
    */
  def ownedOrganizations(implicit service: ModelService): ModelAccess[Organization] =
    service.access(_.userId === id.value)

  /**
    * Returns the [[Organization]]s that this User belongs to.
    *
    * @return Organizations user belongs to
    */
  def organizations(
      implicit service: ModelService,
      ec: ExecutionContext
  ): ModelAssociationAccess[OrganizationMembersTable, User, Organization, Future] = new ModelAssociationAccessImpl

  /**
    * Returns a [[ModelAccess]] of [[OrganizationUserRole]]s.
    *
    * @return OrganizationRoles
    */
  def organizationRoles(implicit service: ModelService): ModelAccess[OrganizationUserRole] =
    service.access(_.userId === id.value)

  /**
    * Converts this User to an [[Organization]].
    *
    * @return Organization
    */
  def toMaybeOrganization(implicit ec: ExecutionContext, service: ModelService): OptionT[Future, Organization] =
    Defined {
      OrganizationBase().get(this.id.value)
    }

  /**
    * Returns the [[Project]]s that this User is watching.
    *
    * @return Projects user is watching
    */
  def watching(
      implicit service: ModelService,
      ec: ExecutionContext
  ): ModelAssociationAccess[ProjectWatchersTable, Project, User, Future] =
    new ModelAssociationAccessImpl

  /**
    * Sets the "watching" status on the specified project.
    *
    * @param project  Project to update status on
    * @param watching True if watching
    */
  def setWatching(
      project: Project,
      watching: Boolean
  )(implicit ec: ExecutionContext, service: ModelService): Future[Unit] = {
    checkNotNull(project, "null project", "")
    checkArgument(project.isDefined, "undefined project", "")
    val contains = this.watching.contains(project, this)
    contains.flatMap {
      case true  => if (!watching) this.watching.removeAssoc(project, this) else Future.unit
      case false => if (watching) this.watching.addAssoc(project, this) else Future.unit
    }
  }

  /**
    * Returns the [[Flag]]s submitted by this User.
    *
    * @return Flags submitted by user
    */
  def flags(implicit service: ModelService): ModelAccess[Flag] = service.access(_.userId === id.value)

  /**
    * Returns true if the User has an unresolved [[Flag]] on the specified
    * [[Project]].
    *
    * @param project Project to check
    * @return True if has pending flag on Project
    */
  def hasUnresolvedFlagFor(project: Project)(implicit ec: ExecutionContext, service: ModelService): Future[Boolean] = {
    checkNotNull(project, "null project", "")
    checkArgument(project.isDefined, "undefined project", "")
    this.flags.exists(f => f.projectId === project.id.value && !f.isResolved)
  }

  /**
    * Returns this User's notifications.
    *
    * @return User notifications
    */
  def notifications(implicit service: ModelService): ModelAccess[Notification] = service.access(_.userId === id.value)

  /**
    * Sends a [[Notification]] to this user.
    *
    * @param notification Notification to send
    * @return Future result
    */
  def sendNotification(
      notification: Notification
  )(implicit ec: ExecutionContext, service: ModelService, config: OreConfig): Future[Notification] = {
    checkNotNull(notification, "null notification", "")
    config.debug("Sending notification: " + notification, -1)
    service.access[Notification]().add(notification.copy(userId = this.id.value))
  }

  /**
    * Marks a [[Prompt]] as read by this User.
    *
    * @param prompt Prompt to mark as read
    */
  def markPromptAsRead(prompt: Prompt)(implicit ec: ExecutionContext, service: ModelService): Future[User] = {
    checkNotNull(prompt, "null prompt", "")
    service.update(
      copy(
        readPrompts = readPrompts :+ prompt
      )
    )
  }
}

object User {

  implicit val query: ModelQuery[User] =
    ModelQuery.from[User](TableQuery[UserTable], (obj, _, time) => obj.copy(createdAt = time))

  implicit val assocMembersQuery: AssociationQuery[ProjectMembersTable, User, Project] =
    AssociationQuery.from[ProjectMembersTable, User, Project](TableQuery[ProjectMembersTable])(_.userId, _.projectId)

  implicit val assocOrgMembersQuery: AssociationQuery[OrganizationMembersTable, User, Organization] =
    AssociationQuery.from[OrganizationMembersTable, User, Organization](TableQuery[OrganizationMembersTable])(
      _.userId,
      _.organizationId
    )

  implicit val assocStarsQuery: AssociationQuery[ProjectStarsTable, User, Project] =
    AssociationQuery.from[ProjectStarsTable, User, Project](TableQuery[ProjectStarsTable])(_.userId, _.projectId)

  implicit val assocRolesQuery: AssociationQuery[UserGlobalRolesTable, User, DbRole] =
    AssociationQuery.from[UserGlobalRolesTable, User, DbRole](TableQuery[UserGlobalRolesTable])(_.userId, _.roleId)

  def avatarUrl(name: String)(implicit config: OreConfig): String =
    config.security.api.avatarUrl.format(name)

  /**
    * Create a new [[User]] from the specified [[SpongeUser]].
    *
    * @param toConvert User to convert
    * @return Ore user
    */
  def fromSponge(toConvert: SpongeUser): User =
    User().copyFromSponge(toConvert)
}<|MERGE_RESOLUTION|>--- conflicted
+++ resolved
@@ -8,11 +8,7 @@
 import play.api.mvc.Request
 
 import db._
-<<<<<<< HEAD
 import db.access.{ModelAccess, ModelAssociationAccess, ModelAssociationAccessImpl}
-=======
-import db.access.{ModelAccess, ModelAssociationAccess}
->>>>>>> cee458db
 import db.impl.OrePostgresDriver.api._
 import db.impl.access.{OrganizationBase, UserBase}
 import db.impl.model.common.Named
@@ -193,7 +189,6 @@
     *
     * @return Projects user has starred
     */
-<<<<<<< HEAD
   def starred()(implicit service: ModelService): Future[Seq[Project]] = Defined {
     val filter = Visibility.isPublicFilter[Project]
 
@@ -204,18 +199,6 @@
     } yield project
 
     service.runDBIO(baseQuery.sortBy(_.name).result)
-=======
-  def starred(
-      page: Int = -1
-  )(implicit config: OreConfig, service: ModelService): Future[Seq[Project]] = Defined {
-    val starsPerPage = config.ore.users.starsPerPage
-    val limit        = if (page < 1) -1 else starsPerPage
-    val offset       = (page - 1) * starsPerPage
-    val filter       = Visibility.isPublicFilter[Project]
-    this.schema
-      .getAssociation[ProjectStarsTable, Project](classOf[ProjectStarsTable], this)
-      .sorted(ordering = _.name, filter = filter.fn, limit = limit, offset = offset)
->>>>>>> cee458db
   }
 
   /**
