package models.user

import java.sql.Timestamp

import scala.concurrent.{ExecutionContext, Future}

import play.api.i18n.Lang
import play.api.mvc.Request

import db.access.{ModelAccess, ModelAssociationAccess}
import db.impl.OrePostgresDriver.api._
import db.impl.access.{OrganizationBase, UserBase}
<<<<<<< HEAD
import db.impl.schema.{
  DbRoleTable,
  OrganizationMembersTable,
  OrganizationRoleTable,
  OrganizationTable,
  ProjectMembersTable,
  ProjectStarsTable,
  ProjectWatchersTable,
  UserGlobalRolesTable,
  UserTable
}
import db.{Model, ModelService, Named, ObjectId, ObjectReference, ObjectTimestamp}
=======
import db.impl.schema._
import db._
>>>>>>> 97d52da6
import models.project.{Flag, Project, Visibility}
import models.user.role.{DbRole, OrganizationUserRole, ProjectUserRole}
import ore.OreConfig
import ore.permission._
import ore.permission.role.{Role, _}
import ore.permission.scope._
import ore.user.{Prompt, UserOwned}
import security.pgp.PGPPublicKeyInfo
import security.spauth.{SpongeAuthApi, SpongeUser}
import util.StringUtils._

import cats.data.OptionT
import cats.instances.future._
import cats.syntax.all._
import com.google.common.base.Preconditions._
import slick.lifted.TableQuery

/**
  * Represents a Sponge user.
  *
  * @param id           External ID provided by authentication.
  * @param createdAt    Date this user first logged onto Ore.
  * @param fullName     Full name of user
  * @param name         Username
  * @param email        Email
  * @param tagline      The user configured "tagline" displayed on the user page.
  */
case class User(
    id: ObjectId = ObjectId.Uninitialized,
    createdAt: ObjectTimestamp = ObjectTimestamp.Uninitialized,
    fullName: Option[String] = None,
    name: String = null,
    email: Option[String] = None,
    tagline: Option[String] = None,
    joinDate: Option[Timestamp] = None,
    readPrompts: List[Prompt] = List(),
    pgpPubKey: Option[String] = None,
    lastPgpPubKeyUpdate: Option[Timestamp] = None,
    isLocked: Boolean = false,
    lang: Option[Lang] = None
) extends Model
    with UserOwned
    with Named {

  //TODO: Check this in some way
  //checkArgument(tagline.forall(_.length <= config.users.get[Int]("max-tagline-len")), "tagline too long", "")

  override type M = User
  override type T = UserTable

  /**
    * The User's [[PermissionPredicate]]. All permission checks go through
    * here.
    */
  val can: PermissionPredicate = PermissionPredicate(this)

  def avatarUrl(implicit config: OreConfig): String = User.avatarUrl(name)

  /**
    * Decodes this user's raw PGP public key and returns information about the
    * key.
    *
    * @return Public key information
    */
  def pgpPubKeyInfo: Option[PGPPublicKeyInfo] = this.pgpPubKey.flatMap(PGPPublicKeyInfo.decode)

  /**
    * Returns true if this user's PGP Public Key is ready for use.
    *
    * @return True if key is ready for use
    */
  def isPgpPubKeyReady(implicit config: OreConfig, service: ModelService): Boolean =
    this.pgpPubKey.isDefined && this.lastPgpPubKeyUpdate.forall { lastUpdate =>
      val cooldown = config.security.get[Long]("keyChangeCooldown")
      val minTime  = new Timestamp(lastUpdate.getTime + cooldown)
      minTime.before(service.theTime)
    }

  /**
    * Returns this user's current language, or the default language if none
    * was configured.
    */
  implicit def langOrDefault: Lang = lang.getOrElse(Lang.defaultLang)

  /**
    * Returns the [[DbRole]]s that this User has.
    *
    * @return Roles the user has.
    */
  def globalRoles(implicit service: ModelService): ModelAssociationAccess[UserGlobalRolesTable, DbRole] =
    this.schema.getAssociation[UserGlobalRolesTable, DbRole](classOf[UserGlobalRolesTable], this)

  /**
    * Returns the highest level [[DonorRole]] this User has.
    *
    * @return Highest level donor type
    */
  def donorType(implicit service: ModelService, ec: ExecutionContext): OptionT[Future, DonorRole] =
    OptionT(
      this.globalRoles.filter(_.rank.?.isDefined).map { seq =>
        seq
          .map(_.toRole)
          .collect { case donor: DonorRole => donor }
          .sortBy(_.rank)
          .headOption
      }
    )

  private def biggestRoleTpe(roles: Set[Role]): Trust =
    if (roles.isEmpty) Trust.Default
    else roles.map(_.trust).max

  private def globalTrust(implicit service: ModelService, ec: ExecutionContext) = {
    val q = for {
      ur <- TableQuery[UserGlobalRolesTable] if ur.userId === id.value
      r  <- TableQuery[DbRoleTable] if ur.roleId === r.id
    } yield r.trust

    service.doAction(Query(q.max).result.head).map(_.getOrElse(Trust.Default))
  }

  def trustIn[A: HasScope](a: A)(implicit ec: ExecutionContext, service: ModelService): Future[Trust] =
    trustIn(Scope.getFor(a))

  /**
    * Returns this User's highest level of Trust.
    *
    * @return Highest level of trust
    */
  def trustIn(scope: Scope = GlobalScope)(implicit ec: ExecutionContext, service: ModelService): Future[Trust] =
    Defined {
      scope match {
        case GlobalScope => globalTrust
        case ProjectScope(projectId) =>
          val projectRoles = service.doAction(Project.roleForTrustQuery((projectId, this.id.value)).result)

          val projectTrust = projectRoles
            .map(biggestRoleTpe)
            .flatMap { userTrust =>
<<<<<<< HEAD
              if (userTrust != Trust.Default) {
                Future.successful(userTrust)
              } else {

                val projectMembersTable = TableQuery[ProjectMembersTable]
                val orgaTable           = TableQuery[OrganizationTable]

                val memberTable = TableQuery[OrganizationMembersTable]
                val roleTable   = TableQuery[OrganizationRoleTable]

                // TODO review permission logic
                val query = for {
                  pm <- projectMembersTable if pm.projectId === projectId // Join members of project
                  o  <- orgaTable if pm.userId == o.userId // Filter out non organizations
                  m  <- memberTable if m.organizationId === o.id
                  r  <- roleTable if m.userId === r.userId && r.organizationId === o.id
                } yield r.roleType

                service.doAction(query.to[Set].result).map(biggestRoleTpe)
=======
              val projectsTable = TableQuery[ProjectTableMain]
              val orgaTable     = TableQuery[OrganizationTable]
              val memberTable   = TableQuery[OrganizationMembersTable]
              val roleTable     = TableQuery[OrganizationRoleTable]

              val query = for {
                p <- projectsTable if projectId.bind === p.id
                o <- orgaTable if p.userId === o.id
                m <- memberTable if m.organizationId === o.id && m.userId === this.userId.bind
                r <- roleTable if this.userId.bind === r.userId && r.organizationId === o.id
              } yield r.roleType

              service.doAction(query.to[Set].result).map { roleTypes =>
                if (roleTypes.contains(Role.OrganizationAdmin) || roleTypes.contains(Role.OrganizationOwner)) {
                  biggestRoleTpe(roleTypes)
                } else {
                  userTrust
                }
>>>>>>> 97d52da6
              }
            }

          projectTrust.map2(globalTrust)(_ max _)
        case OrganizationScope(organizationId) =>
          Organization.getTrust(id.value, organizationId).map2(globalTrust)(_ max _)
        case _ =>
          throw new RuntimeException("unknown scope: " + scope)
      }
    }

  /**
    * Returns the Projects that this User has starred.
    *
    * @param page Page of user stars
    * @return Projects user has starred
    */
  def starred(
      page: Int = -1
  )(implicit config: OreConfig, service: ModelService): Future[Seq[Project]] = Defined {
    val starsPerPage = config.users.get[Int]("stars-per-page")
    val limit        = if (page < 1) -1 else starsPerPage
    val offset       = (page - 1) * starsPerPage
    val filter       = Visibility.isPublicFilter[Project]
    this.schema
      .getAssociation[ProjectStarsTable, Project](classOf[ProjectStarsTable], this)
      .sorted(ordering = _.name, filter = filter.fn, limit = limit, offset = offset)
  }

  /**
    * Returns true if this User is the currently authenticated user.
    *
    * @return True if currently authenticated user
    */
  def isCurrent(
      implicit request: Request[_],
      ec: ExecutionContext,
      service: ModelService,
      auth: SpongeAuthApi
  ): Future[Boolean] = {
    checkNotNull(request, "null request", "")
    UserBase().current
      .semiflatMap { user =>
        if (user == this) Future.successful(true)
        else this.toMaybeOrganization.semiflatMap(_.owner.user).exists(_ == user)
      }
      .exists(identity)
  }

  /**
    * Copy this User with the information SpongeUser provides.
    *
    * @param user Sponge User
    */
  def copyFromSponge(user: SpongeUser): User = {
    copy(
      id = ObjectId(user.id),
      name = user.username,
      email = Some(user.email),
      lang = user.lang
    )
  }

  /**
    * Returns all [[Project]]s owned by this user.
    *
    * @return Projects owned by user
    */
  def projects(implicit service: ModelService): ModelAccess[Project] =
    this.schema.getChildren[Project](classOf[Project], this)

  /**
    * Returns the Project with the specified name that this User owns.
    *
    * @param name Name of project
    * @return Owned project, if any, None otherwise
    */
  def getProject(name: String)(implicit ec: ExecutionContext, service: ModelService): OptionT[Future, Project] =
    this.projects.find(equalsIgnoreCase(_.name, name))

  /**
    * Returns a [[ModelAccess]] of [[ProjectUserRole]]s.
    *
    * @return ProjectRoles
    */
  def projectRoles(implicit service: ModelService): ModelAccess[ProjectUserRole] =
    this.schema.getChildren[ProjectUserRole](classOf[ProjectUserRole], this)

  /**
    * Returns the [[Organization]]s that this User owns.
    *
    * @return Organizations user owns
    */
  def ownedOrganizations(implicit service: ModelService): ModelAccess[Organization] =
    this.schema.getChildren[Organization](classOf[Organization], this)

  /**
    * Returns the [[Organization]]s that this User belongs to.
    *
    * @return Organizations user belongs to
    */
  def organizations(implicit service: ModelService): ModelAssociationAccess[OrganizationMembersTable, Organization] =
    this.schema.getAssociation[OrganizationMembersTable, Organization](classOf[OrganizationMembersTable], this)

  /**
    * Returns a [[ModelAccess]] of [[OrganizationUserRole]]s.
    *
    * @return OrganizationRoles
    */
  def organizationRoles(implicit service: ModelService): ModelAccess[OrganizationUserRole] =
    this.schema.getChildren[OrganizationUserRole](classOf[OrganizationUserRole], this)

  /**
    * Converts this User to an [[Organization]].
    *
    * @return Organization
    */
  def toMaybeOrganization(implicit ec: ExecutionContext, service: ModelService): OptionT[Future, Organization] =
    Defined {
      OrganizationBase().get(this.id.value)
    }

  /**
    * Returns the [[Project]]s that this User is watching.
    *
    * @return Projects user is watching
    */
  def watching(implicit service: ModelService): ModelAssociationAccess[ProjectWatchersTable, Project] =
    this.schema.getAssociation[ProjectWatchersTable, Project](classOf[ProjectWatchersTable], this)

  /**
    * Sets the "watching" status on the specified project.
    *
    * @param project  Project to update status on
    * @param watching True if watching
    */
  def setWatching(
      project: Project,
      watching: Boolean
  )(implicit ec: ExecutionContext, service: ModelService): Future[Unit] = {
    checkNotNull(project, "null project", "")
    checkArgument(project.isDefined, "undefined project", "")
    val contains = this.watching.contains(project)
    contains.flatMap {
      case true  => if (!watching) this.watching.remove(project).void else Future.unit
      case false => if (watching) this.watching.add(project).void else Future.unit
    }
  }

  /**
    * Returns the [[Flag]]s submitted by this User.
    *
    * @return Flags submitted by user
    */
  def flags(implicit service: ModelService): ModelAccess[Flag] = this.schema.getChildren[Flag](classOf[Flag], this)

  /**
    * Returns true if the User has an unresolved [[Flag]] on the specified
    * [[Project]].
    *
    * @param project Project to check
    * @return True if has pending flag on Project
    */
  def hasUnresolvedFlagFor(project: Project)(implicit ec: ExecutionContext, service: ModelService): Future[Boolean] = {
    checkNotNull(project, "null project", "")
    checkArgument(project.isDefined, "undefined project", "")
    this.flags.exists(f => f.projectId === project.id.value && !f.isResolved)
  }

  /**
    * Returns this User's notifications.
    *
    * @return User notifications
    */
  def notifications(implicit service: ModelService): ModelAccess[Notification] =
    this.schema.getChildren[Notification](classOf[Notification], this)

  /**
    * Sends a [[Notification]] to this user.
    *
    * @param notification Notification to send
    * @return Future result
    */
  def sendNotification(
      notification: Notification
  )(implicit ec: ExecutionContext, service: ModelService, config: OreConfig): Future[Notification] = {
    checkNotNull(notification, "null notification", "")
    config.debug("Sending notification: " + notification, -1)
    service.access[Notification](classOf[Notification]).add(notification.copy(userId = this.id.value))
  }

  /**
    * Marks a [[Prompt]] as read by this User.
    *
    * @param prompt Prompt to mark as read
    */
  def markPromptAsRead(prompt: Prompt)(implicit ec: ExecutionContext, service: ModelService): Future[User] = {
    checkNotNull(prompt, "null prompt", "")
    service.update(
      copy(
        readPrompts = readPrompts :+ prompt
      )
    )
  }

  override def userId: ObjectReference                                = this.id.value
  override def copyWith(id: ObjectId, theTime: ObjectTimestamp): User = this.copy(createdAt = theTime)
}

object User {

  def avatarUrl(name: String)(implicit config: OreConfig): String =
    config.security.get[String]("api.avatarUrl").format(name)

  /**
    * Create a new [[User]] from the specified [[SpongeUser]].
    *
    * @param toConvert User to convert
    * @return Ore user
    */
  def fromSponge(toConvert: SpongeUser): User =
    User().copyFromSponge(toConvert)
}<|MERGE_RESOLUTION|>--- conflicted
+++ resolved
@@ -10,23 +10,8 @@
 import db.access.{ModelAccess, ModelAssociationAccess}
 import db.impl.OrePostgresDriver.api._
 import db.impl.access.{OrganizationBase, UserBase}
-<<<<<<< HEAD
-import db.impl.schema.{
-  DbRoleTable,
-  OrganizationMembersTable,
-  OrganizationRoleTable,
-  OrganizationTable,
-  ProjectMembersTable,
-  ProjectStarsTable,
-  ProjectWatchersTable,
-  UserGlobalRolesTable,
-  UserTable
-}
-import db.{Model, ModelService, Named, ObjectId, ObjectReference, ObjectTimestamp}
-=======
 import db.impl.schema._
 import db._
->>>>>>> 97d52da6
 import models.project.{Flag, Project, Visibility}
 import models.user.role.{DbRole, OrganizationUserRole, ProjectUserRole}
 import ore.OreConfig
@@ -166,27 +151,6 @@
           val projectTrust = projectRoles
             .map(biggestRoleTpe)
             .flatMap { userTrust =>
-<<<<<<< HEAD
-              if (userTrust != Trust.Default) {
-                Future.successful(userTrust)
-              } else {
-
-                val projectMembersTable = TableQuery[ProjectMembersTable]
-                val orgaTable           = TableQuery[OrganizationTable]
-
-                val memberTable = TableQuery[OrganizationMembersTable]
-                val roleTable   = TableQuery[OrganizationRoleTable]
-
-                // TODO review permission logic
-                val query = for {
-                  pm <- projectMembersTable if pm.projectId === projectId // Join members of project
-                  o  <- orgaTable if pm.userId == o.userId // Filter out non organizations
-                  m  <- memberTable if m.organizationId === o.id
-                  r  <- roleTable if m.userId === r.userId && r.organizationId === o.id
-                } yield r.roleType
-
-                service.doAction(query.to[Set].result).map(biggestRoleTpe)
-=======
               val projectsTable = TableQuery[ProjectTableMain]
               val orgaTable     = TableQuery[OrganizationTable]
               val memberTable   = TableQuery[OrganizationMembersTable]
@@ -205,7 +169,6 @@
                 } else {
                   userTrust
                 }
->>>>>>> 97d52da6
               }
             }
 
