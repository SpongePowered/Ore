--- conflicted
+++ resolved
@@ -10,23 +10,8 @@
 import db.access.{ModelAccess, ModelAssociationAccess}
 import db.impl.OrePostgresDriver.api._
 import db.impl.access.{OrganizationBase, UserBase}
-<<<<<<< HEAD
-import db.impl.schema.{
-  DbRoleTable,
-  OrganizationMembersTable,
-  OrganizationRoleTable,
-  OrganizationTable,
-  ProjectMembersTable,
-  ProjectStarsTable,
-  ProjectWatchersTable,
-  UserGlobalRolesTable,
-  UserTable
-}
-import db.{Model, ModelService, Named, ObjectId, ObjectReference, ObjectTimestamp}
-=======
 import db.impl.schema._
 import db._
->>>>>>> 941c58fd
 import models.project.{Flag, Project, Visibility}
 import models.user.role.{DbRole, OrganizationUserRole, ProjectUserRole}
 import ore.OreConfig
@@ -166,27 +151,6 @@
           val projectTrust = projectRoles
             .map(biggestRoleTpe)
             .flatMap { userTrust =>
-<<<<<<< HEAD
-              if (userTrust != Trust.Default) {
-                Future.successful(userTrust)
-              } else {
-
-                val projectMembersTable = TableQuery[ProjectMembersTable]
-                val orgaTable           = TableQuery[OrganizationTable]
-
-                val memberTable = TableQuery[OrganizationMembersTable]
-                val roleTable   = TableQuery[OrganizationRoleTable]
-
-                // TODO review permission logic
-                val query = for {
-                  pm <- projectMembersTable if pm.projectId === projectId // Join members of project
-                  o  <- orgaTable if pm.userId == o.userId // Filter out non organizations
-                  m  <- memberTable if m.organizationId === o.id
-                  r  <- roleTable if m.userId === r.userId && r.organizationId === o.id
-                } yield r.roleType
-
-                service.doAction(query.to[Set].result).map(biggestRoleTpe)
-=======
               val projectsTable = TableQuery[ProjectTableMain]
               val orgaTable     = TableQuery[OrganizationTable]
               val memberTable   = TableQuery[OrganizationMembersTable]
@@ -200,12 +164,11 @@
               } yield r.roleType
 
               service.doAction(query.to[Set].result).map { roleTypes =>
-                if (roleTypes.contains(RoleType.OrganizationAdmin) || roleTypes.contains(RoleType.OrganizationOwner)) {
+                if (roleTypes.contains(Role.OrganizationAdmin) || roleTypes.contains(Role.OrganizationOwner)) {
                   biggestRoleTpe(roleTypes)
                 } else {
                   userTrust
                 }
->>>>>>> 941c58fd
               }
             }
 
