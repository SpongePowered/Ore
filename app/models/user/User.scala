package models.user

import java.sql.Timestamp

import play.api.i18n.Lang
import play.api.mvc.Request

import db._
import db.access.{ModelAccess, ModelAssociationAccess, ModelAssociationAccessImpl}
import db.impl.OrePostgresDriver.api._
import db.impl.access.{OrganizationBase, UserBase}
import db.impl.model.common.Named
import db.impl.schema._
import db.query.UserQueries
import models.project.{Flag, Project, Visibility}
import models.user.role.{DbRole, OrganizationUserRole, ProjectUserRole}
import ore.OreConfig
import ore.permission._
import ore.permission.role._
import ore.permission.scope._
import ore.user.Prompt
import security.pgp.PGPPublicKeyInfo
import security.spauth.{SpongeAuthApi, SpongeUser}
import util.OreMDC
import util.syntax._

import cats.data.OptionT
import cats.effect.IO
import com.google.common.base.Preconditions._
import slick.lifted.TableQuery

/**
  * Represents a Sponge user.
  *
  * @param id           External ID provided by authentication.
  * @param createdAt    Date this user first logged onto Ore.
  * @param fullName     Full name of user
  * @param name         Username
  * @param email        Email
  * @param tagline      The user configured "tagline" displayed on the user page.
  */
case class User private (
    id: ObjId[User],
    createdAt: ObjTimestamp,
    fullName: Option[String],
    name: String,
    email: Option[String],
    tagline: Option[String],
    joinDate: Option[Timestamp],
    readPrompts: List[Prompt],
    pgpPubKey: Option[String],
    lastPgpPubKeyUpdate: Option[Timestamp],
    isLocked: Boolean,
    lang: Option[Lang]
) extends Model
    with Named {

  //TODO: Check this in some way
  //checkArgument(tagline.forall(_.length <= config.users.get[Int]("max-tagline-len")), "tagline too long", "")

  override type M = User
  override type T = UserTable

  /**
    * The User's [[PermissionPredicate]]. All permission checks go through
    * here.
    */
  val can: PermissionPredicate = PermissionPredicate(this)

  def avatarUrl(implicit config: OreConfig): String = User.avatarUrl(name)

  /**
    * Decodes this user's raw PGP public key and returns information about the
    * key.
    *
    * @return Public key information
    */
  def pgpPubKeyInfo: Option[PGPPublicKeyInfo] = this.pgpPubKey.flatMap(PGPPublicKeyInfo.decode(_).toOption)

  /**
    * Returns true if this user's PGP Public Key is ready for use.
    *
    * @return True if key is ready for use
    */
  def isPgpPubKeyReady(implicit config: OreConfig, service: ModelService): Boolean =
    this.pgpPubKey.isDefined && this.lastPgpPubKeyUpdate.forall { lastUpdate =>
      val cooldown = config.security.keyChangeCooldown
      val minTime  = new Timestamp(lastUpdate.getTime + cooldown)
      minTime.before(service.theTime)
    }

  /**
    * Returns this user's current language, or the default language if none
    * was configured.
    */
  implicit def langOrDefault: Lang = lang.getOrElse(Lang.defaultLang)

  /**
    * Returns the [[DbRole]]s that this User has.
    *
    * @return Roles the user has.
    */
  def globalRoles(
      implicit service: ModelService
  ): ModelAssociationAccess[UserGlobalRolesTable, User, DbRole, IO] =
    new ModelAssociationAccessImpl[UserGlobalRolesTable, User, DbRole]

  /**
    * Returns the highest level [[DonorRole]] this User has.
    *
    * @return Highest level donor type
    */
  def donorType(implicit service: ModelService): OptionT[IO, DonorRole] =
    OptionT(
      service.runDBIO(this.globalRoles.allQueryFromParent(this).filter(_.rank.?.isDefined).result).map { seq =>
        seq
          .map(_.toRole)
          .collect { case donor: DonorRole => donor }
          .sortBy(_.rank)
          .headOption
      }
    )

  def trustIn[A: HasScope](a: A)(implicit service: ModelService): IO[Trust] =
    trustIn(a.scope)

  /**
    * Returns this User's highest level of Trust.
    *
    * @return Highest level of trust
    */
<<<<<<< HEAD
  def trustIn(scope: Scope = GlobalScope)(implicit service: ModelService, cs: ContextShift[IO]): IO[Trust] = {
    scope match {
      case GlobalScope => globalTrust
      case ProjectScope(projectId) =>
        val projectRoles = service.runDBIO(Project.roleForTrustQuery((projectId, this.id)).result)

        val projectTrust = projectRoles
          .map(biggestRoleTpe)
          .flatMap { userTrust =>
            val projectsTable = TableQuery[ProjectTableMain]
            val orgaTable     = TableQuery[OrganizationTable]
            val memberTable   = TableQuery[OrganizationMembersTable]
            val roleTable     = TableQuery[OrganizationRoleTable]

            val query = for {
              p <- projectsTable if projectId.bind === p.id
              o <- orgaTable if p.userId === o.id
              m <- memberTable if m.organizationId === o.id && m.userId === id.value.bind
              r <- roleTable if id.value.bind === r.userId && r.organizationId === o.id
            } yield r.roleType

            service.runDBIO(query.to[Set].result).map { roleTypes =>
              if (roleTypes.contains(Role.OrganizationAdmin) || roleTypes.contains(Role.OrganizationOwner)) {
                biggestRoleTpe(roleTypes)
              } else {
                userTrust
              }
            }
          }

        Parallel.parMap2(projectTrust, globalTrust)(_ max _)
      case OrganizationScope(organizationId) =>
        Parallel.parMap2(Organization.getTrust(id, organizationId), globalTrust)(_ max _)
=======
  def trustIn(scope: Scope = GlobalScope)(implicit service: ModelService): IO[Trust] = {
    val conIO = scope match {
      case GlobalScope                       => UserQueries.globalTrust(id.value).unique
      case ProjectScope(projectId)           => UserQueries.projectTrust(id.value, projectId).unique
      case OrganizationScope(organizationId) => UserQueries.organizationTrust(id.value, organizationId).unique
>>>>>>> c81e168b
    }

    service.runDbCon(conIO)
  }

  /**
    * Returns the Projects that this User has starred.
    *
    * @return Projects user has starred
    */
  def starred()(implicit service: ModelService): IO[Seq[Project]] = {
    val filter = Visibility.isPublicFilter[Project]

    val baseQuery = for {
      assoc   <- TableQuery[ProjectStarsTable] if assoc.userId === id.value
      project <- TableQuery[ProjectTableMain] if assoc.projectId === project.id
      if filter(project)
    } yield project

    service.runDBIO(baseQuery.sortBy(_.name).result)
  }

  /**
    * Returns true if this User is the currently authenticated user.
    *
    * @return True if currently authenticated user
    */
  def isCurrent(
      implicit request: Request[_],
      service: ModelService,
      auth: SpongeAuthApi,
      mdc: OreMDC
  ): IO[Boolean] = {
    checkNotNull(request, "null request", "")
    UserBase().current
      .semiflatMap { user =>
        if (user == this) IO.pure(true)
        else this.toMaybeOrganization.semiflatMap(_.owner.user).exists(_ == user)
      }
      .exists(identity)
  }

  /**
    * Returns all [[Project]]s owned by this user.
    *
    * @return Projects owned by user
    */
  def projects(implicit service: ModelService): ModelAccess[Project] = service.access(_.userId === id.value)

  /**
    * Returns a [[ModelAccess]] of [[ProjectUserRole]]s.
    *
    * @return ProjectRoles
    */
  def projectRoles(implicit service: ModelService): ModelAccess[ProjectUserRole] = service.access(_.userId === id.value)

  /**
    * Returns the [[Organization]]s that this User owns.
    *
    * @return Organizations user owns
    */
  def ownedOrganizations(implicit service: ModelService): ModelAccess[Organization] =
    service.access(_.userId === id.value)

  /**
    * Returns the [[Organization]]s that this User belongs to.
    *
    * @return Organizations user belongs to
    */
  def organizations(
      implicit service: ModelService
  ): ModelAssociationAccess[OrganizationMembersTable, User, Organization, IO] = new ModelAssociationAccessImpl

  /**
    * Returns a [[ModelAccess]] of [[OrganizationUserRole]]s.
    *
    * @return OrganizationRoles
    */
  def organizationRoles(implicit service: ModelService): ModelAccess[OrganizationUserRole] =
    service.access(_.userId === id.value)

  /**
    * Converts this User to an [[Organization]].
    *
    * @return Organization
    */
  def toMaybeOrganization(implicit service: ModelService): OptionT[IO, Organization] =
    OrganizationBase().get(this.id.value)

  /**
    * Returns the [[Project]]s that this User is watching.
    *
    * @return Projects user is watching
    */
  def watching(
      implicit service: ModelService
  ): ModelAssociationAccess[ProjectWatchersTable, Project, User, IO] =
    new ModelAssociationAccessImpl

  /**
    * Sets the "watching" status on the specified project.
    *
    * @param project  Project to update status on
    * @param watching True if watching
    */
  def setWatching(
      project: Project,
      watching: Boolean
  )(implicit service: ModelService): IO[Unit] = {
    checkNotNull(project, "null project", "")
    val contains = this.watching.contains(project, this)
    contains.flatMap {
      case true  => if (!watching) this.watching.removeAssoc(project, this) else IO.unit
      case false => if (watching) this.watching.addAssoc(project, this) else IO.unit
    }
  }

  /**
    * Returns the [[Flag]]s submitted by this User.
    *
    * @return Flags submitted by user
    */
  def flags(implicit service: ModelService): ModelAccess[Flag] = service.access(_.userId === id.value)

  /**
    * Returns true if the User has an unresolved [[Flag]] on the specified
    * [[Project]].
    *
    * @param project Project to check
    * @return True if has pending flag on Project
    */
  def hasUnresolvedFlagFor(project: Project)(implicit service: ModelService): IO[Boolean] = {
    checkNotNull(project, "null project", "")
    this.flags.existsNow(f => f.projectId === project.id.value && !f.isResolved)
  }

  /**
    * Returns this User's notifications.
    *
    * @return User notifications
    */
  def notifications(implicit service: ModelService): ModelAccess[Notification] = service.access(_.userId === id.value)

  /**
    * Marks a [[Prompt]] as read by this User.
    *
    * @param prompt Prompt to mark as read
    */
  def markPromptAsRead(prompt: Prompt)(implicit service: ModelService): IO[User] = {
    checkNotNull(prompt, "null prompt", "")
    service.update(
      copy(
        readPrompts = readPrompts :+ prompt
      )
    )
  }
}

object User {

  /**
    * Copy this User with the information SpongeUser provides.
    *
    * @param user Sponge User
    */
  def partialFromSponge(user: SpongeUser): InsertFunc[User] =
    (_, time) =>
      User(
        id = ObjId(user.id),
        createdAt = time,
        fullName = None,
        name = user.username,
        email = Some(user.email),
        lang = user.lang,
        tagline = None,
        joinDate = None,
        readPrompts = Nil,
        pgpPubKey = None,
        lastPgpPubKeyUpdate = None,
        isLocked = false
    )

  def partial(
      id: ObjId[User],
      fullName: Option[String] = None,
      name: String = "",
      email: Option[String] = None,
      tagline: Option[String] = None,
      joinDate: Option[Timestamp] = None,
      readPrompts: List[Prompt] = List(),
      pgpPubKey: Option[String] = None,
      lastPgpPubKeyUpdate: Option[Timestamp] = None,
      isLocked: Boolean = false,
      lang: Option[Lang] = None
  ): InsertFunc[User] =
    (_, time) =>
      User(
        id,
        time,
        fullName,
        name,
        email,
        tagline,
        joinDate,
        readPrompts,
        pgpPubKey,
        lastPgpPubKeyUpdate,
        isLocked,
        lang
    )

  implicit val query: ModelQuery[User] =
    ModelQuery.from[User](TableQuery[UserTable], (obj, _, time) => obj.copy(createdAt = time))

  implicit val assocMembersQuery: AssociationQuery[ProjectMembersTable, User, Project] =
    AssociationQuery.from[ProjectMembersTable, User, Project](TableQuery[ProjectMembersTable])(_.userId, _.projectId)

  implicit val assocOrgMembersQuery: AssociationQuery[OrganizationMembersTable, User, Organization] =
    AssociationQuery.from[OrganizationMembersTable, User, Organization](TableQuery[OrganizationMembersTable])(
      _.userId,
      _.organizationId
    )

  implicit val assocStarsQuery: AssociationQuery[ProjectStarsTable, User, Project] =
    AssociationQuery.from[ProjectStarsTable, User, Project](TableQuery[ProjectStarsTable])(_.userId, _.projectId)

  implicit val assocRolesQuery: AssociationQuery[UserGlobalRolesTable, User, DbRole] =
    AssociationQuery.from[UserGlobalRolesTable, User, DbRole](TableQuery[UserGlobalRolesTable])(_.userId, _.roleId)

  def avatarUrl(name: String)(implicit config: OreConfig): String =
    config.security.api.avatarUrl.format(name)
}<|MERGE_RESOLUTION|>--- conflicted
+++ resolved
@@ -129,47 +129,11 @@
     *
     * @return Highest level of trust
     */
-<<<<<<< HEAD
-  def trustIn(scope: Scope = GlobalScope)(implicit service: ModelService, cs: ContextShift[IO]): IO[Trust] = {
-    scope match {
-      case GlobalScope => globalTrust
-      case ProjectScope(projectId) =>
-        val projectRoles = service.runDBIO(Project.roleForTrustQuery((projectId, this.id)).result)
-
-        val projectTrust = projectRoles
-          .map(biggestRoleTpe)
-          .flatMap { userTrust =>
-            val projectsTable = TableQuery[ProjectTableMain]
-            val orgaTable     = TableQuery[OrganizationTable]
-            val memberTable   = TableQuery[OrganizationMembersTable]
-            val roleTable     = TableQuery[OrganizationRoleTable]
-
-            val query = for {
-              p <- projectsTable if projectId.bind === p.id
-              o <- orgaTable if p.userId === o.id
-              m <- memberTable if m.organizationId === o.id && m.userId === id.value.bind
-              r <- roleTable if id.value.bind === r.userId && r.organizationId === o.id
-            } yield r.roleType
-
-            service.runDBIO(query.to[Set].result).map { roleTypes =>
-              if (roleTypes.contains(Role.OrganizationAdmin) || roleTypes.contains(Role.OrganizationOwner)) {
-                biggestRoleTpe(roleTypes)
-              } else {
-                userTrust
-              }
-            }
-          }
-
-        Parallel.parMap2(projectTrust, globalTrust)(_ max _)
-      case OrganizationScope(organizationId) =>
-        Parallel.parMap2(Organization.getTrust(id, organizationId), globalTrust)(_ max _)
-=======
   def trustIn(scope: Scope = GlobalScope)(implicit service: ModelService): IO[Trust] = {
     val conIO = scope match {
       case GlobalScope                       => UserQueries.globalTrust(id.value).unique
       case ProjectScope(projectId)           => UserQueries.projectTrust(id.value, projectId).unique
       case OrganizationScope(organizationId) => UserQueries.organizationTrust(id.value, organizationId).unique
->>>>>>> c81e168b
     }
 
     service.runDbCon(conIO)
