package models.user

import java.sql.Timestamp

import scala.concurrent.{ExecutionContext, Future}

import play.api.i18n.Lang
import play.api.mvc.Request

import db._
import db.access.{ModelAccess, ModelAssociationAccess, ModelAssociationAccessImpl}
import db.impl.OrePostgresDriver.api._
import db.impl.access.{OrganizationBase, UserBase}
import db.impl.model.common.Named
import db.impl.schema._
import models.project.{Flag, Project, Visibility}
import models.user.role.{DbRole, OrganizationUserRole, ProjectUserRole}
import ore.OreConfig
import ore.permission._
import ore.permission.role.{Role, _}
import ore.permission.scope._
import ore.user.Prompt
import security.pgp.PGPPublicKeyInfo
import security.spauth.{SpongeAuthApi, SpongeUser}
import util.StringUtils._
import util.syntax._

import cats.data.OptionT
import cats.instances.future._
import cats.syntax.all._
import com.google.common.base.Preconditions._
import slick.lifted.TableQuery

/**
  * Represents a Sponge user.
  *
  * @param id           External ID provided by authentication.
  * @param createdAt    Date this user first logged onto Ore.
  * @param fullName     Full name of user
  * @param name         Username
  * @param email        Email
  * @param tagline      The user configured "tagline" displayed on the user page.
  */
case class User(
    id: ObjId[User] = ObjId.Uninitialized(),
    createdAt: ObjectTimestamp = ObjectTimestamp.Uninitialized,
    fullName: Option[String] = None,
    name: String = null,
    email: Option[String] = None,
    tagline: Option[String] = None,
    joinDate: Option[Timestamp] = None,
    readPrompts: List[Prompt] = List(),
    pgpPubKey: Option[String] = None,
    lastPgpPubKeyUpdate: Option[Timestamp] = None,
    isLocked: Boolean = false,
    lang: Option[Lang] = None
) extends Model
    with Named {

  //TODO: Check this in some way
  //checkArgument(tagline.forall(_.length <= config.users.get[Int]("max-tagline-len")), "tagline too long", "")

  override type M = User
  override type T = UserTable

  /**
    * The User's [[PermissionPredicate]]. All permission checks go through
    * here.
    */
  val can: PermissionPredicate = PermissionPredicate(this)

  def avatarUrl(implicit config: OreConfig): String = User.avatarUrl(name)

  /**
    * Decodes this user's raw PGP public key and returns information about the
    * key.
    *
    * @return Public key information
    */
  def pgpPubKeyInfo: Option[PGPPublicKeyInfo] = this.pgpPubKey.flatMap(PGPPublicKeyInfo.decode)

  /**
    * Returns true if this user's PGP Public Key is ready for use.
    *
    * @return True if key is ready for use
    */
  def isPgpPubKeyReady(implicit config: OreConfig, service: ModelService): Boolean =
    this.pgpPubKey.isDefined && this.lastPgpPubKeyUpdate.forall { lastUpdate =>
      val cooldown = config.security.get[Long]("keyChangeCooldown")
      val minTime  = new Timestamp(lastUpdate.getTime + cooldown)
      minTime.before(service.theTime)
    }

  /**
    * Returns this user's current language, or the default language if none
    * was configured.
    */
  implicit def langOrDefault: Lang = lang.getOrElse(Lang.defaultLang)

  /**
    * Returns the [[DbRole]]s that this User has.
    *
    * @return Roles the user has.
    */
  def globalRoles(
      implicit service: ModelService,
      ec: ExecutionContext
  ): ModelAssociationAccess[UserGlobalRolesTable, User, DbRole, Future] =
    new ModelAssociationAccessImpl[UserGlobalRolesTable, User, DbRole]

  /**
    * Returns the highest level [[DonorRole]] this User has.
    *
    * @return Highest level donor type
    */
  def donorType(implicit service: ModelService, ec: ExecutionContext): OptionT[Future, DonorRole] =
    OptionT(
      service.runDBIO(this.globalRoles.allQueryFromParent(this).filter(_.rank.?.isDefined).result).map { seq =>
        seq
          .map(_.toRole)
          .collect { case donor: DonorRole => donor }
          .sortBy(_.rank)
          .headOption
      }
    )

  private def biggestRoleTpe(roles: Set[Role]): Trust =
    if (roles.isEmpty) Trust.Default
    else roles.map(_.trust).max

  private def globalTrust(implicit service: ModelService, ec: ExecutionContext) = {
    val q = for {
      ur <- TableQuery[UserGlobalRolesTable] if ur.userId === id.value
      r  <- TableQuery[DbRoleTable] if ur.roleId === r.id
    } yield r.trust

    service.runDBIO(Query(q.max).result.head).map(_.getOrElse(Trust.Default))
  }

  def trustIn[A: HasScope](a: A)(implicit ec: ExecutionContext, service: ModelService): Future[Trust] =
    trustIn(a.scope)

  /**
    * Returns this User's highest level of Trust.
    *
    * @return Highest level of trust
    */
  def trustIn(scope: Scope = GlobalScope)(implicit ec: ExecutionContext, service: ModelService): Future[Trust] =
    Defined {
      scope match {
        case GlobalScope => globalTrust
        case ProjectScope(projectId) =>
          val projectRoles = service.runDBIO(Project.roleForTrustQuery((projectId, this.id.value)).result)

          val projectTrust = projectRoles
            .map(biggestRoleTpe)
            .flatMap { userTrust =>
              val projectsTable = TableQuery[ProjectTableMain]
              val orgaTable     = TableQuery[OrganizationTable]
              val memberTable   = TableQuery[OrganizationMembersTable]
              val roleTable     = TableQuery[OrganizationRoleTable]

              val query = for {
                p <- projectsTable if projectId.bind === p.id
                o <- orgaTable if p.userId === o.id
                m <- memberTable if m.organizationId === o.id && m.userId === id.value.bind
                r <- roleTable if id.value.bind === r.userId && r.organizationId === o.id
              } yield r.roleType

              service.runDBIO(query.to[Set].result).map { roleTypes =>
                if (roleTypes.contains(Role.OrganizationAdmin) || roleTypes.contains(Role.OrganizationOwner)) {
                  biggestRoleTpe(roleTypes)
                } else {
                  userTrust
                }
              }
            }

          projectTrust.map2(globalTrust)(_ max _)
        case OrganizationScope(organizationId) =>
          Organization.getTrust(id.value, organizationId).map2(globalTrust)(_ max _)
        case _ =>
          throw new RuntimeException("unknown scope: " + scope)
      }
    }

  /**
    * Returns the Projects that this User has starred.
    *
    * @return Projects user has starred
    */
  def starred()(implicit service: ModelService): Future[Seq[Project]] = Defined {
    val filter = Visibility.isPublicFilter[Project]

    val baseQuery = for {
      assoc   <- TableQuery[ProjectStarsTable] if assoc.userId === id.value
      project <- TableQuery[ProjectTableMain] if assoc.projectId === project.id
      if filter(project)
    } yield project

    service.runDBIO(baseQuery.sortBy(_.name).result)
  }

  /**
    * Returns true if this User is the currently authenticated user.
    *
    * @return True if currently authenticated user
    */
  def isCurrent(
      implicit request: Request[_],
      ec: ExecutionContext,
      service: ModelService,
      auth: SpongeAuthApi
  ): Future[Boolean] = {
    checkNotNull(request, "null request", "")
    UserBase().current
      .semiflatMap { user =>
        if (user == this) Future.successful(true)
        else this.toMaybeOrganization.semiflatMap(_.owner.user).exists(_ == user)
      }
      .exists(identity)
  }

  /**
    * Copy this User with the information SpongeUser provides.
    *
    * @param user Sponge User
    */
  def copyFromSponge(user: SpongeUser): User = {
    copy(
      id = ObjId(user.id),
      name = user.username,
      email = Some(user.email),
      lang = user.lang
    )
  }

  /**
    * Returns all [[Project]]s owned by this user.
    *
    * @return Projects owned by user
    */
  def projects(implicit service: ModelService): ModelAccess[Project] = service.access(_.userId === id.value)

  /**
    * Returns the Project with the specified name that this User owns.
    *
    * @param name Name of project
    * @return Owned project, if any, None otherwise
    */
  def getProject(name: String)(implicit ec: ExecutionContext, service: ModelService): OptionT[Future, Project] =
    this.projects.find(equalsIgnoreCase(_.name, name))

  /**
    * Returns a [[ModelAccess]] of [[ProjectUserRole]]s.
    *
    * @return ProjectRoles
    */
  def projectRoles(implicit service: ModelService): ModelAccess[ProjectUserRole] = service.access(_.userId === id.value)

  /**
    * Returns the [[Organization]]s that this User owns.
    *
    * @return Organizations user owns
    */
  def ownedOrganizations(implicit service: ModelService): ModelAccess[Organization] =
    service.access(_.userId === id.value)

  /**
    * Returns the [[Organization]]s that this User belongs to.
    *
    * @return Organizations user belongs to
    */
  def organizations(
      implicit service: ModelService,
      ec: ExecutionContext
  ): ModelAssociationAccess[OrganizationMembersTable, User, Organization, Future] = new ModelAssociationAccessImpl

  /**
    * Returns a [[ModelAccess]] of [[OrganizationUserRole]]s.
    *
    * @return OrganizationRoles
    */
  def organizationRoles(implicit service: ModelService): ModelAccess[OrganizationUserRole] =
    service.access(_.userId === id.value)

  /**
    * Converts this User to an [[Organization]].
    *
    * @return Organization
    */
  def toMaybeOrganization(implicit ec: ExecutionContext, service: ModelService): OptionT[Future, Organization] =
    Defined {
      OrganizationBase().get(this.id.value)
    }

  /**
    * Returns the [[Project]]s that this User is watching.
    *
    * @return Projects user is watching
    */
  def watching(
      implicit service: ModelService,
      ec: ExecutionContext
  ): ModelAssociationAccess[ProjectWatchersTable, Project, User, Future] =
    new ModelAssociationAccessImpl

  /**
    * Sets the "watching" status on the specified project.
    *
    * @param project  Project to update status on
    * @param watching True if watching
    */
  def setWatching(
      project: Project,
      watching: Boolean
  )(implicit ec: ExecutionContext, service: ModelService): Future[Unit] = {
    checkNotNull(project, "null project", "")
    checkArgument(project.isDefined, "undefined project", "")
    val contains = this.watching.contains(project, this)
    contains.flatMap {
      case true  => if (!watching) this.watching.removeAssoc(project, this) else Future.unit
      case false => if (watching) this.watching.addAssoc(project, this) else Future.unit
    }
  }

  /**
    * Returns the [[Flag]]s submitted by this User.
    *
    * @return Flags submitted by user
    */
  def flags(implicit service: ModelService): ModelAccess[Flag] = service.access(_.userId === id.value)

  /**
    * Returns true if the User has an unresolved [[Flag]] on the specified
    * [[Project]].
    *
    * @param project Project to check
    * @return True if has pending flag on Project
    */
  def hasUnresolvedFlagFor(project: Project)(implicit ec: ExecutionContext, service: ModelService): Future[Boolean] = {
    checkNotNull(project, "null project", "")
    checkArgument(project.isDefined, "undefined project", "")
    this.flags.exists(f => f.projectId === project.id.value && !f.isResolved)
  }

  /**
    * Returns this User's notifications.
    *
    * @return User notifications
    */
  def notifications(implicit service: ModelService): ModelAccess[Notification] = service.access(_.userId === id.value)

  /**
    * Sends a [[Notification]] to this user.
    *
    * @param notification Notification to send
    * @return Future result
    */
  def sendNotification(
      notification: Notification
  )(implicit ec: ExecutionContext, service: ModelService, config: OreConfig): Future[Notification] = {
    checkNotNull(notification, "null notification", "")
    config.debug("Sending notification: " + notification, -1)
    service.access[Notification]().add(notification.copy(userId = this.id.value))
  }

  /**
    * Marks a [[Prompt]] as read by this User.
    *
    * @param prompt Prompt to mark as read
    */
  def markPromptAsRead(prompt: Prompt)(implicit ec: ExecutionContext, service: ModelService): Future[User] = {
    checkNotNull(prompt, "null prompt", "")
    service.update(
      copy(
        readPrompts = readPrompts :+ prompt
      )
    )
  }

<<<<<<< HEAD
  override def userId: DbRef[User] = this.id.value
=======
  override def copyWith(id: ObjectId, theTime: ObjectTimestamp): User = this.copy(createdAt = theTime)
>>>>>>> 85152af1
}

object User {

  implicit val query: ModelQuery[User] =
    ModelQuery.from[User](TableQuery[UserTable], (obj, _, time) => obj.copy(createdAt = time))

  implicit val assocMembersQuery: AssociationQuery[ProjectMembersTable, User, Project] =
    AssociationQuery.from[ProjectMembersTable, User, Project](TableQuery[ProjectMembersTable])(_.userId, _.projectId)

  implicit val assocOrgMembersQuery: AssociationQuery[OrganizationMembersTable, User, Organization] =
    AssociationQuery.from[OrganizationMembersTable, User, Organization](TableQuery[OrganizationMembersTable])(
      _.userId,
      _.organizationId
    )

  implicit val assocStarsQuery: AssociationQuery[ProjectStarsTable, User, Project] =
    AssociationQuery.from[ProjectStarsTable, User, Project](TableQuery[ProjectStarsTable])(_.userId, _.projectId)

  implicit val assocRolesQuery: AssociationQuery[UserGlobalRolesTable, User, DbRole] =
    AssociationQuery.from[UserGlobalRolesTable, User, DbRole](TableQuery[UserGlobalRolesTable])(_.userId, _.roleId)

  def avatarUrl(name: String)(implicit config: OreConfig): String =
    config.security.get[String]("api.avatarUrl").format(name)

  /**
    * Create a new [[User]] from the specified [[SpongeUser]].
    *
    * @param toConvert User to convert
    * @return Ore user
    */
  def fromSponge(toConvert: SpongeUser): User =
    User().copyFromSponge(toConvert)
}<|MERGE_RESOLUTION|>--- conflicted
+++ resolved
@@ -378,12 +378,6 @@
       )
     )
   }
-
-<<<<<<< HEAD
-  override def userId: DbRef[User] = this.id.value
-=======
-  override def copyWith(id: ObjectId, theTime: ObjectTimestamp): User = this.copy(createdAt = theTime)
->>>>>>> 85152af1
 }
 
 object User {
