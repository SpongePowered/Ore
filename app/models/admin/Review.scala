--- conflicted
+++ resolved
@@ -61,28 +61,8 @@
     * Get all messages
     * @return
     */
-<<<<<<< HEAD
-  def decodeMessages: Seq[Message] = {
-    if (message.startsWith("{") && message.endsWith("}")) {
-      val messages: JsValue = Json.parse(message)
-      (messages \ "messages").as[Seq[Message]]
-    } else {
-      Seq()
-    }
-  }
-=======
   def decodeMessages: Seq[Message] =
     (message \ "messages").asOpt[Seq[Message]].getOrElse(Nil)
-
-  /**
-    * Returns a copy of this model with an updated ID and timestamp.
-    *
-    * @param id      ID to set
-    * @param theTime Timestamp
-    * @return Copy of model
-    */
-  override def copyWith(id: ObjectId, theTime: ObjectTimestamp): Model = this.copy(id = id, createdAt = createdAt)
->>>>>>> cee458db
 }
 
 /**
