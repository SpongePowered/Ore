--- conflicted
+++ resolved
@@ -82,22 +82,7 @@
     service
       .access[Channel]()
       .get(this.channelId)
-<<<<<<< HEAD
-      .getOrElse(throw new NoSuchElementException("None of Option"))
-
-  /**
-    * Returns the channel this version belongs to from the specified collection
-    * of channels if present.
-    *
-    * @param channels   Channels to search
-    * @return           Channel if present, None otherwise
-    */
-  def findChannelFrom(channels: Seq[Channel]): Option[Channel] =
-    if (channels == null) None
-    else channels.find(_.id.value == this.channelId)
-=======
       .getOrElse(throw new NoSuchElementException("None of Option")) // scalafix:ok
->>>>>>> 962dd021
 
   /**
     * Returns this Version's markdown description in HTML.
@@ -266,97 +251,4 @@
     ModelQuery.from[Version](TableQuery[VersionTable], _.copy(_, _))
 
   implicit val isProjectOwned: ProjectOwned[Version] = (a: Version) => a.projectId
-<<<<<<< HEAD
-=======
-
-  /**
-    * A helper class for easily building new Versions.
-    *
-    * @param service ModelService to process with
-    */
-  case class Builder(service: ModelService) {
-
-    // scalafix:off
-    private var versionString: String       = _
-    private var dependencyIds: List[String] = List()
-    private var description: String         = _
-    private var projectId: DbRef[Project]   = -1L
-    private var authorId: DbRef[User]       = -1L
-    private var fileSize: Long              = -1
-    private var hash: String                = _
-    private var fileName: String            = _
-    private var signatureFileName: String   = _
-    private var visibility: Visibility      = Visibility.Public
-    // scalafix:on
-
-    def versionString(versionString: String): Builder = {
-      this.versionString = versionString
-      this
-    }
-
-    def dependencyIds(dependencyIds: List[String]): Builder = {
-      this.dependencyIds = dependencyIds
-      this
-    }
-
-    def description(description: String): Builder = {
-      this.description = description
-      this
-    }
-
-    def projectId(projectId: DbRef[Project]): Builder = {
-      this.projectId = projectId
-      this
-    }
-
-    def fileSize(fileSize: Long): Builder = {
-      this.fileSize = fileSize
-      this
-    }
-
-    def hash(hash: String): Builder = {
-      this.hash = hash
-      this
-    }
-
-    def authorId(authorId: DbRef[User]): Builder = {
-      this.authorId = authorId
-      this
-    }
-
-    def fileName(fileName: String): Builder = {
-      this.fileName = fileName
-      this
-    }
-
-    def signatureFileName(signatureFileName: String): Builder = {
-      this.signatureFileName = signatureFileName
-      this
-    }
-
-    def visibility(visibility: Visibility): Builder = {
-      this.visibility = visibility
-      this
-    }
-
-    def build(): Version = {
-      checkArgument(this.fileSize != -1, "invalid file size", "")
-      Version(
-        versionString = checkNotNull(this.versionString, "name null", ""),
-        dependencyIds = this.dependencyIds,
-        description = Option(this.description),
-        projectId = this.projectId,
-        fileSize = this.fileSize,
-        hash = checkNotNull(this.hash, "hash null", ""),
-        authorId = checkNotNull(this.authorId, "author id null", ""),
-        fileName = checkNotNull(this.fileName, "file name null", ""),
-        visibility = visibility,
-        signatureFileName = checkNotNull(this.signatureFileName, "signature file name null", ""),
-        channelId = -1L
-      )
-    }
-
-  }
-
->>>>>>> 962dd021
 }