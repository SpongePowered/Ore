--- conflicted
+++ resolved
@@ -73,7 +73,6 @@
     ownerId: DbRef[User],
     name: String,
     slug: String,
-<<<<<<< HEAD
     recommendedVersionId: Option[DbRef[Version]],
     category: Category,
     description: Option[String],
@@ -86,20 +85,6 @@
     visibility: Visibility,
     lastUpdated: Timestamp,
     notes: JsValue
-=======
-    recommendedVersionId: Option[DbRef[Version]] = None,
-    category: Category = Category.Undefined,
-    description: Option[String] = None,
-    starCount: Long = 0,
-    viewCount: Long = 0,
-    downloadCount: Long = 0,
-    topicId: Option[Int] = None,
-    postId: Option[Int] = None,
-    isTopicDirty: Boolean = false,
-    visibility: Visibility = Public,
-    lastUpdated: Timestamp = Timestamp.from(Instant.now()),
-    notes: JsValue = JsObject.empty
->>>>>>> 962dd021
 ) extends Model
     with Downloadable
     with Named
@@ -479,7 +464,7 @@
       postId: Option[Int] = None,
       isTopicDirty: Boolean = false,
       visibility: Visibility = Public,
-      lastUpdated: Timestamp = null,
+      lastUpdated: Timestamp = Timestamp.from(Instant.now()),
       notes: JsValue = JsObject.empty
   ): InsertFunc[Project] =
     (id, time) =>
@@ -525,65 +510,4 @@
   }
 
   lazy val roleForTrustQuery = lifted.Compiled(queryRoleForTrust _)
-<<<<<<< HEAD
-=======
-
-  /**
-    * Helper class for easily building new Projects.
-    *
-    * @param service ModelService to process with
-    */
-  case class Builder(service: ModelService) {
-
-    // scalafix:off
-    private var pluginId: String       = _
-    private var ownerName: String      = _
-    private var ownerId: DbRef[User]   = -1L
-    private var name: String           = _
-    private var visibility: Visibility = _
-    // scalafix:on
-
-    def pluginId(pluginId: String): Builder = {
-      this.pluginId = pluginId
-      this
-    }
-
-    def ownerName(ownerName: String): Builder = {
-      this.ownerName = ownerName
-      this
-    }
-
-    def ownerId(ownerId: DbRef[User]): Builder = {
-      this.ownerId = ownerId
-      this
-    }
-
-    def name(name: String): Builder = {
-      this.name = name
-      this
-    }
-
-    def visibility(visibility: Visibility): Builder = {
-      this.visibility = visibility
-      this
-    }
-
-    def build(): Project = {
-      checkNotNull(this.pluginId, "plugin id null", "")
-      checkNotNull(this.ownerName, "owner name null", "")
-      checkNotNull(this.name, "name null", "")
-      checkArgument(this.ownerId != -1, "invalid owner id", "")
-      Project(
-        pluginId = this.pluginId,
-        ownerName = this.ownerName,
-        ownerId = this.ownerId,
-        name = this.name,
-        slug = slugify(this.name),
-        visibility = this.visibility
-      )
-    }
-
-  }
-
->>>>>>> 962dd021
 }