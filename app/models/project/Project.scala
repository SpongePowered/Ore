package models.project

import java.sql.Timestamp
import java.time.Instant

import scala.concurrent.{ExecutionContext, Future}

import play.api.i18n.Messages
import play.api.libs.functional.syntax._
import play.api.libs.json._
import play.twirl.api.Html

import db.access.{ModelAccess, ModelAssociationAccess}
import db.impl.OrePostgresDriver.api._
import db.impl.model.common.{Describable, Downloadable, Hideable}
import db.impl.schema.{
  ProjectMembersTable,
  ProjectRoleTable,
  ProjectStarsTable,
  ProjectTable,
  ProjectTableMain,
  ProjectWatchersTable
}
import db.{
  AssociationQuery,
  Model,
  ModelFilter,
  ModelQuery,
  ModelService,
  Named,
  ObjectId,
  ObjectReference,
  ObjectTimestamp
}
import models.admin.{ProjectLog, ProjectVisibilityChange}
import models.api.ProjectApiKey
import models.project.Visibility.Public
import models.statistic.ProjectView
import models.user.User
import models.user.role.ProjectRole
import ore.permission.role.RoleType
import ore.permission.scope.HasScope
import ore.project.{Category, FlagReason, ProjectMember}
import ore.user.MembershipDossier
import ore.{Joinable, OreConfig, Visitable}
import _root_.util.StringUtils
import _root_.util.StringUtils._

import cats.instances.future._
import cats.syntax.all._
import com.google.common.base.Preconditions._
import slick.lifted
import slick.lifted.{Rep, TableQuery}

/**
  * Represents an Ore package.
  *
  * <p>Note: As a general rule, do not handle actions / results in model classes</p>
  *
  * @param id                     Unique identifier
  * @param createdAt              Instant of creation
  * @param pluginId               Plugin ID
  * @param ownerName              The owner Author for this project
  * @param ownerId                User ID of Project owner
  * @param name                   Name of plugin
  * @param slug                   URL slug
  * @param recommendedVersionId   The ID of this project's recommended version
  * @param starCount                  Star count
  * @param viewCount                  View count
  * @param downloadCount              How many times this project has been downloaded in total
  * @param topicId                ID of forum topic
  * @param postId                 ID of forum topic post ID
  * @param isTopicDirty           Whether this project's forum topic needs to be updated
  * @param visibility             Whether this project is visible to the default user
  * @param lastUpdated            Instant of last version release
  * @param notes                  JSON notes
  */
case class Project(
    id: ObjectId = ObjectId.Uninitialized,
    createdAt: ObjectTimestamp = ObjectTimestamp.Uninitialized,
    pluginId: String,
    ownerName: String,
    ownerId: ObjectReference,
    name: String,
    slug: String,
    recommendedVersionId: Option[ObjectReference] = None,
    category: Category = Category.Undefined,
    description: Option[String] = None,
    starCount: Long = 0,
    viewCount: Long = 0,
    downloadCount: Long = 0,
    topicId: Option[Int] = None,
    postId: Option[Int] = None,
    isTopicDirty: Boolean = false,
    visibility: Visibility = Public,
    lastUpdated: Timestamp = null,
    notes: String = ""
) extends Model
    with Downloadable
    with Named
    with Describable
    with Hideable
    with Joinable[ProjectMember, Project]
    with Visitable {

  def this(pluginId: String, name: String, owner: String, ownerId: ObjectReference) = {
    this(pluginId = pluginId, name = compact(name), slug = slugify(name), ownerName = owner, ownerId = ownerId)
  }

  override type M                     = Project
  override type T                     = ProjectTable
  override type ModelVisibilityChange = ProjectVisibilityChange

  /**
    * Contains all information for [[User]] memberships.
    */
  override def memberships(
      implicit ec: ExecutionContext,
      service: ModelService
  ): MembershipDossier.Aux[Future, Project, ProjectRole, ProjectMember] =
    MembershipDossier[Future, Project]

  def isOwner(user: User): Boolean = user.id.value == ownerId

  /**
    * Returns the owner [[ProjectMember]] of this project.
    *
    * @return Owner Member of project
    */
  override def owner(implicit service: ModelService): ProjectMember = new ProjectMember(this, this.ownerId)

  override def transferOwner(
      member: ProjectMember
  )(implicit ex: ExecutionContext, service: ModelService): Future[Project] = {
    // Down-grade current owner to "Developer"
    for {
      (owner, user)           <- this.owner.user.zip(member.user)
      (ownerRoles, userRoles) <- this.memberships.getRoles(this, owner).zip(this.memberships.getRoles(this, user))
      setOwner                <- this.setOwner(user)
      _ <- Future.sequence(
        ownerRoles
          .filter(_.roleType == RoleType.ProjectOwner)
          .map(role => service.update(role.copy(roleType = RoleType.ProjectDeveloper)))
      )
      _ <- Future.sequence(
        userRoles.map(role => service.update(role.copy(roleType = RoleType.ProjectOwner)))
      )
    } yield setOwner
  }

  /**
    * Sets the [[User]] that owns this Project.
    *
    * @param user User that owns project
    */
  def setOwner(user: User)(implicit ec: ExecutionContext, service: ModelService): Future[Project] = {
    checkNotNull(user, "null user", "")
    checkArgument(user.isDefined, "undefined user", "")
    service.update(
      copy(
        ownerId = user.id.value,
        ownerName = user.name
      )
    )
  }

  /**
    * Returns ModelAccess to the user's who are watching this project.
    *
    * @return Users watching project
    */
  def watchers(implicit service: ModelService): ModelAssociationAccess[ProjectWatchersTable, Project, User] =
    service.associationAccess[ProjectWatchersTable, Project, User](this)

  def namespace: String = this.ownerName + '/' + this.slug

  /**
    * Returns the base URL for this Project.
    *
    * @return Base URL for project
    */
  override def url: String = this.ownerName + '/' + this.slug

  /**
    * Returns this [[Project]]'s [[ProjectSettings]].
    *
    * @return Project settings
    */
  def settings(implicit ec: ExecutionContext, service: ModelService): Future[ProjectSettings] =
    service
      .access[ProjectSettings]()
      .find(_.projectId === this.id.value)
      .getOrElse(throw new NoSuchElementException("Get on None"))

  /**
    * Sets this [[Project]]'s [[ProjectSettings]].
    *
    * @param settings Project settings
    * @return         Newly created settings instance
    */
  def updateSettings(
      settings: ProjectSettings
  )(implicit ec: ExecutionContext, service: ModelService): Future[ProjectSettings] = Defined {
    checkNotNull(settings, "null settings", "")
    val newSettings = settings.copy(projectId = this.id.value)
    if (settings.isDefined) service.update(newSettings)
    else service.insert(newSettings)
  }

  /**
    * Sets whether this project is visible.
    *
    * @param visibility True if visible
    */
  def setVisibility(visibility: Visibility, comment: String, creator: ObjectReference)(
      implicit ec: ExecutionContext,
      service: ModelService
  ): Future[(Project, ProjectVisibilityChange)] = {
    val updateOldChange = lastVisibilityChange
      .semiflatMap { vc =>
        service.update(
          vc.copy(
            resolvedAt = Some(Timestamp.from(Instant.now())),
            resolvedBy = Some(creator)
          )
        )
      }
      .cata((), _ => ())

    val createNewChange = service
      .access[ProjectVisibilityChange]()
      .add(
        ProjectVisibilityChange(
          ObjectId.Uninitialized,
          ObjectTimestamp(Timestamp.from(Instant.now())),
          Some(creator),
          this.id.value,
          comment,
          None,
          None,
          visibility
        )
      )

    val updateProject = service.update(
      copy(
        visibility = visibility
      )
    )

    updateOldChange *> (updateProject, createNewChange).tupled
  }

  /**
    * Get VisibilityChanges
    */
  override def visibilityChanges(implicit service: ModelService): ModelAccess[ProjectVisibilityChange] =
    service.access[ProjectVisibilityChange](ModelFilter(_.projectId === id.value))

  /**
    * Returns [[db.access.ModelAccess]] to [[User]]s who have starred this
    * project.
    *
    * @return Users who have starred this project
    */
  def stars(implicit service: ModelService): ModelAssociationAccess[ProjectStarsTable, Project, User] =
    Defined(service.associationAccess[ProjectStarsTable, Project, User](this))

  /**
    * Sets the "starred" state of this Project for the specified User.
    *
    * @param user User to set starred state of
    * @param starred True if should star
    */
  def setStarredBy(
      user: User,
      starred: Boolean
  )(implicit ec: ExecutionContext, service: ModelService): Future[Project] = Defined {
    checkNotNull(user, "null user", "")
    checkArgument(user.isDefined, "undefined user", "")
    for {
      contains <- this.stars.contains(user)
      res <- if (starred) {
        if (!contains) {
          this.stars.add(user) *> service.update(copy(starCount = starCount + 1))
        } else Future.successful(this)
      } else if (contains) {
        this.stars.remove(user) *> service.update(copy(starCount = starCount - 1))
      } else Future.successful(this)
    } yield res
  }

  /**
    * Returns the record of unique Project views.
    *
    * @return Unique project views
    */
  def views(implicit service: ModelService): ModelAccess[ProjectView] =
    service.access[ProjectView](ModelFilter(_.modelId === id.value))

  /**
    * Adds a view to this Project.
    */
  def addView(implicit ec: ExecutionContext, service: ModelService): Future[Project] =
    service.update(copy(viewCount = viewCount + 1))

  /**
    * Increments this Project's downloadc count by one.
    *
    * @return Future result
    */
  def addDownload(implicit ec: ExecutionContext, service: ModelService): Future[Project] =
    service.update(copy(downloadCount = downloadCount + 1))

  /**
    * Returns all flags on this project.
    *
    * @return Flags on project
    */
  def flags(implicit service: ModelService): ModelAccess[Flag] =
    service.access[Flag](ModelFilter(_.projectId === id.value))

  /**
    * Submits a flag on this project for the specified user.
    *
    * @param user   Flagger
    * @param reason Reason for flagging
    */
  def flagFor(user: User, reason: FlagReason, comment: String)(
      implicit ec: ExecutionContext,
      service: ModelService
  ): Future[Flag] = Defined {
    checkNotNull(user, "null user", "")
    checkNotNull(reason, "null reason", "")
    checkArgument(user.isDefined, "undefined user", "")
    val userId = user.id.value
    checkArgument(userId != this.ownerId, "cannot flag own project", "")
    service.access[Flag]().add(new Flag(this.id.value, user.id.value, reason, comment))
  }

  /**
    * Returns the Channels in this Project.
    *
    * @return Channels in project
    */
  def channels(implicit service: ModelService): ModelAccess[Channel] =
    service.access[Channel](ModelFilter(_.projectId === id.value))

  /**
    * Returns all versions in this project.
    *
    * @return Versions in project
    */
  def versions(implicit service: ModelService): ModelAccess[Version] =
    service.access[Version](ModelFilter(_.projectId === id.value))

  /**
    * Returns this Project's recommended version.
    *
    * @return Recommended version
    */
  def recommendedVersion(implicit ec: ExecutionContext, service: ModelService): Future[Version] =
    this.versions
      .get(
        this.recommendedVersionId
          .getOrElse(throw new NoSuchElementException(s"Tried to get non-existant recommended version for $name"))
      )
      .getOrElse(
        throw new NoSuchElementException(
          s"Tried to get non-existant recommended version for $name and id ${recommendedVersionId.get}"
        )
      )

  /**
    * Returns the pages in this Project.
    *
    * @return Pages in project
    */
  def pages(implicit service: ModelService): ModelAccess[Page] =
    service.access[Page](ModelFilter(_.projectId === id.value))

  private def getOrInsert(page: Page)(implicit service: ModelService, ec: ExecutionContext): Future[Page] = {
    def like =
      service.find[Page] { p =>
        p.projectId === page.projectId && p.name.toLowerCase === page.name.toLowerCase && page.parentId
          .fold(true: Rep[Boolean])(p.parentId.get === _)
      }

    like.value.flatMap {
      case Some(u) => Future.successful(u)
      case None    => service.insert(page)
    }
  }

  /**
    * Returns this Project's home page.
    *
    * @return Project home page
    */
  def homePage(implicit ec: ExecutionContext, service: ModelService, config: OreConfig): Page = Defined {
    val page = new Page(this.id.value, Page.homeName, Page.template(this.name, Page.homeMessage), false, None)
    service.await(getOrInsert(page)).get
  }

  /**
    * Returns true if a page with the specified name exists.
    *
    * @param name   Page name
    * @return       True if exists
    */
  def pageExists(name: String)(implicit ec: ExecutionContext, service: ModelService): Future[Boolean] =
    this.pages.exists(_.name === name)

  /**
    * Returns the specified Page or creates it if it doesn't exist.
    *
    * @param name   Page name
    * @return       Page with name or new name if it doesn't exist
    */
  def getOrCreatePage(
      name: String,
      parentId: Option[ObjectReference],
      content: Option[String] = None
  )(implicit ec: ExecutionContext, config: OreConfig, service: ModelService): Future[Page] = Defined {
    checkNotNull(name, "null name", "")
    val c = content match {
      case None => Page.template(name, Page.homeMessage)
      case Some(text) =>
        checkNotNull(text, "null contents", "")
        checkArgument(text.length <= Page.maxLengthPage, "contents too long", "")
        text
    }
    val page = new Page(this.id.value, name, c, true, parentId)
    getOrInsert(page)
  }

  /**
    * Returns the parentless, root, pages for this project.
    *
    * @return Root pages of project
    */
  def rootPages(implicit service: ModelService): Future[Seq[Page]] =
    service.access[Page]().sorted(_.name, p => p.projectId === this.id.value && p.parentId.isEmpty)

  def logger(implicit ec: ExecutionContext, service: ModelService): Future[ProjectLog] = {
    val loggers = service.access[ProjectLog]()
    loggers.find(_.projectId === this.id.value).getOrElseF(loggers.add(ProjectLog(projectId = this.id.value)))
  }

  def apiKeys(implicit service: ModelService): ModelAccess[ProjectApiKey] =
    service.access[ProjectApiKey](ModelFilter(_.projectId === id.value))

  override def copyWith(id: ObjectId, theTime: ObjectTimestamp): Project =
    this.copy(id = id, createdAt = theTime, lastUpdated = theTime.value)

  /**
    * Add new note
    */
  def addNote(message: Note)(implicit ec: ExecutionContext, service: ModelService): Future[Project] = {
    val messages = decodeNotes :+ message
    val js       = Json.toJson(messages)
    service.update(
      copy(
        notes = Json.stringify(
          JsObject(
            Seq(
              "messages" -> js
            )
          )
        )
      )
    )
  }

  /**
    * Get all messages
    * @return
    */
  def decodeNotes: Seq[Note] = {
    if (this.notes.startsWith("{") && notes.endsWith("}")) {
      val messages: JsValue = Json.parse(notes)
      (messages \ "messages").as[Seq[Note]]
    } else {
      Seq()
    }
  }
}

/**
  * This modal is needed to convert the json
  */
case class Note(message: String, user: ObjectReference, time: Long = System.currentTimeMillis()) {
  def printTime(implicit oreConfig: Messages): String = StringUtils.prettifyDateAndTime(new Timestamp(time))
  def render(implicit oreConfig: OreConfig): Html     = Page.render(message)
}
object Note {
  implicit val noteWrites: Writes[Note] = (note: Note) =>
    Json.obj(
      "message" -> note.message,
      "user"    -> note.user,
      "time"    -> note.time
  )

  implicit val notesRead: Reads[Note] =
    (JsPath \ "message")
      .read[String]
      .and((JsPath \ "user").read[ObjectReference])
      .and((JsPath \ "time").read[Long])(Note.apply _)
}

object Project {

<<<<<<< HEAD
  implicit val query: ModelQuery[Project] =
    ModelQuery.from[Project](TableQuery[ProjectTableMain])

  implicit val assocWatchersQuery: AssociationQuery[ProjectWatchersTable, Project, User] =
    AssociationQuery.from(TableQuery[ProjectWatchersTable])(_.projectId, _.userId)

  implicit val assocStarsQuery: AssociationQuery[ProjectStarsTable, Project, User] =
    AssociationQuery.from(TableQuery[ProjectStarsTable])(_.projectId, _.userId)

  implicit val assocMembersQuery: AssociationQuery[ProjectMembersTable, Project, User] =
    AssociationQuery.from(TableQuery[ProjectMembersTable])(_.projectId, _.userId)
=======
  implicit val hasScope: HasScope[Project] = HasScope.projectScope(_.id.value)
>>>>>>> 717af3fe

  private def queryRoleForTrust(projectId: Rep[ObjectReference], userId: Rep[ObjectReference]) = {
    val q = for {
      m <- TableQuery[ProjectMembersTable] if m.projectId === projectId && m.userId === userId
      r <- TableQuery[ProjectRoleTable] if m.userId === r.userId && r.projectId === projectId
    } yield r.roleType
    q.to[Set]
  }

  lazy val roleForTrustQuery = lifted.Compiled(queryRoleForTrust _)

  /**
    * Helper class for easily building new Projects.
    *
    * @param service ModelService to process with
    */
  case class Builder(service: ModelService) {

    private var pluginId: String         = _
    private var ownerName: String        = _
    private var ownerId: ObjectReference = -1
    private var name: String             = _
    private var visibility: Visibility   = _

    def pluginId(pluginId: String): Builder = {
      this.pluginId = pluginId
      this
    }

    def ownerName(ownerName: String): Builder = {
      this.ownerName = ownerName
      this
    }

    def ownerId(ownerId: ObjectReference): Builder = {
      this.ownerId = ownerId
      this
    }

    def name(name: String): Builder = {
      this.name = name
      this
    }

    def visibility(visibility: Visibility): Builder = {
      this.visibility = visibility
      this
    }

    def build(): Project = {
      checkNotNull(this.pluginId, "plugin id null", "")
      checkNotNull(this.ownerName, "owner name null", "")
      checkNotNull(this.name, "name null", "")
      checkArgument(this.ownerId != -1, "invalid owner id", "")
      Project(
        pluginId = this.pluginId,
        ownerName = this.ownerName,
        ownerId = this.ownerId,
        name = this.name,
        slug = slugify(this.name),
        visibility = this.visibility
      )
    }

  }

}<|MERGE_RESOLUTION|>--- conflicted
+++ resolved
@@ -510,7 +510,6 @@
 
 object Project {
 
-<<<<<<< HEAD
   implicit val query: ModelQuery[Project] =
     ModelQuery.from[Project](TableQuery[ProjectTableMain])
 
@@ -522,9 +521,8 @@
 
   implicit val assocMembersQuery: AssociationQuery[ProjectMembersTable, Project, User] =
     AssociationQuery.from(TableQuery[ProjectMembersTable])(_.projectId, _.userId)
-=======
+
   implicit val hasScope: HasScope[Project] = HasScope.projectScope(_.id.value)
->>>>>>> 717af3fe
 
   private def queryRoleForTrust(projectId: Rep[ObjectReference], userId: Rep[ObjectReference]) = {
     val q = for {
