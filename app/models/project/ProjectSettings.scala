--- conflicted
+++ resolved
@@ -105,19 +105,7 @@
       // Handle member changes
       if (project.isDefined) {
         // Add new roles
-<<<<<<< HEAD
-        val dossier: MembershipDossier[Project] {
-          type MembersTable = ProjectMembersTable
-
-          type MemberType = ProjectMember
-
-          type RoleTable = ProjectRoleTable
-
-          type RoleType = ProjectUserRole
-        } = project.memberships
-=======
         val dossier = project.memberships
->>>>>>> dd1eab4d
         Future
           .traverse(formData.build()) { role =>
             dossier.addRole(project, role.copy(projectId = project.id.value))
@@ -144,13 +132,8 @@
               .map { userIds =>
                 userIds.zip(
                   formData.roleUps.map { role =>
-<<<<<<< HEAD
                     Role.projectRoles
-                      .find(_.title.equals(role))
-=======
-                    projectRoleTypes
                       .find(_.value.equals(role))
->>>>>>> dd1eab4d
                       .getOrElse(throw new RuntimeException("supplied invalid role type"))
                   }
                 )
