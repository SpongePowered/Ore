--- conflicted
+++ resolved
@@ -64,19 +64,10 @@
     Logger.debug(formData.toString)
     val newOwnerId = formData.ownerId.getOrElse(project.ownerId)
 
-<<<<<<< HEAD
-    val queryOwnerName = for {
-      u <- TableQuery[UserTable] if formData.ownerId.getOrElse(project.ownerId).bind === u.id
-    } yield u.name
-
-    val updateProject = service.runDBIO(queryOwnerName.result).flatMap { ownerName =>
+    val queryOwnerName = TableQuery[UserTable].filter(_.id === newOwnerId).map(_.name)
+
+    val updateProject = service.runDBIO(queryOwnerName.result.head).flatMap { ownerName =>
       service.update(
-=======
-    val queryOwnerName = TableQuery[UserTable].filter(_.id === newOwnerId).map(_.name)
-
-    val updateProject = service.runDBIO(queryOwnerName.result.head).flatMap { ownerName =>
-      service.updateIfDefined(
->>>>>>> 962dd021
         project.copy(
           category = Category.values.find(_.title == formData.categoryName).get,
           description = noneIfEmpty(formData.description),
@@ -128,7 +119,6 @@
             )
           }
 
-<<<<<<< HEAD
           service.bulkInsert(notifications)
         }
         .productR {
@@ -137,33 +127,15 @@
           // Select member userIds
           service
             .runDBIO(usersTable.filter(_.name.inSetBind(formData.userUps)).map(_.id).result)
-            .map { userIds =>
-              val roles = formData.roleUps.map { role =>
+            .flatMap { userIds =>
+              import cats.instances.list._
+              val roles = formData.roleUps.traverse { role =>
                 Role.projectRoles
                   .find(_.value == role)
-                  .getOrElse(throw new RuntimeException("supplied invalid role type"))
-=======
-            service.bulkInsert(notifications)
-          }
-          .productR {
-            // Update existing roles
-            val usersTable = TableQuery[UserTable]
-            // Select member userIds
-            service
-              .runDBIO(usersTable.filter(_.name.inSetBind(formData.userUps)).map(_.id).result)
-              .flatMap { userIds =>
-                import cats.instances.list._
-                val roles = formData.roleUps.traverse { role =>
-                  Role.projectRoles
-                    .find(_.value == role)
-                    .fold(IO.raiseError[Role](new RuntimeException("supplied invalid role type")))(IO.pure)
-                }
-
-                roles.map(xs => userIds.zip(xs))
->>>>>>> 962dd021
+                  .fold(IO.raiseError[Role](new RuntimeException("supplied invalid role type")))(IO.pure)
               }
 
-              userIds.zip(roles)
+              roles.map(xs => userIds.zip(xs))
             }
             .map {
               _.map {
