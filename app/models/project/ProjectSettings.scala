package models.project

import java.nio.file.Files
import java.nio.file.Files._

import db.impl.OrePostgresDriver.api._
import db.impl.schema.{ProjectRoleTable, ProjectSettingsTable, UserTable}
import db.{DbRef, DefaultModelCompanion, Model, ModelQuery, ModelService}
import form.project.ProjectSettingsForm
import models.user.{Notification, User}
import ore.permission.role.Role
import ore.project.factory.PendingProject
import ore.project.io.ProjectFiles
import ore.project.{Category, ProjectOwned}
import ore.user.notification.NotificationType
import util.OreMDC
import util.StringUtils._

import cats.data.NonEmptyList
import cats.effect.{ContextShift, IO}
import cats.syntax.all._
import com.typesafe.scalalogging
import slick.lifted.TableQuery

/**
  * Represents a [[Project]]'s settings.
  *
  * @param projectId    ID of project settings belong to
  * @param homepage     Project homepage
  * @param issues      Project issues URL
  * @param source      Project source URL
  * @param licenseName Project license name
  * @param licenseUrl  Project license URL
  */
case class ProjectSettings(
    projectId: DbRef[Project],
    homepage: Option[String] = None,
    issues: Option[String] = None,
    source: Option[String] = None,
    licenseName: Option[String] = None,
    licenseUrl: Option[String] = None,
    forumSync: Boolean = true
) {

  /**
    * Saves a submitted [[ProjectSettingsForm]] to the [[PendingProject]].
    *
    * @param formData Submitted settings
    * @param messages MessagesApi instance
    */
  //noinspection ComparingUnrelatedTypes
  def save(project: PendingProject, formData: ProjectSettingsForm)(
      implicit fileManager: ProjectFiles,
<<<<<<< HEAD
      service: ModelService
  ): IO[(PendingProject, ProjectSettings)] = {
    val queryOwnerName = for {
      u <- TableQuery[UserTable] if formData.ownerId.getOrElse(project.ownerId).bind === u.id
    } yield u.name

    val updateProject = service.runDBIO(queryOwnerName.result).map { ownerName =>
      val newProj = project.copy(
        category = Category.values.find(_.title == formData.categoryName).get,
        description = noneIfEmpty(formData.description),
        ownerId = formData.ownerId.getOrElse(project.ownerId),
        ownerName = ownerName.head
      )(project.config)

      newProj.pendingVersion = newProj.pendingVersion.copy(projectUrl = newProj.key)

      newProj
=======
      mdc: OreMDC,
      service: ModelService,
      cs: ContextShift[IO]
  ): IO[(Project, ProjectSettings)] = {
    import cats.instances.vector._
    ProjectSettings.MDCLogger.debug("Saving project settings")
    ProjectSettings.MDCLogger.debug(formData.toString)
    val newOwnerId = formData.ownerId.getOrElse(project.ownerId)

    val queryOwnerName = TableQuery[UserTable].filter(_.id === newOwnerId).map(_.name)

    val updateProject = service.runDBIO(queryOwnerName.result.head).flatMap { ownerName =>
      service.update(
        project.copy(
          category = Category.values.find(_.title == formData.categoryName).get,
          description = noneIfEmpty(formData.description),
          ownerId = newOwnerId,
          ownerName = ownerName
        )
      )
>>>>>>> 11aa6569
    }

    val updatedSettings = copy(
      issues = noneIfEmpty(formData.issues),
      source = noneIfEmpty(formData.source),
      licenseUrl = noneIfEmpty(formData.licenseUrl),
      licenseName = if (formData.licenseUrl.nonEmpty) Some(formData.licenseName) else licenseName,
      forumSync = formData.forumSync
    )

    updateProject.map { project =>
      // Update icon
      if (formData.updateIcon) {
        fileManager.getPendingIconPath(project.ownerName, project.name).foreach { pendingPath =>
          val iconDir = fileManager.getIconDir(project.ownerName, project.name)
          if (notExists(iconDir))
            createDirectories(iconDir)
          list(iconDir).forEach(delete(_))
          move(pendingPath, iconDir.resolve(pendingPath.getFileName))
        }
      }

      (project, updatedSettings)
    }
  }
}
object ProjectSettings
    extends DefaultModelCompanion[ProjectSettings, ProjectSettingsTable](TableQuery[ProjectSettingsTable]) {

  implicit val query: ModelQuery[ProjectSettings] = ModelQuery.from(this)

<<<<<<< HEAD
  implicit val isProjectOwned: ProjectOwned[ProjectSettings] = (a: ProjectSettings) => a.projectId

  implicit class ProjectSettingsModelOps(private val self: Model[ProjectSettings]) extends AnyVal {
=======
  private lazy val updateMemberShip = Compiled(memberShipUpdate _)
}
object ProjectSettings {

  private val Logger    = scalalogging.Logger("ProjectSettings")
  private val MDCLogger = scalalogging.Logger.takingImplicit[OreMDC](Logger.underlying)

  case class Partial(
      homepage: Option[String] = None,
      issues: Option[String] = None,
      source: Option[String] = None,
      licenseName: Option[String] = None,
      licenseUrl: Option[String] = None,
      forumSync: Boolean = true
  ) {
>>>>>>> 11aa6569

    /**
      * Saves a submitted [[ProjectSettingsForm]] to the [[Project]].
      *
      * @param formData Submitted settings
      * @param messages MessagesApi instance
      */
    def save(project: Model[Project], formData: ProjectSettingsForm)(
        implicit fileManager: ProjectFiles,
<<<<<<< HEAD
        service: ModelService,
        cs: ContextShift[IO]
    ): IO[(Model[Project], Model[ProjectSettings])] = {
      import cats.instances.vector._
      Logger.debug("Saving project settings")
      Logger.debug(formData.toString)
      val newOwnerId = formData.ownerId.getOrElse(project.ownerId)

      val queryOwnerName = TableQuery[UserTable].filter(_.id === newOwnerId).map(_.name)

      val updateProject = service.runDBIO(queryOwnerName.result.head).flatMap { ownerName =>
        service.update(project)(
          _.copy(
            category = Category.values.find(_.title == formData.categoryName).get,
            description = noneIfEmpty(formData.description),
            ownerId = newOwnerId,
            ownerName = ownerName
          )
        )
=======
        mdc: OreMDC,
        service: ModelService
    ): IO[(PendingProject, Partial)] = {
      val queryOwnerName = for {
        u <- TableQuery[UserTable] if formData.ownerId.getOrElse(project.ownerId).bind === u.id
      } yield u.name

      val updateProject = service.runDBIO(queryOwnerName.result).map { ownerName =>
        val newProj = project.copy(
          category = Category.values.find(_.title == formData.categoryName).get,
          description = noneIfEmpty(formData.description),
          ownerId = formData.ownerId.getOrElse(project.ownerId),
          ownerName = ownerName.head
        )(project.config)

        newProj.pendingVersion = newProj.pendingVersion.copy(projectUrl = newProj.key)

        newProj
>>>>>>> 11aa6569
      }

      val updateSettings = service.update(self)(
        _.copy(
          issues = noneIfEmpty(formData.issues),
          source = noneIfEmpty(formData.source),
          licenseUrl = noneIfEmpty(formData.licenseUrl),
          licenseName = if (formData.licenseUrl.nonEmpty) Some(formData.licenseName) else self.licenseName,
          forumSync = formData.forumSync
        )
      )

      val modelUpdates = (updateProject, updateSettings).parTupled

      modelUpdates.flatMap { t =>
        // Update icon
        if (formData.updateIcon) {
          fileManager.getPendingIconPath(project).foreach { pendingPath =>
            val iconDir = fileManager.getIconDir(project.ownerName, project.name)
            if (notExists(iconDir))
              createDirectories(iconDir)
            list(iconDir).forEach(Files.delete(_))
            move(pendingPath, iconDir.resolve(pendingPath.getFileName))
          }
        }

        // Add new roles
        val dossier = project.memberships
        formData
          .build()
          .toVector
          .parTraverse { role =>
            dossier.addRole(project, role.userId, role.copy(projectId = project.id))
          }
          .flatMap { roles =>
            val notifications = roles.map { role =>
              Notification(
                userId = role.userId,
                originId = project.ownerId,
                notificationType = NotificationType.ProjectInvite,
                messageArgs = NonEmptyList.of("notification.project.invite", role.role.title, project.name)
              )
            }

            service.bulkInsert(notifications)
          }
          .productR {
            // Update existing roles
            val usersTable = TableQuery[UserTable]
            // Select member userIds
            service
              .runDBIO(usersTable.filter(_.name.inSetBind(formData.userUps)).map(_.id).result)
              .flatMap { userIds =>
                import cats.instances.list._
                val roles = formData.roleUps.traverse { role =>
                  Role.projectRoles
                    .find(_.value == role)
                    .fold(IO.raiseError[Role](new RuntimeException("supplied invalid role type")))(IO.pure)
                }

                roles.map(xs => userIds.zip(xs))
              }
              .map {
                _.map {
                  case (userId, role) => updateMemberShip(userId).update(role)
                }
              }
              .flatMap(updates => service.runDBIO(DBIO.sequence(updates)).as(t))
          }
      }
    }
  }

  private def memberShipUpdate(userId: Rep[DbRef[User]]) =
    TableQuery[ProjectRoleTable].filter(_.userId === userId).map(_.roleType)

  private lazy val updateMemberShip = Compiled(memberShipUpdate _)
}<|MERGE_RESOLUTION|>--- conflicted
+++ resolved
@@ -51,7 +51,7 @@
   //noinspection ComparingUnrelatedTypes
   def save(project: PendingProject, formData: ProjectSettingsForm)(
       implicit fileManager: ProjectFiles,
-<<<<<<< HEAD
+      mdc: OreMDC,
       service: ModelService
   ): IO[(PendingProject, ProjectSettings)] = {
     val queryOwnerName = for {
@@ -69,28 +69,6 @@
       newProj.pendingVersion = newProj.pendingVersion.copy(projectUrl = newProj.key)
 
       newProj
-=======
-      mdc: OreMDC,
-      service: ModelService,
-      cs: ContextShift[IO]
-  ): IO[(Project, ProjectSettings)] = {
-    import cats.instances.vector._
-    ProjectSettings.MDCLogger.debug("Saving project settings")
-    ProjectSettings.MDCLogger.debug(formData.toString)
-    val newOwnerId = formData.ownerId.getOrElse(project.ownerId)
-
-    val queryOwnerName = TableQuery[UserTable].filter(_.id === newOwnerId).map(_.name)
-
-    val updateProject = service.runDBIO(queryOwnerName.result.head).flatMap { ownerName =>
-      service.update(
-        project.copy(
-          category = Category.values.find(_.title == formData.categoryName).get,
-          description = noneIfEmpty(formData.description),
-          ownerId = newOwnerId,
-          ownerName = ownerName
-        )
-      )
->>>>>>> 11aa6569
     }
 
     val updatedSettings = copy(
@@ -122,27 +100,12 @@
 
   implicit val query: ModelQuery[ProjectSettings] = ModelQuery.from(this)
 
-<<<<<<< HEAD
   implicit val isProjectOwned: ProjectOwned[ProjectSettings] = (a: ProjectSettings) => a.projectId
-
-  implicit class ProjectSettingsModelOps(private val self: Model[ProjectSettings]) extends AnyVal {
-=======
-  private lazy val updateMemberShip = Compiled(memberShipUpdate _)
-}
-object ProjectSettings {
 
   private val Logger    = scalalogging.Logger("ProjectSettings")
   private val MDCLogger = scalalogging.Logger.takingImplicit[OreMDC](Logger.underlying)
 
-  case class Partial(
-      homepage: Option[String] = None,
-      issues: Option[String] = None,
-      source: Option[String] = None,
-      licenseName: Option[String] = None,
-      licenseUrl: Option[String] = None,
-      forumSync: Boolean = true
-  ) {
->>>>>>> 11aa6569
+  implicit class ProjectSettingsModelOps(private val self: Model[ProjectSettings]) extends AnyVal {
 
     /**
       * Saves a submitted [[ProjectSettingsForm]] to the [[Project]].
@@ -152,13 +115,13 @@
       */
     def save(project: Model[Project], formData: ProjectSettingsForm)(
         implicit fileManager: ProjectFiles,
-<<<<<<< HEAD
+        mdc: OreMDC,
         service: ModelService,
         cs: ContextShift[IO]
     ): IO[(Model[Project], Model[ProjectSettings])] = {
       import cats.instances.vector._
-      Logger.debug("Saving project settings")
-      Logger.debug(formData.toString)
+      MDCLogger.debug("Saving project settings")
+      MDCLogger.debug(formData.toString)
       val newOwnerId = formData.ownerId.getOrElse(project.ownerId)
 
       val queryOwnerName = TableQuery[UserTable].filter(_.id === newOwnerId).map(_.name)
@@ -172,26 +135,6 @@
             ownerName = ownerName
           )
         )
-=======
-        mdc: OreMDC,
-        service: ModelService
-    ): IO[(PendingProject, Partial)] = {
-      val queryOwnerName = for {
-        u <- TableQuery[UserTable] if formData.ownerId.getOrElse(project.ownerId).bind === u.id
-      } yield u.name
-
-      val updateProject = service.runDBIO(queryOwnerName.result).map { ownerName =>
-        val newProj = project.copy(
-          category = Category.values.find(_.title == formData.categoryName).get,
-          description = noneIfEmpty(formData.description),
-          ownerId = formData.ownerId.getOrElse(project.ownerId),
-          ownerName = ownerName.head
-        )(project.config)
-
-        newProj.pendingVersion = newProj.pendingVersion.copy(projectUrl = newProj.key)
-
-        newProj
->>>>>>> 11aa6569
       }
 
       val updateSettings = service.update(self)(
