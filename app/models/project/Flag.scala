package models.project

import java.sql.Timestamp
import java.time.Instant

import scala.concurrent.{ExecutionContext, Future}

import db.impl.schema.FlagTable
import db.{DbRef, Model, ModelQuery, ModelService, ObjId, ObjectTimestamp}
import models.user.User
import ore.project.{FlagReason, ProjectOwned}
import ore.user.UserOwned

import slick.lifted.TableQuery

/**
  * Represents a flag on a Project that requires staff attention.
  *
  * @param id           Unique ID
  * @param createdAt    Timestamp instant of creation
  * @param projectId    Project ID
  * @param userId       Reporter ID
  * @param reason       Reason for flag
  * @param isResolved   True if has been reviewed and resolved by staff member
  */
case class Flag(
    id: ObjId[Flag] = ObjId.Uninitialized(),
    createdAt: ObjectTimestamp = ObjectTimestamp.Uninitialized,
    projectId: DbRef[Project],
    userId: DbRef[User],
    reason: FlagReason,
    comment: String,
    isResolved: Boolean = false,
    resolvedAt: Option[Timestamp] = None,
<<<<<<< HEAD
    resolvedBy: Option[DbRef[User]] = None
) extends Model
    with UserOwned
    with ProjectOwned {
=======
    resolvedBy: Option[ObjectReference] = None
) extends Model {
>>>>>>> 85152af1

  override type M = Flag
  override type T = FlagTable

  def this(projectId: DbRef[Project], userId: DbRef[User], reason: FlagReason, comment: String) = {
    this(
      id = ObjId.Uninitialized(),
      createdAt = ObjectTimestamp.Uninitialized,
      projectId = projectId,
      userId = userId,
      reason = reason,
      comment = comment
    )
  }

  /**
    * Sets whether this Flag has been marked as resolved.
    *
    * @param resolved True if resolved
    */
  def markResolved(
      resolved: Boolean,
      user: Option[User]
  )(implicit ec: ExecutionContext, service: ModelService): Future[Flag] = Defined {
    val (at, by) =
      if (resolved)
        (Some(Timestamp.from(Instant.now)), Some(user.map(_.id.value).getOrElse(-1L)): Option[DbRef[User]])
      else
        (None, None)

    service.update(
      copy(
        isResolved = resolved,
        resolvedAt = at,
        resolvedBy = by
      )
    )
  }
<<<<<<< HEAD
}
object Flag {
  implicit val query: ModelQuery[Flag] =
    ModelQuery.from[Flag](TableQuery[FlagTable], _.copy(_, _))
=======

  override def copyWith(id: ObjectId, theTime: ObjectTimestamp): Flag = this.copy(id = id, createdAt = theTime)
}
object Flag {
  implicit val isProjectOwned: ProjectOwned[Flag] = (a: Flag) => a.projectId
  implicit val isUserOwned: UserOwned[Flag]       = (a: Flag) => a.userId
>>>>>>> 85152af1
}<|MERGE_RESOLUTION|>--- conflicted
+++ resolved
@@ -32,15 +32,8 @@
     comment: String,
     isResolved: Boolean = false,
     resolvedAt: Option[Timestamp] = None,
-<<<<<<< HEAD
     resolvedBy: Option[DbRef[User]] = None
-) extends Model
-    with UserOwned
-    with ProjectOwned {
-=======
-    resolvedBy: Option[ObjectReference] = None
 ) extends Model {
->>>>>>> 85152af1
 
   override type M = Flag
   override type T = FlagTable
@@ -79,17 +72,11 @@
       )
     )
   }
-<<<<<<< HEAD
 }
 object Flag {
   implicit val query: ModelQuery[Flag] =
     ModelQuery.from[Flag](TableQuery[FlagTable], _.copy(_, _))
-=======
 
-  override def copyWith(id: ObjectId, theTime: ObjectTimestamp): Flag = this.copy(id = id, createdAt = theTime)
-}
-object Flag {
   implicit val isProjectOwned: ProjectOwned[Flag] = (a: Flag) => a.projectId
   implicit val isUserOwned: UserOwned[Flag]       = (a: Flag) => a.userId
->>>>>>> 85152af1
 }