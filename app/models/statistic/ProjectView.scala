package models.statistic

import scala.concurrent.{ExecutionContext, Future}

import controllers.sugar.Requests.ProjectRequest
import db.impl.access.UserBase
import db.impl.schema.ProjectViewsTable
import db.{ModelQuery, ObjectId, ObjectReference, ObjectTimestamp}
import models.project.Project
import ore.StatTracker._
import security.spauth.SpongeAuthApi

import cats.instances.future._
import com.github.tminglei.slickpg.InetString
<<<<<<< HEAD
import slick.lifted.TableQuery
=======
>>>>>>> 717af3fe

/**
  * Represents a unique view on a Project.
  *
  * @param id         Unique ID of entry
  * @param createdAt  Timestamp instant of creation
  * @param modelId    ID of model the stat is on
  * @param address    Client address
  * @param cookie     Browser cookie
  * @param userId     User ID
  */
case class ProjectView(
    id: ObjectId = ObjectId.Uninitialized,
    createdAt: ObjectTimestamp = ObjectTimestamp.Uninitialized,
    modelId: ObjectReference,
    address: InetString,
    cookie: String,
    userId: Option[ObjectReference] = None
) extends StatEntry[Project] {

  override type M = ProjectView
  override type T = ProjectViewsTable

  override def copyWith(id: ObjectId, theTime: ObjectTimestamp): ProjectView = this.copy(id = id, createdAt = theTime)
}

object ProjectView {

  implicit val query: ModelQuery[ProjectView] =
    ModelQuery.from[ProjectView](TableQuery[ProjectViewsTable])

  /**
    * Creates a new ProjectView to be (or not be) recorded from an incoming
    * request.
    *
    * @param request  Request to bind
    * @return         New ProjectView
    */
  def bindFromRequest(
      implicit ec: ExecutionContext,
      users: UserBase,
      auth: SpongeAuthApi,
      request: ProjectRequest[_]
  ): Future[ProjectView] = {
    users.current.map(_.id.value).value.map { userId =>
      ProjectView(
        modelId = request.data.project.id.value,
        address = InetString(remoteAddress),
        cookie = currentCookie,
        userId = userId
      )

    }
  }

}<|MERGE_RESOLUTION|>--- conflicted
+++ resolved
@@ -12,10 +12,7 @@
 
 import cats.instances.future._
 import com.github.tminglei.slickpg.InetString
-<<<<<<< HEAD
 import slick.lifted.TableQuery
-=======
->>>>>>> 717af3fe
 
 /**
   * Represents a unique view on a Project.
