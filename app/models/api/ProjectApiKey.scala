package models.api

import db.impl.schema.ProjectApiKeyTable
import db.{DbRef, Model, ModelQuery, ObjId, ObjectTimestamp}
import models.project.Project
import ore.project.ProjectOwned
import ore.rest.ProjectApiKeyType

import slick.lifted.TableQuery

case class ProjectApiKey(
    id: ObjId[ProjectApiKey] = ObjId.Uninitialized(),
    createdAt: ObjectTimestamp = ObjectTimestamp.Uninitialized,
    projectId: DbRef[Project],
    keyType: ProjectApiKeyType,
    value: String
) extends Model {

  override type T = ProjectApiKeyTable
  override type M = ProjectApiKey
<<<<<<< HEAD
}
object ProjectApiKey {
  implicit val query: ModelQuery[ProjectApiKey] =
    ModelQuery.from[ProjectApiKey](TableQuery[ProjectApiKeyTable], _.copy(_, _))
=======

  override def copyWith(id: ObjectId, theTime: ObjectTimestamp): ProjectApiKey = this.copy(id = id, createdAt = theTime)
}
object ProjectApiKey {
  implicit val isProjectOwned: ProjectOwned[ProjectApiKey] = (a: ProjectApiKey) => a.projectId
>>>>>>> 85152af1
}<|MERGE_RESOLUTION|>--- conflicted
+++ resolved
@@ -18,16 +18,10 @@
 
   override type T = ProjectApiKeyTable
   override type M = ProjectApiKey
-<<<<<<< HEAD
 }
 object ProjectApiKey {
   implicit val query: ModelQuery[ProjectApiKey] =
     ModelQuery.from[ProjectApiKey](TableQuery[ProjectApiKeyTable], _.copy(_, _))
-=======
 
-  override def copyWith(id: ObjectId, theTime: ObjectTimestamp): ProjectApiKey = this.copy(id = id, createdAt = theTime)
-}
-object ProjectApiKey {
   implicit val isProjectOwned: ProjectOwned[ProjectApiKey] = (a: ProjectApiKey) => a.projectId
->>>>>>> 85152af1
 }