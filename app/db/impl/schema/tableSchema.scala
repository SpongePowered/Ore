--- conflicted
+++ resolved
@@ -112,12 +112,7 @@
 
 }
 
-<<<<<<< HEAD
-class ProjectWatchersTable(tag: RowTag) extends AssociativeTable(tag, "project_watchers") {
-=======
-class ProjectWatchersTable(tag: Tag)
-    extends AssociativeTable(tag, "project_watchers", classOf[Project], classOf[User]) {
->>>>>>> 4dcb36b2
+class ProjectWatchersTable(tag: Tag) extends AssociativeTable(tag, "project_watchers") {
 
   def projectId = column[ObjectReference]("project_id")
   def userId    = column[ObjectReference]("user_id")
@@ -135,11 +130,7 @@
 
 }
 
-<<<<<<< HEAD
-class ProjectStarsTable(tag: RowTag) extends AssociativeTable(tag, "project_stars") {
-=======
-class ProjectStarsTable(tag: Tag) extends AssociativeTable(tag, "project_stars", classOf[User], classOf[Project]) {
->>>>>>> 4dcb36b2
+class ProjectStarsTable(tag: Tag) extends AssociativeTable(tag, "project_stars") {
 
   def userId    = column[ObjectReference]("user_id")
   def projectId = column[ObjectReference]("project_id")
@@ -386,12 +377,7 @@
 
 }
 
-<<<<<<< HEAD
-class OrganizationMembersTable(tag: RowTag) extends AssociativeTable(tag, "organization_members") {
-=======
-class OrganizationMembersTable(tag: Tag)
-    extends AssociativeTable(tag, "organization_members", classOf[User], classOf[Organization]) {
->>>>>>> 4dcb36b2
+class OrganizationMembersTable(tag: Tag) extends AssociativeTable(tag, "organization_members") {
 
   def userId         = column[ObjectReference]("user_id")
   def organizationId = column[ObjectReference]("organization_id")
@@ -435,11 +421,7 @@
 
 }
 
-<<<<<<< HEAD
-class ProjectMembersTable(tag: RowTag) extends AssociativeTable(tag, "project_members") {
-=======
-class ProjectMembersTable(tag: Tag) extends AssociativeTable(tag, "project_members", classOf[Project], classOf[User]) {
->>>>>>> 4dcb36b2
+class ProjectMembersTable(tag: Tag) extends AssociativeTable(tag, "project_members") {
 
   def projectId = column[ObjectReference]("project_id")
   def userId    = column[ObjectReference]("user_id")
@@ -644,8 +626,7 @@
   }
 }
 
-class UserGlobalRolesTable(tag: Tag)
-    extends AssociativeTable(tag, "user_global_roles", classOf[User], classOf[DbRole]) {
+class UserGlobalRolesTable(tag: Tag) extends AssociativeTable(tag, "user_global_roles") {
 
   def userId = column[ObjectReference]("user_id")
   def roleId = column[ObjectReference]("role_id")
