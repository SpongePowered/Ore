package db.impl

import play.api.i18n.Lang

import models.project.{ReviewState, TagColor, Visibility}
import models.user.{LoggedAction, LoggedActionContext}
import ore.Color
import ore.permission.role.{Role, RoleCategory, Trust}
import ore.project.io.DownloadType
import ore.project.{Category, FlagReason}
import ore.rest.ProjectApiKeyType
import ore.user.Prompt
import ore.user.notification.NotificationType

import cats.data.{NonEmptyList => NEL}
import com.github.tminglei.slickpg._
import com.github.tminglei.slickpg.agg.PgAggFuncSupport
import com.github.tminglei.slickpg.window.PgWindowFuncSupport
import enumeratum.values.SlickValueEnumSupport
import slick.jdbc.JdbcType

/**
  * Custom Postgres driver to support array data and custom type mappings.
  */
trait OrePostgresDriver
    extends ExPostgresProfile
    with PgArraySupport
    with PgAggFuncSupport
    with PgWindowFuncSupport
    with PgNetSupport
    with PgPlayJsonSupport
    with PgEnumSupport
    with SlickValueEnumSupport {

  override val api: OreDriver.type = OreDriver

  def pgjson = "jsonb"

  object OreDriver extends API with ArrayImplicits with NetImplicits with JsonImplicits {
    implicit val colorTypeMapper: BaseColumnType[Color]           = mappedColumnTypeForValueEnum(Color)
    implicit val tagColorTypeMapper: BaseColumnType[TagColor]     = mappedColumnTypeForValueEnum(TagColor)
    implicit val roleTypeTypeMapper: BaseColumnType[Role]         = mappedColumnTypeForValueEnum(Role)
    implicit val categoryTypeMapper: BaseColumnType[Category]     = mappedColumnTypeForValueEnum(Category)
    implicit val flagReasonTypeMapper: BaseColumnType[FlagReason] = mappedColumnTypeForValueEnum(FlagReason)
    implicit val notificationTypeTypeMapper: BaseColumnType[NotificationType] =
      mappedColumnTypeForValueEnum(NotificationType)
    implicit val promptTypeMapper: BaseColumnType[Prompt]             = mappedColumnTypeForValueEnum(Prompt)
    implicit val downloadTypeTypeMapper: BaseColumnType[DownloadType] = mappedColumnTypeForValueEnum(DownloadType)
    implicit val projectApiKeyTypeTypeMapper: BaseColumnType[ProjectApiKeyType] =
      mappedColumnTypeForValueEnum(ProjectApiKeyType)
    implicit val visibilityTypeMapper: BaseColumnType[Visibility] = mappedColumnTypeForValueEnum(Visibility)
<<<<<<< HEAD
    implicit def loggedActionMapper[Ctx]: BaseColumnType[LoggedAction[Ctx]] =
      mappedColumnTypeForValueEnum(LoggedAction).asInstanceOf[BaseColumnType[LoggedAction[Ctx]]]
    implicit def loggedActionContextMapper[Ctx]: BaseColumnType[LoggedActionContext[Ctx]] =
      mappedColumnTypeForValueEnum(LoggedActionContext).asInstanceOf[BaseColumnType[LoggedActionContext[Ctx]]]
    implicit val trustTypeMapper: BaseColumnType[Trust] = mappedColumnTypeForValueEnum(Trust)
=======
    implicit val loggedActionMapper: BaseColumnType[LoggedAction] = mappedColumnTypeForValueEnum(LoggedAction)
    implicit val loggedActionContextMapper: BaseColumnType[LoggedActionContext] =
      mappedColumnTypeForValueEnum(LoggedActionContext)
    implicit val trustTypeMapper: BaseColumnType[Trust]             = mappedColumnTypeForValueEnum(Trust)
    implicit val reviewStateTypeMapper: BaseColumnType[ReviewState] = mappedColumnTypeForValueEnum(ReviewState)
>>>>>>> cee458db

    implicit val langTypeMapper: BaseColumnType[Lang] =
      MappedJdbcType.base[Lang, String](_.toLocale.toLanguageTag, Lang.apply)

    /*
    implicit def dbRefBaseType[A]: BaseColumnType[DbRef[A]] = longColumnType.asInstanceOf[BaseColumnType[DbRef[A]]]
    implicit def dbRefArrayBaseType[A]: BaseColumnType[List[DbRef[A]]] =
      simpleLongListTypeMapper.asInstanceOf[BaseColumnType[List[DbRef[A]]]]
     */

    implicit val roleTypeListTypeMapper: DriverJdbcType[List[Role]] = new AdvancedArrayJdbcType[Role](
      "varchar",
      str => utils.SimpleArrayUtils.fromString[Role](s => Role.withValue(s))(str).orNull,
      value => utils.SimpleArrayUtils.mkString[Role](_.value)(value)
    ).to(_.toList)

    implicit val promptListTypeMapper: DriverJdbcType[List[Prompt]] = new AdvancedArrayJdbcType[Prompt](
      "int2",
      str => utils.SimpleArrayUtils.fromString[Prompt](s => Prompt.withValue(Integer.parseInt(s)))(str).orNull,
      value => utils.SimpleArrayUtils.mkString[Prompt](_.value.toString)(value)
    ).to(_.toList)

    implicit val roleCategoryTypeMapper: JdbcType[RoleCategory] = createEnumJdbcType[RoleCategory](
      sqlEnumTypeName = "ROLE_CATEGORY",
      enumToString = {
        case RoleCategory.Global       => "global"
        case RoleCategory.Project      => "project"
        case RoleCategory.Organization => "organization"
      },
      stringToEnum = {
        case "global"       => RoleCategory.Global
        case "project"      => RoleCategory.Project
        case "organization" => RoleCategory.Organization
      },
      quoteName = false
    )

    implicit def nelArrayMapper[A](
        implicit base: BaseColumnType[List[A]]
    ): BaseColumnType[NEL[A]] = MappedJdbcType.base[NEL[A], List[A]](_.toList, NEL.fromListUnsafe)

    val WindowFunctions: WindowFunctions = new WindowFunctions {}
  }

}

object OrePostgresDriver extends OrePostgresDriver<|MERGE_RESOLUTION|>--- conflicted
+++ resolved
@@ -49,19 +49,12 @@
     implicit val projectApiKeyTypeTypeMapper: BaseColumnType[ProjectApiKeyType] =
       mappedColumnTypeForValueEnum(ProjectApiKeyType)
     implicit val visibilityTypeMapper: BaseColumnType[Visibility] = mappedColumnTypeForValueEnum(Visibility)
-<<<<<<< HEAD
     implicit def loggedActionMapper[Ctx]: BaseColumnType[LoggedAction[Ctx]] =
       mappedColumnTypeForValueEnum(LoggedAction).asInstanceOf[BaseColumnType[LoggedAction[Ctx]]]
     implicit def loggedActionContextMapper[Ctx]: BaseColumnType[LoggedActionContext[Ctx]] =
       mappedColumnTypeForValueEnum(LoggedActionContext).asInstanceOf[BaseColumnType[LoggedActionContext[Ctx]]]
-    implicit val trustTypeMapper: BaseColumnType[Trust] = mappedColumnTypeForValueEnum(Trust)
-=======
-    implicit val loggedActionMapper: BaseColumnType[LoggedAction] = mappedColumnTypeForValueEnum(LoggedAction)
-    implicit val loggedActionContextMapper: BaseColumnType[LoggedActionContext] =
-      mappedColumnTypeForValueEnum(LoggedActionContext)
     implicit val trustTypeMapper: BaseColumnType[Trust]             = mappedColumnTypeForValueEnum(Trust)
     implicit val reviewStateTypeMapper: BaseColumnType[ReviewState] = mappedColumnTypeForValueEnum(ReviewState)
->>>>>>> cee458db
 
     implicit val langTypeMapper: BaseColumnType[Lang] =
       MappedJdbcType.base[Lang, String](_.toLocale.toLanguageTag, Lang.apply)
