package db.impl.access

import scala.concurrent.{ExecutionContext, Future}

<<<<<<< HEAD
import db.{DbRef, ModelBase, ModelService, ObjId}
import models.user.role.OrganizationRole
import models.user.{Notification, Organization, User}
=======
import db.{ModelBase, ModelService, ObjectId, ObjectReference}
import models.user.role.OrganizationUserRole
import models.user.{Notification, Organization}
>>>>>>> 6c8c9ceb
import ore.OreConfig
import ore.permission.role.Role
import ore.user.notification.NotificationType
import security.spauth.SpongeAuthApi
import util.StringUtils

import cats.data.{EitherT, NonEmptyList, OptionT}
import cats.instances.future._

class OrganizationBase(implicit val service: ModelService, config: OreConfig) extends ModelBase[Organization] {

  val Logger = play.api.Logger("Organizations")

  /**
    * Creates a new [[Organization]]. This method creates a new user on the
    * forums to represent the Organization.
    *
    * @param name     Organization name
    * @param ownerId  User ID of the organization owner
    * @return         New organization if successful, None otherwise
    */
  def create(
      name: String,
<<<<<<< HEAD
      ownerId: DbRef[User],
      members: Set[OrganizationRole]
=======
      ownerId: ObjectReference,
      members: Set[OrganizationUserRole]
>>>>>>> 6c8c9ceb
  )(implicit ec: ExecutionContext, auth: SpongeAuthApi): EitherT[Future, String, Organization] = {
    Logger.debug("Creating Organization...")
    Logger.debug("Name     : " + name)
    Logger.debug("Owner ID : " + ownerId)
    Logger.debug("Members  : " + members.size)

    // Create the organization as a User on SpongeAuth. This will reserve the
    // name so that no new users or organizations can create an account with
    // that name. We will give the organization a dummy email for continuity.
    // By default we use "<org>@ore.spongepowered.org".
    Logger.debug("Creating on SpongeAuth...")
    val dummyEmail   = name + '@' + this.config.orgs.get[String]("dummyEmailDomain")
    val spongeResult = auth.createDummyUser(name, dummyEmail)

    // Check for error
    spongeResult
      .leftMap { err =>
        Logger.debug("<FAILURE> " + err)
        err
      }
      .semiflatMap { spongeUser =>
        Logger.debug("<SUCCESS> " + spongeUser)
        // Next we will create the Organization on Ore itself. This contains a
        // reference to the Sponge user ID, the organization's username and a
        // reference to the User owner of the organization.
        Logger.info("Creating on Ore...")
        this.add(Organization(id = ObjId(spongeUser.id), username = name, ownerId = ownerId))
      }
      .semiflatMap { org =>
        // Every organization model has a regular User companion. Organizations
        // are just normal users with additional information. Adding the
        // Organization global role signifies that this User is an Organization
        // and should be treated as such.
        for {
          userOrg <- org.toUser.getOrElse(throw new IllegalStateException("User not created"))
          _       <- userOrg.globalRoles.add(Role.Organization.toDbRole)
          _ <- // Add the owner
          org.memberships.addRole(
            org,
            OrganizationUserRole(
              userId = ownerId,
              organizationId = org.id.value,
              role = Role.OrganizationOwner,
              isAccepted = true
            )
          )
          _ <- {
            // Invite the User members that the owner selected during creation.
            Logger.debug("Inviting members...")

            Future.sequence(members.map { role =>
              // TODO remove role.user db access we really only need the userid we already have for notifications
              org.memberships.addRole(org, role.copy(organizationId = org.id.value)).flatMap(_ => role.user).flatMap {
                user =>
                  user.sendNotification(
                    Notification(
                      userId = user.id.value,
                      originId = org.id.value,
                      notificationType = NotificationType.OrganizationInvite,
                      messageArgs = NonEmptyList.of("notification.organization.invite", role.role.title, org.username)
                    )
                  )
              }
            })
          }
        } yield {
          Logger.debug("<SUCCESS> " + org)
          org
        }
      }
  }

  /**
    * Returns an [[Organization]] with the specified name if it exists.
    *
    * @param name Organization name
    * @return     Organization with name if exists, None otherwise
    */
  def withName(name: String)(implicit ec: ExecutionContext): OptionT[Future, Organization] =
    this.find(StringUtils.equalsIgnoreCase(_.name, name))

}
object OrganizationBase {
  def apply()(implicit organizationBase: OrganizationBase): OrganizationBase = organizationBase

  implicit def fromService(implicit service: ModelService): OrganizationBase = service.organizationBase
}<|MERGE_RESOLUTION|>--- conflicted
+++ resolved
@@ -2,15 +2,9 @@
 
 import scala.concurrent.{ExecutionContext, Future}
 
-<<<<<<< HEAD
 import db.{DbRef, ModelBase, ModelService, ObjId}
-import models.user.role.OrganizationRole
 import models.user.{Notification, Organization, User}
-=======
-import db.{ModelBase, ModelService, ObjectId, ObjectReference}
 import models.user.role.OrganizationUserRole
-import models.user.{Notification, Organization}
->>>>>>> 6c8c9ceb
 import ore.OreConfig
 import ore.permission.role.Role
 import ore.user.notification.NotificationType
@@ -34,13 +28,8 @@
     */
   def create(
       name: String,
-<<<<<<< HEAD
       ownerId: DbRef[User],
-      members: Set[OrganizationRole]
-=======
-      ownerId: ObjectReference,
       members: Set[OrganizationUserRole]
->>>>>>> 6c8c9ceb
   )(implicit ec: ExecutionContext, auth: SpongeAuthApi): EitherT[Future, String, Organization] = {
     Logger.debug("Creating Organization...")
     Logger.debug("Name     : " + name)
@@ -76,7 +65,7 @@
         // and should be treated as such.
         for {
           userOrg <- org.toUser.getOrElse(throw new IllegalStateException("User not created"))
-          _       <- userOrg.globalRoles.add(Role.Organization.toDbRole)
+          _       <- userOrg.globalRoles.addAssoc(userOrg, Role.Organization.toDbRole)
           _ <- // Add the owner
           org.memberships.addRole(
             org,
