--- conflicted
+++ resolved
@@ -70,12 +70,8 @@
           _       <- userOrg.globalRoles.add(Role.Organization.toDbRole)
           _ <- // Add the owner
           org.memberships.addRole(
-<<<<<<< HEAD
+            org,
             OrganizationUserRole(
-=======
-            org,
-            OrganizationRole(
->>>>>>> dd1eab4d
               userId = ownerId,
               organizationId = org.id.value,
               role = Role.OrganizationOwner,
