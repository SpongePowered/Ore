package db.impl.access

import db.access.ModelView
import db.{Model, DbRef, ModelService, ObjId}
import models.user.role.OrganizationUserRole
import models.user.{Notification, Organization, User}
import ore.OreConfig
import ore.permission.role.Role
import ore.user.notification.NotificationType
import security.spauth.SpongeAuthApi
import util.{OreMDC, StringUtils}

import cats.data.{EitherT, NonEmptyList, OptionT}
import cats.effect.{ContextShift, IO}
import cats.syntax.all._
import com.typesafe.scalalogging

class OrganizationBase(implicit val service: ModelService, config: OreConfig) {

  private val Logger    = scalalogging.Logger("Organizations")
  private val MDCLogger = scalalogging.Logger.takingImplicit[OreMDC](Logger.underlying)

  /**
    * Creates a new [[Organization]]. This method creates a new user on the
    * forums to represent the Organization.
    *
    * @param name     Organization name
    * @param ownerId  User ID of the organization owner
    * @return         New organization if successful, None otherwise
    */
  def create(
      name: String,
      ownerId: DbRef[User],
<<<<<<< HEAD
      members: Set[OrganizationUserRole]
  )(implicit auth: SpongeAuthApi, cs: ContextShift[IO], mdc: OreMDC): EitherT[IO, String, Model[Organization]] = {
=======
      members: Set[OrganizationUserRole.Partial]
  )(implicit auth: SpongeAuthApi, cs: ContextShift[IO], mdc: OreMDC): EitherT[IO, List[String], Organization] = {
>>>>>>> 368358d9
    import cats.instances.vector._
    MDCLogger.debug("Creating Organization...")
    MDCLogger.debug("Name     : " + name)
    MDCLogger.debug("Owner ID : " + ownerId)
    MDCLogger.debug("Members  : " + members.size)

    // Create the organization as a User on SpongeAuth. This will reserve the
    // name so that no new users or organizations can create an account with
    // that name. We will give the organization a dummy email for continuity.
    // By default we use "<org>@ore.spongepowered.org".
    MDCLogger.debug("Creating on SpongeAuth...")
    // Replace all invalid characters to not throw invalid email error when trying to create org with invalid username
    val dummyEmail   = name.replaceAll("[^a-zA-Z0-9.!#$%&'*+/=?^_`{|}~-]", "") + '@' + this.config.ore.orgs.dummyEmailDomain
    val spongeResult = auth.createDummyUser(name, dummyEmail)

    // Check for error
    spongeResult
      .leftMap { err =>
        MDCLogger.debug("<FAILURE> " + err)
        err
      }
      .semiflatMap { spongeUser =>
        MDCLogger.debug("<SUCCESS> " + spongeUser)
        // Next we will create the Organization on Ore itself. This contains a
        // reference to the Sponge user ID, the organization's username and a
        // reference to the User owner of the organization.
<<<<<<< HEAD
        MDCLogger.info("Creating on Ore...")
        service.insert(Organization(id = ObjId(spongeUser.id), username = name, ownerId = ownerId))
=======
        MDCLogger.debug("Creating on Ore...")
        this.add(Organization.partial(id = ObjId(spongeUser.id), username = name, ownerId = ownerId))
>>>>>>> 368358d9
      }
      .semiflatMap { org =>
        // Every organization model has a regular User companion. Organizations
        // are just normal users with additional information. Adding the
        // Organization global role signifies that this User is an Organization
        // and should be treated as such.
        for {
          userOrg <- org.toUser.getOrElseF(IO.raiseError(new IllegalStateException("User not created")))
          _       <- userOrg.globalRoles.addAssoc(Role.Organization.toDbRole)
          _ <- // Add the owner
          org.memberships.addRole(
            org,
            ownerId,
            OrganizationUserRole(
              userId = ownerId,
              organizationId = org.id,
              role = Role.OrganizationOwner,
              isAccepted = true
            )
          )
          _ <- {
            // Invite the User members that the owner selected during creation.
            MDCLogger.debug("Inviting members...")

            members.toVector.parTraverse { role =>
              // TODO remove role.user db access we really only need the userid we already have for notifications
              org.memberships.addRole(org, role.userId, role.copy(organizationId = org.id)).flatMap { _ =>
                service.insert(
                  Notification(
                    userId = role.userId,
                    originId = org.id,
                    notificationType = NotificationType.OrganizationInvite,
                    messageArgs = NonEmptyList.of("notification.organization.invite", role.role.title, org.username)
                  )
                )
              }
            }
          }
        } yield {
          MDCLogger.debug("<SUCCESS> " + org)
          org
        }
      }
  }

  /**
    * Returns an [[Organization]] with the specified name if it exists.
    *
    * @param name Organization name
    * @return     Organization with name if exists, None otherwise
    */
  def withName(name: String): OptionT[IO, Model[Organization]] =
    ModelView.now(Organization).find(StringUtils.equalsIgnoreCase(_.name, name))

}
object OrganizationBase {
  def apply()(implicit organizationBase: OrganizationBase): OrganizationBase = organizationBase

  implicit def fromService(implicit service: ModelService): OrganizationBase = service.organizationBase
}<|MERGE_RESOLUTION|>--- conflicted
+++ resolved
@@ -31,13 +31,8 @@
   def create(
       name: String,
       ownerId: DbRef[User],
-<<<<<<< HEAD
       members: Set[OrganizationUserRole]
-  )(implicit auth: SpongeAuthApi, cs: ContextShift[IO], mdc: OreMDC): EitherT[IO, String, Model[Organization]] = {
-=======
-      members: Set[OrganizationUserRole.Partial]
-  )(implicit auth: SpongeAuthApi, cs: ContextShift[IO], mdc: OreMDC): EitherT[IO, List[String], Organization] = {
->>>>>>> 368358d9
+  )(implicit auth: SpongeAuthApi, cs: ContextShift[IO], mdc: OreMDC): EitherT[IO, List[String], Model[Organization]] = {
     import cats.instances.vector._
     MDCLogger.debug("Creating Organization...")
     MDCLogger.debug("Name     : " + name)
@@ -64,13 +59,8 @@
         // Next we will create the Organization on Ore itself. This contains a
         // reference to the Sponge user ID, the organization's username and a
         // reference to the User owner of the organization.
-<<<<<<< HEAD
         MDCLogger.info("Creating on Ore...")
         service.insert(Organization(id = ObjId(spongeUser.id), username = name, ownerId = ownerId))
-=======
-        MDCLogger.debug("Creating on Ore...")
-        this.add(Organization.partial(id = ObjId(spongeUser.id), username = name, ownerId = ownerId))
->>>>>>> 368358d9
       }
       .semiflatMap { org =>
         // Every organization model has a regular User companion. Organizations
