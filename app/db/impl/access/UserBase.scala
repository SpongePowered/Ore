package db.impl.access

import java.sql.Timestamp
import java.util.{Date, UUID}

import scala.concurrent.{ExecutionContext, Future}

import play.api.mvc.Request

import db.impl.OrePostgresDriver.api._
<<<<<<< HEAD
import db.impl.schema.{ProjectTableMain, UserTable}
=======
>>>>>>> 97d52da6
import db.{ModelBase, ModelService, ObjectId, ObjectTimestamp}
import models.user.{Session, User}
import ore.OreConfig
import ore.permission.Permission
import security.spauth.SpongeAuthApi
import util.StringUtils._

import cats.data.OptionT
import cats.instances.future._

/**
  * Represents a central location for all Users.
  */
class UserBase(implicit val service: ModelService, config: OreConfig) extends ModelBase[User] {

  override val modelClass: Class[User] = classOf[User]

  implicit val self: UserBase = this

  /**
    * Returns the user with the specified username. If the specified username
    * is not found in the database, an attempt will be made to fetch the user
    * from Discourse.
    *
    * @param username Username of user
    * @return User if found, None otherwise
    */
  def withName(username: String)(implicit ec: ExecutionContext, auth: SpongeAuthApi): OptionT[Future, User] =
    this.find(equalsIgnoreCase(_.name, username)).orElse {
      auth.getUser(username).map(User.fromSponge).semiflatMap(getOrCreate)
    }

  /**
    * Returns the requested user when it is the requester or has the requested permission in the orga
    *
    * @param user the requester
    * @param name the requested username
    * @param perm the requested permission
    *
    * @return the requested user
    */
  def requestPermission(user: User, name: String, perm: Permission)(
      implicit ec: ExecutionContext,
      auth: SpongeAuthApi
  ): OptionT[Future, User] = {
    this.withName(name).flatMap { toCheck =>
      if (user == toCheck) OptionT.pure[Future](user) // Same user
      else
        toCheck.toMaybeOrganization.flatMap { orga =>
          OptionT.liftF(user.can(perm) in orga).collect {
            case true => toCheck // Has Orga perm
          }
        }
    }
  }

  /**
<<<<<<< HEAD
    * Returns a page of [[User]]s with at least one [[models.project.Project]].
    *
    * FIXME: Ordering is messed up
    *
    * @return Users with at least one project
    */
  def getAuthors(ordering: String = UserOrdering.Projects, page: Int = 1)(
      implicit ec: ExecutionContext
  ): Future[Seq[(User, Int)]] = {
    // determine ordering
    val (sort, reverse) = if (ordering.startsWith("-")) (ordering.substring(1), false) else (ordering, true)
    val pageSize        = this.config.users.get[Int]("author-page-size")
    val offset          = (page - 1) * pageSize

    if (sort != UserOrdering.Role) {
      val baseQuery = for {
        project <- TableQuery[ProjectTableMain]
        user    <- TableQuery[UserTable] if project.userId === user.id
      } yield (user, TableQuery[ProjectTableMain].filter(_.userId === user.id).length)

      def ordered[A](a: ColumnOrdered[A]) = if (reverse) a.desc else a.asc

      //TODO Page in database
      val query = sort match {
        case UserOrdering.JoinDate     => baseQuery.sortBy(user => (ordered(user._1.joinDate), ordered(user._1.createdAt)))
        case UserOrdering.UserName     => baseQuery.sortBy(user => ordered(user._1.name))
        case UserOrdering.Projects | _ => baseQuery.sortBy(user => ordered(user._2))
      }

      service.doAction(query.distinct.result).map(_.slice(offset, offset + pageSize))
    } else {
      def distinctAuthors =
        for {
          userIds <- service.doAction(TableQuery[ProjectTableMain].map(_.userId).distinct.result)
          inIds   <- this.in(userIds.toSet)
        } yield inIds.toSeq

      // TODO page and order should be done in Database!
      // get authors
      distinctAuthors
        .map { users =>
          users.sortBy(_.globalRoles.sortBy(_.trust).headOption.map(_.trust.level).getOrElse(-1))
        }
        .map { users => // Reverse?
          if (reverse) users.reverse else users
        }
        .map { users =>
          // get page slice
          val offset = (page - 1) * pageSize
          users.slice(offset, offset + pageSize)
        }
        .flatMap { users =>
          Future.sequence(users.map(u => u.projects.size.map((u, _))))
        }
    }
  }

  /**
    * Returns a page of [[User]]s that have Ore staff roles.
    */
  def getStaff(ordering: String = UserOrdering.Role, page: Int = 1): Future[Seq[User]] = {
    // determine ordering
    val (sort, reverse)            = if (ordering.startsWith("-")) (ordering.substring(1), false) else (ordering, true)
    val staffRoles: List[RoleType] = List(RoleType.OreAdmin, RoleType.OreMod)

    val pageSize = this.config.users.get[Int]("author-page-size")
    val offset   = (page - 1) * pageSize

    val dbio = TableQuery[UserTable]
      .filter(u => u.globalRoles.asColumnOf[List[RoleType]] @& staffRoles.bind.asColumnOf[List[RoleType]])
      .sortBy { users =>
        sort match { // Sort
          case UserOrdering.JoinDate => if (reverse) users.joinDate.asc else users.joinDate.desc
          case UserOrdering.Role     => if (reverse) users.globalRoles.asc else users.globalRoles.desc
          case _                     => if (reverse) users.name.asc else users.joinDate.desc
        }
      }
      .drop(offset)
      .take(pageSize)
      .result

    service.doAction(dbio)
  }

  implicit val timestampOrdering: Ordering[Timestamp] = (x: Timestamp, y: Timestamp) => x.compareTo(y)
  implicit val rolesOrdering: Ordering[List[RoleType]] = (x: List[RoleType], y: List[RoleType]) => {
    def maxOrZero[A, B: Ordering](xs: List[A])(f: A => B, zero: B) = if (xs.isEmpty) zero else xs.map(f).max
    maxOrZero(x)(_.trust, role.Default).compareTo(maxOrZero(y)(_.trust, role.Default))
  }

  /**
=======
>>>>>>> 97d52da6
    * Attempts to find the specified User in the database or creates a new User
    * if one does not exist.
    *
    * @param user User to find
    *
    * @return     Found or new User
    */
  def getOrCreate(user: User)(implicit ec: ExecutionContext): Future[User] = {
    def like = this.find(_.name.toLowerCase === user.name.toLowerCase)

    like.value.flatMap {
      case Some(u) => Future.successful(u)
      case None    => service.insert(user)
    }
  }

  /**
    * Creates a new [[Session]] for the specified [[User]].
    *
    * @param user User to create session for
    *
    * @return     Newly created session
    */
  def createSession(user: User)(implicit ec: ExecutionContext): Future[Session] = {
    val maxAge     = this.config.play.get[Int]("http.session.maxAge")
    val expiration = new Timestamp(new Date().getTime + maxAge * 1000L)
    val token      = UUID.randomUUID().toString
    val session    = Session(ObjectId.Uninitialized, ObjectTimestamp.Uninitialized, expiration, user.name, token)
    this.service.access[Session]().add(session)
  }

  /**
    * Returns the [[Session]] of the specified token ID. If the session has
    * expired it will be deleted immediately and None will be returned.
    *
    * @param token  Token of session
    * @return       Session if found and has not expired
    */
  private def getSession(token: String)(implicit ec: ExecutionContext): OptionT[Future, Session] =
    this.service.access[Session]().find(_.token === token).subflatMap { session =>
      if (session.hasExpired) {
        session.remove()
        None
      } else Some(session)
    }

  /**
    * Returns the currently authenticated User.c
    *
    * @param session  Current session
    * @return         Authenticated user, if any, None otherwise
    */
  def current(implicit session: Request[_], ec: ExecutionContext, authApi: SpongeAuthApi): OptionT[Future, User] =
    OptionT
      .fromOption[Future](session.cookies.get("_oretoken"))
      .flatMap(cookie => getSession(cookie.value))
      .flatMap(_.user)

}

object UserBase {
  def apply()(implicit userBase: UserBase): UserBase = userBase

  implicit def fromService(implicit service: ModelService): UserBase = service.getModelBase(classOf[UserBase])

  trait UserOrdering
  object UserOrdering {
    val Projects = "projects"
    val UserName = "username"
    val JoinDate = "joined"
    val Role     = "roles"
  }
}<|MERGE_RESOLUTION|>--- conflicted
+++ resolved
@@ -8,10 +8,6 @@
 import play.api.mvc.Request
 
 import db.impl.OrePostgresDriver.api._
-<<<<<<< HEAD
-import db.impl.schema.{ProjectTableMain, UserTable}
-=======
->>>>>>> 97d52da6
 import db.{ModelBase, ModelService, ObjectId, ObjectTimestamp}
 import models.user.{Session, User}
 import ore.OreConfig
@@ -69,100 +65,6 @@
   }
 
   /**
-<<<<<<< HEAD
-    * Returns a page of [[User]]s with at least one [[models.project.Project]].
-    *
-    * FIXME: Ordering is messed up
-    *
-    * @return Users with at least one project
-    */
-  def getAuthors(ordering: String = UserOrdering.Projects, page: Int = 1)(
-      implicit ec: ExecutionContext
-  ): Future[Seq[(User, Int)]] = {
-    // determine ordering
-    val (sort, reverse) = if (ordering.startsWith("-")) (ordering.substring(1), false) else (ordering, true)
-    val pageSize        = this.config.users.get[Int]("author-page-size")
-    val offset          = (page - 1) * pageSize
-
-    if (sort != UserOrdering.Role) {
-      val baseQuery = for {
-        project <- TableQuery[ProjectTableMain]
-        user    <- TableQuery[UserTable] if project.userId === user.id
-      } yield (user, TableQuery[ProjectTableMain].filter(_.userId === user.id).length)
-
-      def ordered[A](a: ColumnOrdered[A]) = if (reverse) a.desc else a.asc
-
-      //TODO Page in database
-      val query = sort match {
-        case UserOrdering.JoinDate     => baseQuery.sortBy(user => (ordered(user._1.joinDate), ordered(user._1.createdAt)))
-        case UserOrdering.UserName     => baseQuery.sortBy(user => ordered(user._1.name))
-        case UserOrdering.Projects | _ => baseQuery.sortBy(user => ordered(user._2))
-      }
-
-      service.doAction(query.distinct.result).map(_.slice(offset, offset + pageSize))
-    } else {
-      def distinctAuthors =
-        for {
-          userIds <- service.doAction(TableQuery[ProjectTableMain].map(_.userId).distinct.result)
-          inIds   <- this.in(userIds.toSet)
-        } yield inIds.toSeq
-
-      // TODO page and order should be done in Database!
-      // get authors
-      distinctAuthors
-        .map { users =>
-          users.sortBy(_.globalRoles.sortBy(_.trust).headOption.map(_.trust.level).getOrElse(-1))
-        }
-        .map { users => // Reverse?
-          if (reverse) users.reverse else users
-        }
-        .map { users =>
-          // get page slice
-          val offset = (page - 1) * pageSize
-          users.slice(offset, offset + pageSize)
-        }
-        .flatMap { users =>
-          Future.sequence(users.map(u => u.projects.size.map((u, _))))
-        }
-    }
-  }
-
-  /**
-    * Returns a page of [[User]]s that have Ore staff roles.
-    */
-  def getStaff(ordering: String = UserOrdering.Role, page: Int = 1): Future[Seq[User]] = {
-    // determine ordering
-    val (sort, reverse)            = if (ordering.startsWith("-")) (ordering.substring(1), false) else (ordering, true)
-    val staffRoles: List[RoleType] = List(RoleType.OreAdmin, RoleType.OreMod)
-
-    val pageSize = this.config.users.get[Int]("author-page-size")
-    val offset   = (page - 1) * pageSize
-
-    val dbio = TableQuery[UserTable]
-      .filter(u => u.globalRoles.asColumnOf[List[RoleType]] @& staffRoles.bind.asColumnOf[List[RoleType]])
-      .sortBy { users =>
-        sort match { // Sort
-          case UserOrdering.JoinDate => if (reverse) users.joinDate.asc else users.joinDate.desc
-          case UserOrdering.Role     => if (reverse) users.globalRoles.asc else users.globalRoles.desc
-          case _                     => if (reverse) users.name.asc else users.joinDate.desc
-        }
-      }
-      .drop(offset)
-      .take(pageSize)
-      .result
-
-    service.doAction(dbio)
-  }
-
-  implicit val timestampOrdering: Ordering[Timestamp] = (x: Timestamp, y: Timestamp) => x.compareTo(y)
-  implicit val rolesOrdering: Ordering[List[RoleType]] = (x: List[RoleType], y: List[RoleType]) => {
-    def maxOrZero[A, B: Ordering](xs: List[A])(f: A => B, zero: B) = if (xs.isEmpty) zero else xs.map(f).max
-    maxOrZero(x)(_.trust, role.Default).compareTo(maxOrZero(y)(_.trust, role.Default))
-  }
-
-  /**
-=======
->>>>>>> 97d52da6
     * Attempts to find the specified User in the database or creates a new User
     * if one does not exist.
     *
