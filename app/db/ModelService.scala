package db

import java.sql.Timestamp
import java.util.Date

import scala.concurrent.duration.Duration
import scala.concurrent.{Await, ExecutionContext, Future, Promise}
import scala.util.{Failure, Success, Try}

import db.ModelFilter.IdFilter
import db.access.{ModelAccess, ModelAssociationAccess}
import db.table.{AssociativeTable, ModelTable}

import cats.data.OptionT
import cats.instances.future._
import cats.syntax.all._
import slick.basic.DatabaseConfig
import slick.jdbc.{JdbcProfile, JdbcType}
import slick.lifted.ColumnOrdered

/**
  * Represents a service that creates, deletes, and manipulates Models.
  */
abstract class ModelService(val driver: JdbcProfile) {
  import driver.api._

  /** All registered models. */
  def registry: ModelRegistry

  /**
    * The default timeout when awaiting a query result.
    */
  def DefaultTimeout: Duration

  /**
    * The database config for raw actions. Note: running raw queries will not
    * process any returned models and should be used only for model "meta-data"
    * (e.g. Project stars).
    */
  def DB: DatabaseConfig[JdbcProfile]

  /**
    * Performs initialization code for the ModelService.
    */
  def start(): Unit

  /**
    * Returns a current Timestamp.
    *
    * @return Timestamp of now
    */
  def theTime: Timestamp = new Timestamp(new Date().getTime)

  /**
    * Awaits the result of the specified future and returns the result.
    *
    * @param f        Future to await
    * @param timeout  Timeout duration
    * @tparam M       Return type
    * @return         Try of return type
    */
  def await[M](f: Future[M], timeout: Duration = DefaultTimeout): Try[M] = Await.ready(f, timeout).value.get

  /**
    * Returns the specified [[ModelBase]].
    *
    * @param clazz  ModelBase class
    * @tparam B     ModelBase type
    * @return       ModelBase
    */
  def getModelBase[B <: ModelBase[_]](clazz: Class[B]): B = this.registry.getModelBase(clazz)

  /**
    * Returns the base query for the specified Model class.
    *
    * @tparam M         Model type
    * @return           Base query for Model
    */
  def newAction[M <: Model](implicit query: ModelQuery[M]): Query[M#T, M, Seq] = query.baseQuery

  /**
    * Runs the specified ModelAction on the DB and processes the resulting
    * model(s).
    *
    * @param action   Action to run
    * @return         Processed result
    */
  def doAction[R](action: DBIO[R]): Future[R] = DB.db.run(action)

  /**
    * Returns a new ModelAccess to access a ModelTable synchronously.
    *
    * @param baseFilter Base filter to apply
    * @tparam M         Model
    * @return           New ModelAccess
    */
  def access[M <: Model: ModelQuery](baseFilter: ModelFilter[M] = ModelFilter[M]()) =
    new ModelAccess[M](this, baseFilter)

  def associationAccess[Assoc <: AssociativeTable, P <: Model, C <: Model: ModelQuery](
      p: P
  )(implicit query: AssociationQuery[Assoc, P, C]): ModelAssociationAccess[Assoc, P, C] =
    new ModelAssociationAccess[Assoc, P, C](this, p)

  /**
    * Creates the specified model in it's table.
    *
    * @param model  Model to create
    * @return       Newly created model
    */
  def insert[M <: Model: ModelQuery](model: M): Future[M] = {
    val toInsert = model.copyWith(ObjectId.Uninitialized, ObjectTimestamp(theTime)).asInstanceOf[M]
    val models   = newAction[M]
    doAction {
      models.returning(models.map(_.id)).into {
        case (m, id) => m.copyWith(ObjectId(id), m.createdAt).asInstanceOf[M]
      } += toInsert
    }
  }

<<<<<<< HEAD
  def update[M <: Model: ModelQuery](model: M)(implicit ec: ExecutionContext): Future[M] = {
    val models = newAction[M]
=======
  /**
    * Creates the specified models in it's table.
    *
    * @param models  Models to create
    * @return       Newly created models
    */
  def bulkInsert[M <: Model](models: Seq[M], clazz: Class[M]): Future[Seq[M]] =
    if (models.nonEmpty) {
      val toInsert = models.map(_.copyWith(ObjectId.Uninitialized, ObjectTimestamp(theTime))).asInstanceOf[Seq[M]]
      val query    = newAction[M](clazz)
      doAction {
        query
          .returning(query.map(_.id))
          .into((m, id) => m.copyWith(ObjectId(id), m.createdAt).asInstanceOf[M]) ++= toInsert
      }
    } else Future.successful(Nil)

  def update[M <: Model](model: M)(implicit ec: ExecutionContext): Future[M] = {
    val models = newAction[M](model.getClass)
>>>>>>> 97d52da6
    doAction(models.filter(_.id === model.id.value).update(model)).as(model)
  }

  def updateIfDefined[M <: Model: ModelQuery](model: M)(implicit ec: ExecutionContext): Future[M] =
    if (model.isDefined) update(model) else Future.successful(model)

  /**
    * Sets a column in a [[ModelTable]].
    *
    * @param model  Model to update
    * @param column Column to update
    * @param value  Value to set
    * @param mapper JdbcType
    * @tparam A     Value type
    * @tparam M     Model type
    */
  def set[A, M <: Model: ModelQuery](model: M, column: M#T => Rep[A], value: A)(
      implicit mapper: JdbcType[A]
  ): Future[Int] = {
    doAction {
      (for {
        row <- newAction[M]
        if row.id === model.id.value
      } yield column(row)).update(value)
    }
  }

  /**
    * Returns the first model that matches the given predicate.
    *
    * @param filter  Filter
    * @return        Optional result
    */
  def find[M <: Model: ModelQuery](filter: M#T => Rep[Boolean])(
      implicit ec: ExecutionContext
  ): OptionT[Future, M] = {
    val modelPromise = Promise[Option[M]]
    val query        = newAction[M].filter(filter).take(1)
    doAction(query.result).andThen {
      case Failure(thrown) => modelPromise.failure(thrown)
      case Success(result) => modelPromise.success(result.headOption)
    }
    OptionT(modelPromise.future)
  }

  /**
    * Returns the size of the model table.
    *
    * @return Size of model table
    */
  def count[M <: Model: ModelQuery](filter: M#T => Rep[Boolean] = null): Future[Int] = {
    var query = newAction[M]
    if (filter != null) query = query.filter(filter)
    doAction(query.length.result)
  }

  /**
    * Deletes the specified Model.
    *
    * @param model Model to delete
    */
  def delete[M <: Model: ModelQuery](model: M): Future[Int] =
    doAction(newAction[M].filter(IdFilter[M](model.id.value).fn).delete)

  /**
    * Deletes all the models meeting the specified filter.
    *
    * @param filter     Filter to use
    * @tparam M         Model
    */
  def deleteWhere[M <: Model: ModelQuery](filter: M#T => Rep[Boolean]): Future[Int] =
    doAction(newAction[M].filter(filter).delete)

  /**
    * Returns the model with the specified ID, if any.
    *
    * @param id   Model with ID
    * @return     Model if present, None otherwise
    */
  def get[M <: Model: ModelQuery](id: ObjectReference, filter: M#T => Rep[Boolean] = null)(
      implicit ec: ExecutionContext
  ): OptionT[Future, M] = find[M]((IdFilter[M](id) && filter).fn)

  /**
    * Returns a sequence of Model's that have an ID in the specified Set.
    *
    * @param ids        ID set
    * @param filter     Additional filter
    * @tparam M         Model type
    * @return           Seq of models in ID set
    */
  def in[M <: Model: ModelQuery](
      ids: Set[ObjectReference],
      filter: M#T => Rep[Boolean] = null
  ): Future[Seq[M]] = this.filter[M]((ModelFilter[M](_.id.inSetBind(ids)) && filter).fn)

  /**
    * Returns a collection of models with the specified limit and offset.
    *
    * @param limit  Amount of models to take
    * @param offset Offset to drop
    * @return       Collection of models
    */
  def collect[M <: Model: ModelQuery](
      filter: M#T => Rep[Boolean] = null,
      sort: M#T => ColumnOrdered[_] = null,
      limit: Int = -1,
      offset: Int = -1
  ): Future[Seq[M]] = {
    var query = newAction[M]
    if (filter != null) query = query.filter(filter)
    if (sort != null) query = query.sortBy(sort)
    if (offset > -1) query = query.drop(offset)
    if (limit > -1) query = query.take(limit)
    doAction(query.result)
  }

  /**
    * Filters the the models.
    *
    * @param filter Model filter
    * @param limit  Amount to take
    * @param offset Amount to drop
    * @tparam M     Model
    * @return       Filtered models
    */
  def filter[M <: Model: ModelQuery](
      filter: M#T => Rep[Boolean],
      limit: Int = -1,
      offset: Int = -1
  ): Future[Seq[M]] = collect(filter, null.asInstanceOf[M#T => ColumnOrdered[_]], limit, offset)

  /**
    * Sorts the models by the specified ColumnOrdered.
    *
    * @param sort       Ordering
    * @param limit      Amount to take
    * @param offset     Amount to drop
    * @tparam M         Model
    * @return           Sorted models
    */
  def sorted[M <: Model: ModelQuery](
      sort: M#T => ColumnOrdered[_],
      filter: M#T => Rep[Boolean] = null,
      limit: Int = -1,
      offset: Int = -1
<<<<<<< HEAD
  ): Future[Seq[M]] = collect(filter, sort, limit, offset)

=======
  ): Future[Seq[M]] = collect(modelClass, filter, sort, limit, offset)
>>>>>>> 97d52da6
}<|MERGE_RESOLUTION|>--- conflicted
+++ resolved
@@ -118,20 +118,16 @@
     }
   }
 
-<<<<<<< HEAD
-  def update[M <: Model: ModelQuery](model: M)(implicit ec: ExecutionContext): Future[M] = {
-    val models = newAction[M]
-=======
   /**
     * Creates the specified models in it's table.
     *
     * @param models  Models to create
     * @return       Newly created models
     */
-  def bulkInsert[M <: Model](models: Seq[M], clazz: Class[M]): Future[Seq[M]] =
+  def bulkInsert[M <: Model: ModelQuery](models: Seq[M]): Future[Seq[M]] =
     if (models.nonEmpty) {
       val toInsert = models.map(_.copyWith(ObjectId.Uninitialized, ObjectTimestamp(theTime))).asInstanceOf[Seq[M]]
-      val query    = newAction[M](clazz)
+      val query    = newAction[M]
       doAction {
         query
           .returning(query.map(_.id))
@@ -139,9 +135,8 @@
       }
     } else Future.successful(Nil)
 
-  def update[M <: Model](model: M)(implicit ec: ExecutionContext): Future[M] = {
-    val models = newAction[M](model.getClass)
->>>>>>> 97d52da6
+  def update[M <: Model: ModelQuery](model: M)(implicit ec: ExecutionContext): Future[M] = {
+    val models = newAction[M]
     doAction(models.filter(_.id === model.id.value).update(model)).as(model)
   }
 
@@ -288,10 +283,5 @@
       filter: M#T => Rep[Boolean] = null,
       limit: Int = -1,
       offset: Int = -1
-<<<<<<< HEAD
   ): Future[Seq[M]] = collect(filter, sort, limit, offset)
-
-=======
-  ): Future[Seq[M]] = collect(modelClass, filter, sort, limit, offset)
->>>>>>> 97d52da6
 }