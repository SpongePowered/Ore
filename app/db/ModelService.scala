package db

import java.sql.Timestamp
import java.util.Date

import scala.concurrent.duration.Duration
import scala.concurrent.{Await, ExecutionContext, Future}
import scala.util.Try

import db.ModelFilter._
import db.access.ModelAccess
import db.impl.access.{OrganizationBase, ProjectBase, UserBase}
import db.table.ModelTable

import cats.data.OptionT
import cats.instances.future._
import cats.syntax.all._
<<<<<<< HEAD
import doobie._
import slick.basic.DatabaseConfig
=======
import doobie.ConnectionIO
>>>>>>> 770477e8
import slick.jdbc.{JdbcProfile, JdbcType}
import slick.lifted.ColumnOrdered

/**
  * Represents a service that creates, deletes, and manipulates Models.
  */
abstract class ModelService(val driver: JdbcProfile) {
  import driver.api._

  /**
    * The default timeout when awaiting a query result.
    */
  def DefaultTimeout: Duration

  /**
    * Performs initialization code for the ModelService.
    */
  def start(): Unit

  /**
    * Returns a current Timestamp.
    *
    * @return Timestamp of now
    */
  def theTime: Timestamp = new Timestamp(new Date().getTime)

  /**
    * Awaits the result of the specified future and returns the result.
    *
    * @param f        Future to await
    * @param timeout  Timeout duration
    * @tparam M       Return type
    * @return         Try of return type
    */
  def await[M](f: Future[M], timeout: Duration = DefaultTimeout): Try[M] = Await.ready(f, timeout).value.get

  def userBase: UserBase

  def projectBase: ProjectBase

  def organizationBase: OrganizationBase

  /**
    * Returns the base query for the specified Model class.
    *
    * @tparam M         Model type
    * @return           Base query for Model
    */
  def newAction[M <: Model](implicit query: ModelQuery[M]): Query[M#T, M, Seq] = query.baseQuery

  /**
    * Runs the specified DBIO on the DB.
    *
    * @param action   Action to run
    * @return         Result
    */
  def runDBIO[R](action: DBIO[R]): Future[R]

  /**
    * Runs the specified db program on the DB.
    *
    * @param action   Action to run
    * @return         Result
    */
  def runDbCon[R](program: ConnectionIO[R]): Future[R]

  def runConIO[R](program: ConnectionIO[R]): Future[R]

  /**
    * Returns a new ModelAccess to access a ModelTable synchronously.
    *
    * @param baseFilter Base filter to apply
    * @tparam M0         Model
    * @return           New ModelAccess
    */
  def access[M0 <: Model { type M = M0 }: ModelQuery](baseFilter: M0#T => Rep[Boolean] = All[M0]) =
    new ModelAccess[M0](this, baseFilter)

  /**
    * Creates the specified model in it's table.
    *
    * @param model  Model to create
    * @return       Newly created model
    */
  def insert[M <: Model](model: M)(implicit query: ModelQuery[M]): Future[M] = {
    val toInsert = query.copyWith(model)(ObjId.Uninitialized(), ObjectTimestamp(theTime))
    val models   = newAction
    runDBIO {
      models.returning(models.map(_.id)).into {
        case (m, id) => query.copyWith(m)(ObjId(id), m.createdAt)
      } += toInsert
    }
  }

  /**
    * Creates the specified models in it's table.
    *
    * @param models  Models to create
    * @return       Newly created models
    */
  def bulkInsert[M <: Model](models: Seq[M])(implicit query: ModelQuery[M]): Future[Seq[M]] =
    if (models.nonEmpty) {
      val toInsert = models.map(query.copyWith(_)(ObjId.Uninitialized(), ObjectTimestamp(theTime)))
      val action   = newAction[M]
      runDBIO {
        action
          .returning(action.map(_.id))
          .into((m, id) => query.copyWith(m)(ObjId(id), m.createdAt)) ++= toInsert
      }
    } else Future.successful(Nil)

  def update[M0 <: Model { type M = M0 }: ModelQuery](model: M0)(implicit ec: ExecutionContext): Future[M0] =
    runDBIO(newAction.filter(IdFilter(model.id.value)).update(model)).as(model)

  def updateIfDefined[M0 <: Model { type M = M0 }: ModelQuery](model: M0)(implicit ec: ExecutionContext): Future[M0] =
    if (model.isDefined) update(model) else Future.successful(model)

  /**
    * Sets a column in a [[ModelTable]].
    *
    * @param model  Model to update
    * @param column Column to update
    * @param value  Value to set
    * @param mapper JdbcType
    * @tparam A     Value type
    * @tparam M0     Model type
    */
  def set[A, M0 <: Model { type M = M0 }: ModelQuery](model: M0, column: M0#T => Rep[A], value: A)(
      implicit mapper: JdbcType[A]
  ): Future[Int] = runDBIO(newAction.filter(IdFilter(model.id.value)).map(column(_)).update(value))

  /**
    * Returns the first model that matches the given predicate.
    *
    * @param filter  Filter
    * @return        Optional result
    */
  def find[M <: Model: ModelQuery](filter: M#T => Rep[Boolean])(
      implicit ec: ExecutionContext
  ): OptionT[Future, M] = OptionT(runDBIO(newAction.filter(filter).take(1).result).map(_.headOption))

  /**
    * Returns the size of the model table.
    *
    * @return Size of model table
    */
  def count[M <: Model: ModelQuery](filter: M#T => Rep[Boolean] = All): Future[Int] =
    runDBIO(newAction.filter(filter).length.result)

  /**
    * Deletes the specified Model.
    *
    * @param model Model to delete
    */
  def delete[M0 <: Model { type M = M0 }: ModelQuery](model: M0): Future[Int] =
    deleteWhere[M0](IdFilter(model.id.value))

  /**
    * Deletes all the models meeting the specified filter.
    *
    * @param filter     Filter to use
    * @tparam M         Model
    */
  def deleteWhere[M <: Model: ModelQuery](filter: M#T => Rep[Boolean]): Future[Int] =
    runDBIO(newAction.filter(filter).delete)

  /**
    * Returns the model with the specified ID, if any.
    *
    * @param id   Model with ID
    * @return     Model if present, None otherwise
    */
  def get[M0 <: Model { type M = M0 }: ModelQuery](id: DbRef[M0], filter: M0#T => Rep[Boolean] = All)(
      implicit ec: ExecutionContext
  ): OptionT[Future, M0] = find(IdFilter[M0](id) && filter)

  /**
    * Returns a sequence of Model's that have an ID in the specified Set.
    *
    * @param ids        ID set
    * @param filter     Additional filter
    * @tparam M0         Model type
    * @return           Seq of models in ID set
    */
  def in[M0 <: Model { type M = M0 }: ModelQuery](
      ids: Set[DbRef[M0]],
      filter: M0#T => Rep[Boolean] = All
  ): Future[Seq[M0]] = this.filter(ModelFilter[M0](_.id.inSetBind(ids)) && filter)

  /**
    * Returns a collection of models with the specified limit and offset.
    *
    * @param limit  Amount of models to take
    * @param offset Offset to drop
    * @return       Collection of models
    */
  def collect[M <: Model: ModelQuery](
      filter: M#T => Rep[Boolean] = All,
      sort: M#T => ColumnOrdered[_] = null,
      limit: Int = -1,
      offset: Int = -1
  ): Future[Seq[M]] = {
    var query = newAction.filter(filter)
    if (sort != null) query = query.sortBy(sort)
    if (offset > -1) query = query.drop(offset)
    if (limit > -1) query = query.take(limit)
    runDBIO(query.result)
  }

  /**
    * Filters the the models.
    *
    * @param filter Model filter
    * @param limit  Amount to take
    * @param offset Amount to drop
    * @tparam M     Model
    * @return       Filtered models
    */
  def filter[M <: Model: ModelQuery](
      filter: M#T => Rep[Boolean],
      limit: Int = -1,
      offset: Int = -1
  ): Future[Seq[M]] = collect(filter, null.asInstanceOf[M#T => ColumnOrdered[_]], limit, offset)

  /**
    * Sorts the models by the specified ColumnOrdered.
    *
    * @param sort       Ordering
    * @param limit      Amount to take
    * @param offset     Amount to drop
    * @tparam M         Model
    * @return           Sorted models
    */
  def sorted[M <: Model: ModelQuery](
      sort: M#T => ColumnOrdered[_],
      filter: M#T => Rep[Boolean] = All,
      limit: Int = -1,
      offset: Int = -1
  ): Future[Seq[M]] = collect(filter, sort, limit, offset)
}<|MERGE_RESOLUTION|>--- conflicted
+++ resolved
@@ -15,12 +15,7 @@
 import cats.data.OptionT
 import cats.instances.future._
 import cats.syntax.all._
-<<<<<<< HEAD
-import doobie._
-import slick.basic.DatabaseConfig
-=======
 import doobie.ConnectionIO
->>>>>>> 770477e8
 import slick.jdbc.{JdbcProfile, JdbcType}
 import slick.lifted.ColumnOrdered
 
@@ -82,12 +77,10 @@
   /**
     * Runs the specified db program on the DB.
     *
-    * @param action   Action to run
+    * @param program  Action to run
     * @return         Result
     */
   def runDbCon[R](program: ConnectionIO[R]): Future[R]
-
-  def runConIO[R](program: ConnectionIO[R]): Future[R]
 
   /**
     * Returns a new ModelAccess to access a ModelTable synchronously.
