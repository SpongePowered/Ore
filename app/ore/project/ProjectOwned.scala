package ore.project

import scala.language.implicitConversions

import scala.concurrent.{ExecutionContext, Future}

import db.DbRef
import db.impl.access.ProjectBase
import models.project.Project

import cats.instances.future._
import simulacrum.typeclass

/**
  * Represents anything that has a [[models.project.Project]].
  */
@typeclass trait ProjectOwned[A] {

  /** Returns the Project ID */
<<<<<<< HEAD
  def projectId: DbRef[Project]
=======
  def projectId(a: A): ObjectReference
>>>>>>> 85152af1

  /** Returns the Project */
  def project(a: A)(implicit projects: ProjectBase, ec: ExecutionContext): Future[Project] =
    projects.get(projectId(a)).getOrElse(throw new NoSuchElementException("Get on None"))
}<|MERGE_RESOLUTION|>--- conflicted
+++ resolved
@@ -17,11 +17,7 @@
 @typeclass trait ProjectOwned[A] {
 
   /** Returns the Project ID */
-<<<<<<< HEAD
-  def projectId: DbRef[Project]
-=======
-  def projectId(a: A): ObjectReference
->>>>>>> 85152af1
+  def projectId(a: A): DbRef[Project]
 
   /** Returns the Project */
   def project(a: A)(implicit projects: ProjectBase, ec: ExecutionContext): Future[Project] =
