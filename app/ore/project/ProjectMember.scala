package ore.project

import scala.concurrent.{ExecutionContext, Future}

import db.{ModelService, ObjectReference}
import models.project.Project
import models.user.role.ProjectRole
import ore.user.Member

/**
  * Represents a member of a [[Project]].
  *
  * @param project  Project this Member is a part of
  * @param userId   Member user ID
  */
class ProjectMember(val project: Project, val userId: ObjectReference) extends Member[ProjectRole] {

  override def roles(implicit ec: ExecutionContext, service: ModelService): Future[Set[ProjectRole]] =
<<<<<<< HEAD
    this.user.flatMap(user => this.project.memberships.getRoles(user))
=======
    this.user.flatMap(user => this.project.memberships.getRoles(project, user))
  override val scope: Scope = this.project.scope
>>>>>>> dd1eab4d

  /**
    * Returns the Member's top role.
    *
    * @return Top role
    */
  override def headRole(implicit ec: ExecutionContext, service: ModelService): Future[ProjectRole] =
    this.roles.map(_.maxBy(_.roleType.trust))
}<|MERGE_RESOLUTION|>--- conflicted
+++ resolved
@@ -16,12 +16,7 @@
 class ProjectMember(val project: Project, val userId: ObjectReference) extends Member[ProjectRole] {
 
   override def roles(implicit ec: ExecutionContext, service: ModelService): Future[Set[ProjectRole]] =
-<<<<<<< HEAD
-    this.user.flatMap(user => this.project.memberships.getRoles(user))
-=======
     this.user.flatMap(user => this.project.memberships.getRoles(project, user))
-  override val scope: Scope = this.project.scope
->>>>>>> dd1eab4d
 
   /**
     * Returns the Member's top role.
