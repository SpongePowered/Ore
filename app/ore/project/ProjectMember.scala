--- conflicted
+++ resolved
@@ -14,18 +14,10 @@
   * @param project  Project this Member is a part of
   * @param userId   Member user ID
   */
-<<<<<<< HEAD
-class ProjectMember(val project: Project, override val userId: ObjectReference)(implicit users: UserBase)
-    extends Member[ProjectUserRole](userId) {
+class ProjectMember(val project: Project, val userId: ObjectReference) extends Member[ProjectUserRole] {
 
   override def roles(implicit ec: ExecutionContext, service: ModelService): Future[Set[ProjectUserRole]] =
-    this.user.flatMap(user => this.project.memberships.getRoles(user))
-=======
-class ProjectMember(val project: Project, val userId: ObjectReference) extends Member[ProjectRole] {
-
-  override def roles(implicit ec: ExecutionContext, service: ModelService): Future[Set[ProjectRole]] =
     this.user.flatMap(user => this.project.memberships.getRoles(project, user))
->>>>>>> dd1eab4d
   override val scope: Scope = this.project.scope
 
   /**
