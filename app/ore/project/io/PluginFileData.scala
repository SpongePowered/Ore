package ore.project.io

import java.io.BufferedReader

import scala.collection.JavaConverters._
import scala.collection.mutable.ArrayBuffer
import scala.concurrent.Future

<<<<<<< HEAD
import db.ObjId
import models.project.{Tag, TagColor}
=======
import db.{ModelService, ObjectId, ObjectReference}
import models.project.{TagColor, VersionTag}
>>>>>>> 6c8c9ceb
import ore.project.Dependency

import org.spongepowered.plugin.meta.McModInfo

/**
  * The metadata within a [[PluginFile]]
  *
  * @author phase
  * @param data the data within a [[PluginFile]]
  */
class PluginFileData(data: Seq[DataValue[_]]) {

  private val dataValues = data
    .groupBy(_.key)
    .flatMap {
      case (key, value) =>
        // combine dependency lists that may come from different files
        if (value.lengthCompare(1) > 0 && value.head.isInstanceOf[DependencyDataValue]) {
          val dependencies = value.flatMap(_.value.asInstanceOf[Seq[Dependency]])
          Seq(DependencyDataValue(key, dependencies))
        } else value
    }
    .toSeq

  def id: Option[String] =
    get[String]("id")

  def version: Option[String] =
    get[String]("version")

  def authors: Seq[String] =
    get[Seq[String]]("authors").getOrElse(Seq())

  def dependencies: Seq[Dependency] =
    get[Seq[Dependency]]("dependencies").getOrElse(Seq())

  def get[T](key: String): Option[T] =
    dataValues
      .filter(_.key == key)
      .filter(_.isInstanceOf[DataValue[T @unchecked]])
      .map(_.asInstanceOf[DataValue[T]].value)
      .headOption

  def isValidPlugin: Boolean =
    dataValues.exists(_.isInstanceOf[StringDataValue]) &&
      dataValues.exists(_.isInstanceOf[StringDataValue])

  def createTags(versionId: ObjectReference)(implicit service: ModelService): Future[Seq[VersionTag]] = {
    val buffer = new ArrayBuffer[VersionTag]

    if (containsMixins) {
<<<<<<< HEAD
      val mixinTag = Tag(ObjId.Uninitialized(), List(), "Mixin", "", TagColor.Mixin)
=======
      val mixinTag = VersionTag(ObjectId.Uninitialized, versionId, "Mixin", "", TagColor.Mixin)
>>>>>>> 6c8c9ceb
      buffer += mixinTag
    }

    println("PluginFileData#getGhostTags: " + buffer)
    service.bulkInsert(buffer)
  }

  /**
    * A mod using Mixins will contain the "MixinConfigs" attribute in their MANIFEST
    *
    * @return
    */
  def containsMixins: Boolean =
    dataValues.exists(p => p.key == "MixinConfigs" && p.isInstanceOf[StringDataValue])

}

object PluginFileData {
  val fileTypes: Seq[FileTypeHandler] = Seq(McModInfoHandler, ManifestHandler, ModTomlHandler)

  def fileNames: Seq[String] = fileTypes.map(_.fileName).distinct

  def getData(fileName: String, stream: BufferedReader): Seq[DataValue[_]] =
    fileTypes.filter(_.fileName == fileName).flatMap(_.getData(stream))

}

/**
  * A data element in a data file
  *
  * @param key   the key for the value
  * @param value the value extracted from the file
  * @tparam T the type of the value
  */
sealed trait DataValue[T] {
  def key: String
  def value: T
}

/**
  * A data element that is a String, such as the plugin id or version
  *
  * @param value the value extracted from the file
  */
case class StringDataValue(key: String, value: String) extends DataValue[String]

/**
  * A data element that is a list of strings, such as an authors list
  *
  * @param value the value extracted from the file
  */
case class StringListValue(key: String, value: Seq[String]) extends DataValue[Seq[String]]

/**
  * A data element that is a list of [[Dependency]]
  *
  * @param value the value extracted from the file
  */
case class DependencyDataValue(key: String, value: Seq[Dependency]) extends DataValue[Seq[Dependency]]

sealed abstract case class FileTypeHandler(fileName: String) {
  def getData(bufferedReader: BufferedReader): Seq[DataValue[_]]
}

object McModInfoHandler extends FileTypeHandler("mcmod.info") {
  override def getData(bufferedReader: BufferedReader): Seq[DataValue[_]] = {
    val dataValues = new ArrayBuffer[DataValue[_]]
    try {
      val info = McModInfo.DEFAULT.read(bufferedReader).asScala
      if (info.lengthCompare(1) < 0) return Nil

      val metadata = info.head

      if (metadata.getId != null)
        dataValues += StringDataValue("id", metadata.getId)
      if (metadata.getVersion != null)
        dataValues += StringDataValue("version", metadata.getVersion)
      if (metadata.getName != null)
        dataValues += StringDataValue("name", metadata.getName)
      if (metadata.getDescription != null)
        dataValues += StringDataValue("description", metadata.getDescription)
      if (metadata.getUrl != null)
        dataValues += StringDataValue("url", metadata.getUrl)
      if (metadata.getAuthors != null)
        dataValues += StringListValue("authors", metadata.getAuthors.asScala)
      if (metadata.getDependencies != null) {
        val dependencies = metadata.getDependencies.asScala.map(p => Dependency(p.getId, p.getVersion)).toSeq
        dataValues += DependencyDataValue("dependencies", dependencies)
      }
    } catch {
      case e: Exception => e.printStackTrace()
    }

    dataValues
  }
}

object ManifestHandler extends FileTypeHandler("META-INF/MANIFEST.MF") {
  override def getData(bufferedReader: BufferedReader): Seq[DataValue[_]] = {
    val dataValues = new ArrayBuffer[DataValue[_]]

    val lines = Stream.continually(bufferedReader.readLine()).takeWhile(_ != null)
    for (line <- lines) {
      // Check for Mixins
      if (line.startsWith("MixinConfigs: ")) {
        val mixinConfigs = line.split(": ")(1)
        dataValues += StringDataValue("MixinConfigs", mixinConfigs)
      }
    }

    dataValues
  }
}

object ModTomlHandler extends FileTypeHandler("mod.toml") {
  override def getData(bufferedReader: BufferedReader): Seq[DataValue[_]] =
    // TODO: Get format from Forge once it has been decided on
    Nil
}<|MERGE_RESOLUTION|>--- conflicted
+++ resolved
@@ -6,13 +6,8 @@
 import scala.collection.mutable.ArrayBuffer
 import scala.concurrent.Future
 
-<<<<<<< HEAD
-import db.ObjId
-import models.project.{Tag, TagColor}
-=======
-import db.{ModelService, ObjectId, ObjectReference}
-import models.project.{TagColor, VersionTag}
->>>>>>> 6c8c9ceb
+import db.{DbRef, ModelService, ObjId}
+import models.project.{TagColor, Version, VersionTag}
 import ore.project.Dependency
 
 import org.spongepowered.plugin.meta.McModInfo
@@ -60,15 +55,11 @@
     dataValues.exists(_.isInstanceOf[StringDataValue]) &&
       dataValues.exists(_.isInstanceOf[StringDataValue])
 
-  def createTags(versionId: ObjectReference)(implicit service: ModelService): Future[Seq[VersionTag]] = {
+  def createTags(versionId: DbRef[Version])(implicit service: ModelService): Future[Seq[VersionTag]] = {
     val buffer = new ArrayBuffer[VersionTag]
 
     if (containsMixins) {
-<<<<<<< HEAD
-      val mixinTag = Tag(ObjId.Uninitialized(), List(), "Mixin", "", TagColor.Mixin)
-=======
-      val mixinTag = VersionTag(ObjectId.Uninitialized, versionId, "Mixin", "", TagColor.Mixin)
->>>>>>> 6c8c9ceb
+      val mixinTag = VersionTag(ObjId.Uninitialized(), versionId, "Mixin", "", TagColor.Mixin)
       buffer += mixinTag
     }
 
