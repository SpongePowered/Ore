package ore.project.factory

import scala.concurrent.ExecutionContext

import play.api.cache.SyncCacheApi

import db.access.ModelView
import db.{Model, DbRef, ModelService}
import db.impl.schema.VersionTable
import db.impl.OrePostgresDriver.api._
import models.project._
import models.user.User
import ore.project.Dependency
import ore.project.io.PluginFileWithData
import ore.{Cacheable, Color, Platform}

import cats.effect.{ContextShift, IO}
import cats.syntax.all._
import slick.lifted.TableQuery

/**
  * Represents a pending version to be created later.
  *
  * @param channelName    Name of channel this version will be in
  * @param channelColor   Color of channel for this version
  * @param plugin         Uploaded plugin
  */
case class PendingVersion(
    versionString: String,
    dependencyIds: List[String],
    description: Option[String],
    projectId: Option[DbRef[Project]], // Version might be for an uncreated project
    fileSize: Long,
    hash: String,
    fileName: String,
    signatureFileName: String,
    authorId: DbRef[User],
    projectUrl: String,
    channelName: String,
    channelColor: Color,
    plugin: PluginFileWithData,
    createForumPost: Boolean,
    cacheApi: SyncCacheApi
) extends Cacheable {

  def complete(
      project: Model[Project],
      factory: ProjectFactory
<<<<<<< HEAD
  )(implicit ec: ExecutionContext, cs: ContextShift[IO]): IO[(Project, Version, Channel, Seq[VersionTag])] =
=======
  )(
      implicit ec: ExecutionContext,
      cs: ContextShift[IO]
  ): IO[(Model[Version], Model[Channel], Seq[Model[VersionTag]])] =
>>>>>>> 2cac9808
    free *> factory.createVersion(project, this)

  override def key: String = projectUrl + '/' + versionString

  def dependencies: List[Dependency] =
    for (depend <- dependencyIds) yield {
      val data = depend.split(":", 2)
      Dependency(data(0), if (data.length > 1) data(1) else "")
    }

  def dependenciesAsGhostTags: Seq[VersionTag] =
    Platform.ghostTags(-1L, dependencies)

  /**
    * Returns true if a project ID is defined on this Model, there is no
    * matching hash in the Project, and there is no duplicate version with
    * the same name in the Project.
    *
    * @return True if exists
    */
  def exists(implicit service: ModelService): IO[Boolean] = {
    val hashExistsBaseQuery = for {
      v <- TableQuery[VersionTable]
      if v.projectId === projectId
      if v.hash === hash
    } yield v.id

    val hashExistsQuery = hashExistsBaseQuery.exists

    projectId.fold(IO.pure(false)) { projectId =>
      for {
        project <- ModelView.now(Project).get(projectId).getOrElse(sys.error(s"No project found for id $projectId"))
        versionExistsQuery = project
          .versions(ModelView.later(Version))
          .exists(_.versionString.toLowerCase === this.versionString.toLowerCase)
        res <- service.runDBIO(Query((hashExistsQuery, versionExistsQuery)).map(t => t._1 && t._2).result.head)
      } yield res
    }
  }

  def asVersion(projectId: DbRef[Project], channelId: DbRef[Channel]): Version = Version(
    versionString = versionString,
    dependencyIds = dependencyIds,
    description = description,
    projectId = projectId,
    channelId = channelId,
    fileSize = fileSize,
    hash = hash,
    authorId = authorId,
    fileName = fileName,
    signatureFileName = signatureFileName,
    createForumPost = createForumPost
  )
}<|MERGE_RESOLUTION|>--- conflicted
+++ resolved
@@ -46,14 +46,10 @@
   def complete(
       project: Model[Project],
       factory: ProjectFactory
-<<<<<<< HEAD
-  )(implicit ec: ExecutionContext, cs: ContextShift[IO]): IO[(Project, Version, Channel, Seq[VersionTag])] =
-=======
   )(
       implicit ec: ExecutionContext,
       cs: ContextShift[IO]
-  ): IO[(Model[Version], Model[Channel], Seq[Model[VersionTag]])] =
->>>>>>> 2cac9808
+  ): IO[(Model[Project], Model[Version], Model[Channel], Seq[Model[VersionTag]])] =
     free *> factory.createVersion(project, this)
 
   override def key: String = projectUrl + '/' + versionString
