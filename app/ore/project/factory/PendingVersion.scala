package ore.project.factory

import scala.concurrent.ExecutionContext

import play.api.cache.SyncCacheApi

import db.{DbRef, InsertFunc, ModelService}
import db.impl.schema.VersionTable
import db.impl.OrePostgresDriver.api._
import models.project._
<<<<<<< HEAD
import models.user.User
import ore.project.Dependency
import ore.project.io.PluginFile
=======
import ore.project.io.PluginFileWithData
>>>>>>> 962dd021
import ore.{Cacheable, Color, Platform}

import cats.effect.{ContextShift, IO}
import cats.syntax.all._
import slick.lifted.TableQuery

/**
  * Represents a pending version to be created later.
  *
  * @param channelName    Name of channel this version will be in
  * @param channelColor   Color of channel for this version
  * @param plugin         Uploaded plugin
  */
case class PendingVersion(
<<<<<<< HEAD
    versionString: String,
    dependencyIds: List[String],
    description: Option[String],
    projectId: Option[DbRef[Project]], // Version might be for an uncreated project
    fileSize: Long,
    hash: String,
    fileName: String,
    signatureFileName: String,
    authorId: DbRef[User],
    projectUrl: String,
    channelName: String,
    channelColor: Color,
    plugin: PluginFile,
    createForumPost: Boolean,
    cacheApi: SyncCacheApi
=======
    projects: ProjectBase,
    factory: ProjectFactory,
    var project: Project,
    var channelName: String,
    var channelColor: Color,
    underlying: Version,
    plugin: PluginFileWithData,
    var createForumPost: Boolean,
    override val cacheApi: SyncCacheApi
>>>>>>> 962dd021
) extends Cacheable {

  def complete(
      project: Project,
      factory: ProjectFactory
  )(implicit ec: ExecutionContext, cs: ContextShift[IO]): IO[(Version, Channel, Seq[VersionTag])] =
    free *> factory.createVersion(project, this)

<<<<<<< HEAD
  override def key: String = projectUrl + '/' + versionString
=======
  def cancel()(implicit cs: ContextShift[IO]): IO[Project] =
    free *> this.plugin.delete *> (if (this.underlying.isDefined) this.projects.deleteVersion(this.underlying)
                                   else IO.pure(project))
>>>>>>> 962dd021

  def dependencies: List[Dependency] =
    for (depend <- dependencyIds) yield {
      val data = depend.split(":", 2)
      Dependency(data(0), if (data.length > 1) data(1) else "")
    }

  def dependenciesAsGhostTags: Seq[InsertFunc[VersionTag]] =
    Platform.ghostTags(-1L, dependencies)

  /**
    * Returns true if a project ID is defined on this Model, there is no
    * matching hash in the Project, and there is no duplicate version with
    * the same name in the Project.
    *
    * @return True if exists
    */
  def exists(implicit service: ModelService): IO[Boolean] = {
    def hashExists(projectId: DbRef[Project]) = {
      val baseQuery = for {
        v <- TableQuery[VersionTable]
        if v.projectId === projectId
        if v.hash === hash
      } yield v.id

      service.runDBIO((baseQuery.length > 0).result)
    }

    projectId.fold(IO.pure(false)) { projectId =>
      for {
        hashExists <- hashExists(projectId)
        project    <- service.get[Project](projectId).getOrElse(sys.error(s"No project found for id $projectId"))
        pExists    <- project.versions.exists(_.versionString.toLowerCase === this.versionString.toLowerCase)
      } yield hashExists && pExists
    }
  }

  def asFunc(projectId: DbRef[Project], channelId: DbRef[Channel]): InsertFunc[Version] = Version.partial(
    versionString = versionString,
    dependencyIds = dependencyIds,
    description = description,
    projectId = projectId,
    channelId = channelId,
    fileSize = fileSize,
    hash = hash,
    authorId = authorId,
    fileName = fileName,
    signatureFileName = signatureFileName
  )
}<|MERGE_RESOLUTION|>--- conflicted
+++ resolved
@@ -8,13 +8,9 @@
 import db.impl.schema.VersionTable
 import db.impl.OrePostgresDriver.api._
 import models.project._
-<<<<<<< HEAD
 import models.user.User
 import ore.project.Dependency
-import ore.project.io.PluginFile
-=======
 import ore.project.io.PluginFileWithData
->>>>>>> 962dd021
 import ore.{Cacheable, Color, Platform}
 
 import cats.effect.{ContextShift, IO}
@@ -29,7 +25,6 @@
   * @param plugin         Uploaded plugin
   */
 case class PendingVersion(
-<<<<<<< HEAD
     versionString: String,
     dependencyIds: List[String],
     description: Option[String],
@@ -42,20 +37,9 @@
     projectUrl: String,
     channelName: String,
     channelColor: Color,
-    plugin: PluginFile,
+    plugin: PluginFileWithData,
     createForumPost: Boolean,
     cacheApi: SyncCacheApi
-=======
-    projects: ProjectBase,
-    factory: ProjectFactory,
-    var project: Project,
-    var channelName: String,
-    var channelColor: Color,
-    underlying: Version,
-    plugin: PluginFileWithData,
-    var createForumPost: Boolean,
-    override val cacheApi: SyncCacheApi
->>>>>>> 962dd021
 ) extends Cacheable {
 
   def complete(
@@ -64,13 +48,7 @@
   )(implicit ec: ExecutionContext, cs: ContextShift[IO]): IO[(Version, Channel, Seq[VersionTag])] =
     free *> factory.createVersion(project, this)
 
-<<<<<<< HEAD
   override def key: String = projectUrl + '/' + versionString
-=======
-  def cancel()(implicit cs: ContextShift[IO]): IO[Project] =
-    free *> this.plugin.delete *> (if (this.underlying.isDefined) this.projects.deleteVersion(this.underlying)
-                                   else IO.pure(project))
->>>>>>> 962dd021
 
   def dependencies: List[Dependency] =
     for (depend <- dependencyIds) yield {
