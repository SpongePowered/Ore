--- conflicted
+++ resolved
@@ -336,13 +336,8 @@
     checkNotNull(color, "null color", "")
     for {
       channelCount <- project.channels.size
-<<<<<<< HEAD
-      _ = checkState(channelCount < this.config.projects.get[Int]("max-channels"), "channel limit reached", "")
+      _ = checkState(channelCount < this.config.ore.projects.maxChannels, "channel limit reached", "")
       channel <- this.service.access[Channel]().add(new Channel(name, color, project.id.value))
-=======
-      _ = checkState(channelCount < this.config.ore.projects.maxChannels, "channel limit reached", "")
-      channel <- this.service.access[Channel](classOf[Channel]).add(new Channel(name, color, project.id.value))
->>>>>>> cee458db
     } yield channel
   }
 
