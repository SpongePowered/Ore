package ore.project.factory

import java.nio.file.Files._
import java.nio.file.StandardCopyOption
import javax.inject.Inject

import scala.concurrent.ExecutionContext
import scala.concurrent.duration.Duration
import scala.util.matching.Regex

import play.api.cache.SyncCacheApi
import play.api.i18n.Messages

import db.access.ModelView
import db.impl.access.ProjectBase
<<<<<<< HEAD
import db.{DbRef, InsertFunc, ModelService}
=======
import db.impl.OrePostgresDriver.api._
import db.{DbRef, Model, ModelService}
>>>>>>> 2cac9808
import discourse.OreDiscourseApi
import form.project.ProjectCreateForm
import models.project._
import models.user.User
import ore.project.NotifyWatchersTask
import ore.project.io._
import ore.{Color, OreConfig, OreEnv, Platform}
import security.pgp.PGPVerifier
import util.{OreMDC, StringUtils}
import util.StringUtils._

import akka.actor.ActorSystem
import cats.data.EitherT
import cats.effect.{ContextShift, IO}
import cats.syntax.all._
import com.google.common.base.Preconditions._

/**
  * Manages the project and version creation pipeline.
  */
trait ProjectFactory {

  implicit def service: ModelService
  implicit def projects: ProjectBase = ProjectBase.fromService

  def fileManager: ProjectFiles = this.projects.fileManager
  def cacheApi: SyncCacheApi
  def actorSystem: ActorSystem
  val pgp: PGPVerifier              = new PGPVerifier
  val dependencyVersionRegex: Regex = "^[0-9a-zA-Z\\.\\,\\[\\]\\(\\)-]+$".r

  implicit def config: OreConfig
  implicit def forums: OreDiscourseApi
  implicit def env: OreEnv = this.fileManager.env

  val isPgpEnabled: Boolean = this.config.security.requirePgp

  /**
    * Processes incoming [[PluginUpload]] data, verifies it, and loads a new
    * [[PluginFile]] for further processing.
    *
    * @param uploadData Upload data of request
    * @param owner      Upload owner
    * @return Loaded PluginFile
    */
  def processPluginUpload(uploadData: PluginUpload, owner: Model[User])(
      implicit messages: Messages,
      mdc: OreMDC
  ): EitherT[IO, String, PluginFileWithData] = {
    val pluginFileName    = uploadData.pluginFileName
    val signatureFileName = uploadData.signatureFileName

    // file extension constraints
    if (!pluginFileName.endsWith(".zip") && !pluginFileName.endsWith(".jar"))
      EitherT.leftT("error.plugin.fileExtension")
    else if (!signatureFileName.endsWith(".sig") && !signatureFileName.endsWith(".asc"))
      EitherT.leftT("error.plugin.sig.fileExtension")
    // check user's public key validity
    else if (owner.pgpPubKey.isEmpty)
      EitherT.leftT("error.plugin.noPubKey")
    else if (!owner.isPgpPubKeyReady)
      EitherT.leftT("error.plugin.pubKey.cooldown")
    else {
      val pluginPath = uploadData.pluginFile.path
      val sigPath    = uploadData.signatureFile.path

      // verify detached signature
      if (!this.pgp.verifyDetachedSignature(pluginPath, sigPath, owner.pgpPubKey.get))
        EitherT.leftT("error.plugin.sig.failed")
      else {
        // move uploaded files to temporary directory while the project creation
        // process continues
        val tmpDir = this.env.tmp.resolve(owner.name)
        if (notExists(tmpDir))
          createDirectories(tmpDir)

        val signatureFileExtension = signatureFileName.substring(signatureFileName.lastIndexOf("."))
        val newSignatureFileName   = pluginFileName + signatureFileExtension
        val newPluginPath          = copy(pluginPath, tmpDir.resolve(pluginFileName), StandardCopyOption.REPLACE_EXISTING)
        val newSigPath             = copy(sigPath, tmpDir.resolve(newSignatureFileName), StandardCopyOption.REPLACE_EXISTING)

        // create and load a new PluginFile instance for further processing
        val plugin = new PluginFile(newPluginPath, newSigPath, owner)
        plugin.loadMeta
      }
    }
  }

  def processSubsequentPluginUpload(uploadData: PluginUpload, owner: Model[User], project: Model[Project])(
      implicit messages: Messages,
      cs: ContextShift[IO],
      mdc: OreMDC
  ): EitherT[IO, String, PendingVersion] =
    this
      .processPluginUpload(uploadData, owner)
      .ensure("error.version.invalidPluginId")(_.data.id.contains(project.pluginId))
      .ensure("error.version.illegalVersion")(!_.data.version.contains("recommended"))
      .flatMapF { plugin =>
        for {
          t <- (
            project
              .channels(ModelView.now(Channel))
              .one
              .getOrElseF(IO.raiseError(new IllegalStateException("No channel found for project"))),
            project.settings
          ).parTupled
          (headChannel, settings) = t
          version = this.startVersion(
            plugin,
            project.pluginId,
            Some(project.id),
            project.url,
            settings.forumSync,
            headChannel.name
          )
          modelExists <- version match {
            case Right(v) => v.exists
            case Left(_)  => IO.pure(false)
          }
          res <- version match {
            case Right(_) if modelExists && this.config.ore.projects.fileValidate =>
              IO.pure(Left("error.version.duplicate"))
            case Right(v) => v.cache.as(Right(v))
            case Left(m)  => IO.pure(Left(m))
          }
        } yield res
      }

  /**
    * Returns the error ID to display to the User, if any, if they cannot
    * upload files.
    *
    * @return Upload error if any
    */
  def getUploadError(user: User): Option[String] =
    Seq(
      (isPgpEnabled && user.pgpPubKey.isEmpty) -> "error.pgp.noPubKey",
      (isPgpEnabled && !user.isPgpPubKeyReady) -> "error.pgp.keyChangeCooldown",
      user.isLocked                            -> "error.user.locked"
    ).find(_._1).map(_._2)

  def createProject(owner: User, settings: ProjectCreateForm)(
      implicit cs: ContextShift[IO]
  ): EitherT[IO, String, (Project, ProjectSettings)] = {
    val name = settings.name
    val slug = slugify(name)

    val project = Project.partial(
      pluginId = settings.pluginId,
      ownerName = owner.name,
      ownerId = owner.id,
      name = name,
      slug = slug,
      category = settings.category,
      description = settings.description,
      visibility = Visibility.New,
    )

    val projectSettings: DbRef[Project] => InsertFunc[ProjectSettings] = ProjectSettings.partial()
    val channel: DbRef[Project] => InsertFunc[Channel] =
      Channel.partial(_, config.defaultChannelName, config.defaultChannelColor)

    for {
      t <- EitherT.liftF(
        (
          this.projects.exists(owner.name, name),
          this.projects.isNamespaceAvailable(owner.name, slug)
        ).parTupled
      )
      (exists, available) = t
      _           <- EitherT.cond[IO].apply(!exists, (), "project already exists")
      _           <- EitherT.cond[IO].apply(available, (), "slug not available")
      _           <- EitherT.cond[IO].apply(config.isValidProjectName(name), (), "invalid name")
      newProject  <- EitherT.right[String](service.insert(project))
      newSettings <- EitherT.right[String](service.insert(projectSettings(newProject.id.value)))
      _           <- EitherT.right[String](service.insert(channel(newProject.id.value)))
    } yield (newProject, newSettings)
  }

  /**
    * Starts the construction process of a [[Version]].
    *
    * @param plugin  Plugin file
    * @param project Parent project
    * @return PendingVersion instance
    */
  def startVersion(
      plugin: PluginFileWithData,
      pluginId: String,
      projectId: Option[DbRef[Project]],
      projectUrl: String,
      forumSync: Boolean,
      channelName: String
  ): Either[String, PendingVersion] = {
    val metaData = plugin.data
    if (!metaData.id.contains(pluginId))
      Left("error.plugin.invalidPluginId")
    else {
      // Create new pending version
      val path = plugin.path

      Right(
        PendingVersion(
          versionString = StringUtils.slugify(metaData.version.get),
          dependencyIds = metaData.dependencies.map(d => d.pluginId + ":" + d.version).toList,
          description = metaData.description,
          projectId = projectId,
          fileSize = path.toFile.length,
          hash = plugin.md5,
          fileName = path.getFileName.toString,
          signatureFileName = plugin.signaturePath.getFileName.toString,
          authorId = plugin.user.id,
          projectUrl = projectUrl,
          channelName = channelName,
          channelColor = this.config.defaultChannelColor,
          plugin = plugin,
          createForumPost = forumSync,
          cacheApi = cacheApi
        )
      )
    }
  }

  /**
    * Returns the pending version for the specified owner, name, channel, and
    * version string.
    *
    * @param owner   Name of owner
    * @param slug    Project slug
    * @param version Name of version
    * @return PendingVersion, if present, None otherwise
    */
  def getPendingVersion(owner: String, slug: String, version: String): Option[PendingVersion] =
    this.cacheApi.get[PendingVersion](owner + '/' + slug + '/' + version)

  /**
<<<<<<< HEAD
=======
    * Creates a new Project from the specified PendingProject
    *
    * @param pending PendingProject
    * @return New Project
    * @throws         IllegalArgumentException if the project already exists
    */
  def createProject(pending: PendingProject)(implicit cs: ContextShift[IO]): IO[Model[Project]] = {
    import cats.instances.vector._

    for {
      t <- (
        this.projects.exists(pending.ownerName, pending.name),
        this.projects.isNamespaceAvailable(pending.ownerName, pending.slug)
      ).parTupled
      (exists, available) = t
      _                   = checkArgument(!exists, "project already exists", "")
      _                   = checkArgument(available, "slug not available", "")
      _                   = checkArgument(this.config.isValidProjectName(pending.name), "invalid name", "")
      // Create the project and it's settings
      newProject <- service.insert(pending.asFunc)
      _          <- service.insert(pending.settings.copy(projectId = newProject.id))
      _ <- {
        // Invite members
        val dossier   = newProject.memberships
        val owner     = newProject.owner
        val ownerId   = owner.userId
        val projectId = newProject.id

        val addRole = dossier.addRole(
          newProject,
          ownerId,
          ProjectUserRole(ownerId, projectId, Role.ProjectOwner, isAccepted = true)
        )
        val addOtherRoles = pending.roles.toVector.parTraverse { role =>
          dossier.addRole(newProject, role.userId, role.copy(projectId = projectId)) *>
            service.insert(
              Notification(
                userId = role.userId,
                originId = ownerId,
                notificationType = NotificationType.ProjectInvite,
                messageArgs = NonEmptyList.of("notification.project.invite", role.role.title, newProject.name)
              )
            )
        }

        addRole *> addOtherRoles
      }
      withTopicId <- this.forums.createProjectTopic(newProject)
    } yield withTopicId
  }

  /**
>>>>>>> 2cac9808
    * Creates a new release channel for the specified [[Project]].
    *
    * @param project Project to create channel for
    * @param name    Channel name
    * @param color   Channel color
    * @return New channel
    */
  def createChannel(project: Model[Project], name: String, color: Color): IO[Model[Channel]] = {
    checkArgument(this.config.isValidChannelName(name), "invalid name", "")
    for {
      limitReached <- service.runDBIO(
        (project.channels(ModelView.later(Channel)).size < config.ore.projects.maxChannels).result
      )
      _ = checkState(limitReached, "channel limit reached", "")
      channel <- service.insert(Channel(project.id, name, color))
    } yield channel
  }

  /**
    * Creates a new version from the specified PendingVersion.
    *
    * @param pending PendingVersion
    * @return New version
    */
  def createVersion(
      project: Model[Project],
      pending: PendingVersion
<<<<<<< HEAD
  )(implicit ec: ExecutionContext, cs: ContextShift[IO]): IO[(Project, Version, Channel, Seq[VersionTag])] = {
=======
  )(
      implicit ec: ExecutionContext,
      cs: ContextShift[IO]
  ): IO[(Model[Version], Model[Channel], Seq[Model[VersionTag]])] = {
>>>>>>> 2cac9808

    for {
      // Create channel if not exists
      t <- (getOrCreateChannel(pending, project), pending.exists).parTupled
      (channel, exists) = t
      _ <- if (exists && this.config.ore.projects.fileValidate)
        IO.raiseError(new IllegalArgumentException("Version already exists."))
      else IO.unit
      // Create version
      version <- service.insert(pending.asVersion(project.id, channel.id))
      tags    <- addTags(pending, version)
      // Notify watchers
<<<<<<< HEAD
      _ = this.actorSystem.scheduler.scheduleOnce(Duration.Zero, NotifyWatchersTask(newVersion, project))
      _ <- uploadPlugin(project, pending.plugin, newVersion).fold(e => IO.raiseError(new Exception(e)), IO.pure)
      firstTimeUploadProject <- {
        if (project.visibility == Visibility.New) {
          val setVisibility = project.setVisibility(Visibility.Public, "First upload", project.ownerId).map(_._1)
          if (project.topicId.isEmpty) this.forums.createProjectTopic(project) *> setVisibility else setVisibility
        } else IO.pure(project)
      }
      _ <- if (firstTimeUploadProject.topicId.isDefined && pending.createForumPost)
        this.forums
          .postVersionRelease(firstTimeUploadProject, newVersion, newVersion.description)
          .leftMap(_.mkString("\n"))
          .fold(e => IO.raiseError(new Exception(e)), _ => IO.unit)
      else IO.unit
    } yield (firstTimeUploadProject, newVersion, channel, tags)
=======
      _ = this.actorSystem.scheduler.scheduleOnce(Duration.Zero, NotifyWatchersTask(version, project))
      _ <- uploadPlugin(project, pending.plugin, version).fold(e => IO.raiseError(new Exception(e)), IO.pure)
      withTopicId <- if (project.topicId.isDefined && pending.createForumPost)
        this.forums.createVersionPost(project, version)
      else IO.pure(version)
    } yield (withTopicId, channel, tags)
>>>>>>> 2cac9808
  }

  private def addTags(pendingVersion: PendingVersion, newVersion: Model[Version])(
      implicit cs: ContextShift[IO]
  ): IO[Seq[Model[VersionTag]]] =
    (
      pendingVersion.plugin.data.createTags(newVersion.id),
      addDependencyTags(newVersion)
    ).parMapN(_ ++ _)

  private def addDependencyTags(version: Model[Version]): IO[Seq[Model[VersionTag]]] =
    Platform
      .createPlatformTags(
        version.id,
        // filter valid dependency versions
        version.dependencies.filter(d => dependencyVersionRegex.pattern.matcher(d.version).matches())
      )

  private def getOrCreateChannel(pending: PendingVersion, project: Model[Project]) =
    project
      .channels(ModelView.now(Channel))
      .find(equalsIgnoreCase(_.name, pending.channelName))
      .getOrElseF(createChannel(project, pending.channelName, pending.channelColor))

  private def uploadPlugin(project: Project, plugin: PluginFileWithData, version: Version): EitherT[IO, String, Unit] =
    EitherT(
      IO {
        val oldPath    = plugin.path
        val oldSigPath = plugin.signaturePath

        val versionDir = this.fileManager.getVersionDir(project.ownerName, project.name, version.name)
        val newPath    = versionDir.resolve(oldPath.getFileName)
        val newSigPath = versionDir.resolve(oldSigPath.getFileName)

        if (exists(newPath) || exists(newSigPath))
          Left("error.plugin.fileName")
        else {
          if (!exists(newPath.getParent))
            createDirectories(newPath.getParent)

          move(oldPath, newPath)
          move(oldSigPath, newSigPath)
          deleteIfExists(oldPath)
          deleteIfExists(oldSigPath)
          Right(())
        }
      }
    )

}

class OreProjectFactory @Inject()(
    override val service: ModelService,
    override val config: OreConfig,
    override val forums: OreDiscourseApi,
    override val cacheApi: SyncCacheApi,
    override val actorSystem: ActorSystem
) extends ProjectFactory<|MERGE_RESOLUTION|>--- conflicted
+++ resolved
@@ -13,12 +13,8 @@
 
 import db.access.ModelView
 import db.impl.access.ProjectBase
-<<<<<<< HEAD
-import db.{DbRef, InsertFunc, ModelService}
-=======
 import db.impl.OrePostgresDriver.api._
 import db.{DbRef, Model, ModelService}
->>>>>>> 2cac9808
 import discourse.OreDiscourseApi
 import form.project.ProjectCreateForm
 import models.project._
@@ -160,13 +156,13 @@
       user.isLocked                            -> "error.user.locked"
     ).find(_._1).map(_._2)
 
-  def createProject(owner: User, settings: ProjectCreateForm)(
+  def createProject(owner: Model[User], settings: ProjectCreateForm)(
       implicit cs: ContextShift[IO]
   ): EitherT[IO, String, (Project, ProjectSettings)] = {
     val name = settings.name
     val slug = slugify(name)
 
-    val project = Project.partial(
+    val project = Project(
       pluginId = settings.pluginId,
       ownerName = owner.name,
       ownerId = owner.id,
@@ -177,9 +173,8 @@
       visibility = Visibility.New,
     )
 
-    val projectSettings: DbRef[Project] => InsertFunc[ProjectSettings] = ProjectSettings.partial()
-    val channel: DbRef[Project] => InsertFunc[Channel] =
-      Channel.partial(_, config.defaultChannelName, config.defaultChannelColor)
+    val projectSettings: DbRef[Project] => ProjectSettings = ProjectSettings(_)
+    val channel: DbRef[Project] => Channel                 = Channel(_, config.defaultChannelName, config.defaultChannelColor)
 
     for {
       t <- EitherT.liftF(
@@ -255,61 +250,6 @@
     this.cacheApi.get[PendingVersion](owner + '/' + slug + '/' + version)
 
   /**
-<<<<<<< HEAD
-=======
-    * Creates a new Project from the specified PendingProject
-    *
-    * @param pending PendingProject
-    * @return New Project
-    * @throws         IllegalArgumentException if the project already exists
-    */
-  def createProject(pending: PendingProject)(implicit cs: ContextShift[IO]): IO[Model[Project]] = {
-    import cats.instances.vector._
-
-    for {
-      t <- (
-        this.projects.exists(pending.ownerName, pending.name),
-        this.projects.isNamespaceAvailable(pending.ownerName, pending.slug)
-      ).parTupled
-      (exists, available) = t
-      _                   = checkArgument(!exists, "project already exists", "")
-      _                   = checkArgument(available, "slug not available", "")
-      _                   = checkArgument(this.config.isValidProjectName(pending.name), "invalid name", "")
-      // Create the project and it's settings
-      newProject <- service.insert(pending.asFunc)
-      _          <- service.insert(pending.settings.copy(projectId = newProject.id))
-      _ <- {
-        // Invite members
-        val dossier   = newProject.memberships
-        val owner     = newProject.owner
-        val ownerId   = owner.userId
-        val projectId = newProject.id
-
-        val addRole = dossier.addRole(
-          newProject,
-          ownerId,
-          ProjectUserRole(ownerId, projectId, Role.ProjectOwner, isAccepted = true)
-        )
-        val addOtherRoles = pending.roles.toVector.parTraverse { role =>
-          dossier.addRole(newProject, role.userId, role.copy(projectId = projectId)) *>
-            service.insert(
-              Notification(
-                userId = role.userId,
-                originId = ownerId,
-                notificationType = NotificationType.ProjectInvite,
-                messageArgs = NonEmptyList.of("notification.project.invite", role.role.title, newProject.name)
-              )
-            )
-        }
-
-        addRole *> addOtherRoles
-      }
-      withTopicId <- this.forums.createProjectTopic(newProject)
-    } yield withTopicId
-  }
-
-  /**
->>>>>>> 2cac9808
     * Creates a new release channel for the specified [[Project]].
     *
     * @param project Project to create channel for
@@ -337,14 +277,10 @@
   def createVersion(
       project: Model[Project],
       pending: PendingVersion
-<<<<<<< HEAD
-  )(implicit ec: ExecutionContext, cs: ContextShift[IO]): IO[(Project, Version, Channel, Seq[VersionTag])] = {
-=======
   )(
       implicit ec: ExecutionContext,
       cs: ContextShift[IO]
-  ): IO[(Model[Version], Model[Channel], Seq[Model[VersionTag]])] = {
->>>>>>> 2cac9808
+  ): IO[(Model[Project], Model[Version], Model[Channel], Seq[Model[VersionTag]])] = {
 
     for {
       // Create channel if not exists
@@ -357,30 +293,19 @@
       version <- service.insert(pending.asVersion(project.id, channel.id))
       tags    <- addTags(pending, version)
       // Notify watchers
-<<<<<<< HEAD
-      _ = this.actorSystem.scheduler.scheduleOnce(Duration.Zero, NotifyWatchersTask(newVersion, project))
-      _ <- uploadPlugin(project, pending.plugin, newVersion).fold(e => IO.raiseError(new Exception(e)), IO.pure)
+      _ = this.actorSystem.scheduler.scheduleOnce(Duration.Zero, NotifyWatchersTask(version, project))
+      _ <- uploadPlugin(project, pending.plugin, version).fold(e => IO.raiseError(new Exception(e)), IO.pure)
       firstTimeUploadProject <- {
         if (project.visibility == Visibility.New) {
-          val setVisibility = project.setVisibility(Visibility.Public, "First upload", project.ownerId).map(_._1)
+          val setVisibility = project.setVisibility(Visibility.Public, "First upload", version.authorId).map(_._1)
           if (project.topicId.isEmpty) this.forums.createProjectTopic(project) *> setVisibility else setVisibility
         } else IO.pure(project)
       }
-      _ <- if (firstTimeUploadProject.topicId.isDefined && pending.createForumPost)
+      withTopicId <- if (firstTimeUploadProject.topicId.isDefined && pending.createForumPost)
         this.forums
-          .postVersionRelease(firstTimeUploadProject, newVersion, newVersion.description)
-          .leftMap(_.mkString("\n"))
-          .fold(e => IO.raiseError(new Exception(e)), _ => IO.unit)
-      else IO.unit
-    } yield (firstTimeUploadProject, newVersion, channel, tags)
-=======
-      _ = this.actorSystem.scheduler.scheduleOnce(Duration.Zero, NotifyWatchersTask(version, project))
-      _ <- uploadPlugin(project, pending.plugin, version).fold(e => IO.raiseError(new Exception(e)), IO.pure)
-      withTopicId <- if (project.topicId.isDefined && pending.createForumPost)
-        this.forums.createVersionPost(project, version)
+          .createVersionPost(firstTimeUploadProject, version)
       else IO.pure(version)
-    } yield (withTopicId, channel, tags)
->>>>>>> 2cac9808
+    } yield (firstTimeUploadProject, withTopicId, channel, tags)
   }
 
   private def addTags(pendingVersion: PendingVersion, newVersion: Model[Version])(
