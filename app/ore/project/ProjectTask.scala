--- conflicted
+++ resolved
@@ -40,17 +40,10 @@
     * Task runner
     */
   def run(): Unit = {
-<<<<<<< HEAD
-    val actions = this.service.getSchema(classOf[ProjectSchema])
-
-    val newFilter: ModelFilter[Project] = ModelFilter[Project](_.visibility === (Visibility.New: Visibility))
-    val future                          = actions.collect(newFilter.fn, ProjectSortingStrategy.Default, -1, 0)
-=======
     val dayAgo          = Timestamp.from(Instant.ofEpochMilli(System.currentTimeMillis() - draftExpire))
     val newFilter       = ModelFilter[Project](_.visibility === (Visibility.New: Visibility))
     val createdAtFilter = ModelFilter[Project](_.createdAt < dayAgo)
     val future          = service.filter[Project](newFilter && createdAtFilter)
->>>>>>> 770477e8
 
     future.foreach { projects =>
       projects.foreach { project =>
