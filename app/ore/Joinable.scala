package ore

import scala.concurrent.{ExecutionContext, Future}

import db.{Model, ModelService, ObjectReference}
<<<<<<< HEAD
import models.user.role.UserRoleModel
import ore.permission.scope.ScopeSubject
=======
import models.user.role.RoleModel
>>>>>>> 717af3fe
import ore.user.{Member, MembershipDossier}

/**
  * Represents something with a [[MembershipDossier]].
  */
<<<<<<< HEAD
trait Joinable[M <: Member[_ <: UserRoleModel], Self <: Model] extends ScopeSubject {
=======
trait Joinable[M <: Member[_ <: RoleModel], Self <: Model] {
>>>>>>> 717af3fe

  /**
    * Returns the owner of this object.
    *
    * @return Owner of object
    */
  def owner(implicit service: ModelService): M

  def ownerId: ObjectReference

  /**
    * Transfers ownership of this object to the given member.
    */
  def transferOwner(owner: M)(implicit ec: ExecutionContext, service: ModelService): Future[Self]

  /**
    * Returns this objects membership information.
    *
    * @return Memberships
    */
  def memberships(implicit ec: ExecutionContext, service: ModelService): MembershipDossier[Future, Self]

}<|MERGE_RESOLUTION|>--- conflicted
+++ resolved
@@ -3,22 +3,13 @@
 import scala.concurrent.{ExecutionContext, Future}
 
 import db.{Model, ModelService, ObjectReference}
-<<<<<<< HEAD
 import models.user.role.UserRoleModel
-import ore.permission.scope.ScopeSubject
-=======
-import models.user.role.RoleModel
->>>>>>> 717af3fe
 import ore.user.{Member, MembershipDossier}
 
 /**
   * Represents something with a [[MembershipDossier]].
   */
-<<<<<<< HEAD
-trait Joinable[M <: Member[_ <: UserRoleModel], Self <: Model] extends ScopeSubject {
-=======
-trait Joinable[M <: Member[_ <: RoleModel], Self <: Model] {
->>>>>>> 717af3fe
+trait Joinable[M <: Member[_ <: UserRoleModel], Self <: Model] {
 
   /**
     * Returns the owner of this object.
