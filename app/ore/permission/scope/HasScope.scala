package ore.permission.scope
<<<<<<< HEAD
import db.DbRef
import models.project.Project
import models.user.Organization
=======

import scala.language.implicitConversions

import db.ObjectReference
>>>>>>> 85152af1

import simulacrum.typeclass

@typeclass trait HasScope[-A] {
  def scope(a: A): Scope
}
object HasScope {
<<<<<<< HEAD
  def apply[A](implicit hasScope: HasScope[A]): HasScope[A] = hasScope

  def orgScope[A](f: A => DbRef[Organization]): HasScope[A] = (a: A) => OrganizationScope(f(a))
  def projectScope[A](f: A => DbRef[Project]): HasScope[A]  = (a: A) => ProjectScope(f(a))
=======
  def orgScope[A](f: A => ObjectReference): HasScope[A]     = (a: A) => OrganizationScope(f(a))
  def projectScope[A](f: A => ObjectReference): HasScope[A] = (a: A) => ProjectScope(f(a))
>>>>>>> 85152af1
}<|MERGE_RESOLUTION|>--- conflicted
+++ resolved
@@ -1,14 +1,10 @@
 package ore.permission.scope
-<<<<<<< HEAD
+
 import db.DbRef
 import models.project.Project
 import models.user.Organization
-=======
 
 import scala.language.implicitConversions
-
-import db.ObjectReference
->>>>>>> 85152af1
 
 import simulacrum.typeclass
 
@@ -16,13 +12,6 @@
   def scope(a: A): Scope
 }
 object HasScope {
-<<<<<<< HEAD
-  def apply[A](implicit hasScope: HasScope[A]): HasScope[A] = hasScope
-
   def orgScope[A](f: A => DbRef[Organization]): HasScope[A] = (a: A) => OrganizationScope(f(a))
   def projectScope[A](f: A => DbRef[Project]): HasScope[A]  = (a: A) => ProjectScope(f(a))
-=======
-  def orgScope[A](f: A => ObjectReference): HasScope[A]     = (a: A) => OrganizationScope(f(a))
-  def projectScope[A](f: A => ObjectReference): HasScope[A] = (a: A) => ProjectScope(f(a))
->>>>>>> 85152af1
 }