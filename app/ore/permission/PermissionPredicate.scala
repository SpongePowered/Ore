--- conflicted
+++ resolved
@@ -4,14 +4,9 @@
 
 import db.ModelService
 import models.user.User
-<<<<<<< HEAD
 import models.user.role.DbRole
 import ore.permission.role.{Role, Trust}
-import ore.permission.scope.ScopeSubject
-=======
-import ore.permission.role.{RoleType, Trust}
 import ore.permission.scope.HasScope
->>>>>>> 717af3fe
 
 import cats.instances.future._
 import cats.syntax.all._
@@ -46,13 +41,8 @@
         case _                                => false
       }
 
-<<<<<<< HEAD
-    def in(subject: ScopeSubject)(implicit service: ModelService, ec: ExecutionContext): Future[Boolean] =
-      user.trustIn(subject.scope).map2(user.globalRoles.all)(withTrustAndGlobalRoles)
-=======
     def in[A: HasScope](subject: A)(implicit service: ModelService, ec: ExecutionContext): Future[Boolean] =
-      user.trustIn(subject).map(withTrust)
->>>>>>> 717af3fe
+      user.trustIn(subject).map2(user.globalRoles.all)(withTrustAndGlobalRoles)
 
     def in[A: HasScope](subject: Option[A])(implicit service: ModelService, ec: ExecutionContext): Future[Boolean] =
       subject match {
