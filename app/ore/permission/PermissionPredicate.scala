package ore.permission

import db.impl.access.OrganizationBase
import models.project.Project
import models.user.{Organization, User}
import ore.permission.role.RoleTypes
import ore.permission.scope.ScopeSubject

import scala.concurrent.{ExecutionContext, Future}

/**
  * Permission wrapper used for chaining permission checks.
  *
  * @param user User to check
  */
case class PermissionPredicate(user: User, not: Boolean = false) {

  def apply(p: Permission)(implicit ec: ExecutionContext): AndThen = AndThen(user, p, not)

<<<<<<< HEAD
  protected case class AndThen(user: User, p: Permission, not: Boolean)(implicit ec: ExecutionContext) {
    def in(subject: ScopeSubject): Future[Boolean] = {
=======
  protected case class AndThen(user: User, p: Permission, not: Boolean) {
    def in(subject: ScopeSubject): Boolean = {
      // Special Ore Developer Case
      if (user.globalRoles.contains(RoleTypes.OreDev)) {
        if (p == ViewHealth
          || p == ViewLogs
          || p == ViewActivity
          || p == ViewStats
        ) {
          return !not
        }
      }

>>>>>>> 9ae68f98
      // Test org perms on projects

      val projectTested = subject match {
        case project: Project =>
          checkProjectPerm(project)
        case _ =>
          Future.successful(false)
      }

      projectTested.flatMap {
        case true => Future.successful(true)
        case false =>
          for {
            result <- subject.scope.test(user, p)
          } yield {
            if (not) !result else result
          }
      }
    }

    private def checkProjectPerm(project: Project): Future[Boolean] = {
      val pp = project.service.getModelBase(classOf[OrganizationBase]).get(project.ownerId)
      pp.flatMap {
        case None => Future.successful(false)
        case Some(org) =>
          // Test the org scope and the project scope
          for {
            orgTest <- org.scope.test(user, p)
            projectTest <- project.scope.test(user, p)
          } yield {
            orgTest | projectTest
          }
      }
    }

    def in(subject: Option[ScopeSubject]): Future[Boolean] = {
      subject match {
        case None => Future.successful(false)
        case Some(s) => this.in(s)
      }
    }
  }

}<|MERGE_RESOLUTION|>--- conflicted
+++ resolved
@@ -17,12 +17,8 @@
 
   def apply(p: Permission)(implicit ec: ExecutionContext): AndThen = AndThen(user, p, not)
 
-<<<<<<< HEAD
   protected case class AndThen(user: User, p: Permission, not: Boolean)(implicit ec: ExecutionContext) {
     def in(subject: ScopeSubject): Future[Boolean] = {
-=======
-  protected case class AndThen(user: User, p: Permission, not: Boolean) {
-    def in(subject: ScopeSubject): Boolean = {
       // Special Ore Developer Case
       if (user.globalRoles.contains(RoleTypes.OreDev)) {
         if (p == ViewHealth
@@ -30,11 +26,9 @@
           || p == ViewActivity
           || p == ViewStats
         ) {
-          return !not
+          return Future.successful(!not)
         }
       }
-
->>>>>>> 9ae68f98
       // Test org perms on projects
 
       val projectTested = subject match {
