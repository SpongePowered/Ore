--- conflicted
+++ resolved
@@ -62,10 +62,7 @@
         2,
         RoleCategory.Global,
         Perm(
-<<<<<<< HEAD
           Perm.IsStaff,
-=======
->>>>>>> f6b9293f
           Perm.Reviewer,
           Perm.ModNotesAndFlags,
           Perm.SeeHidden,
@@ -113,9 +110,6 @@
         "Project_Owner",
         19,
         RoleCategory.Project,
-<<<<<<< HEAD
-        Perm(Perm.IsProjectOwner, Perm.DeleteProject, Perm.DeleteVersion, ProjectDeveloper.permissions),
-=======
         Perm(
           Perm.IsProjectOwner,
           Perm.EditApiKeys,
@@ -123,7 +117,6 @@
           Perm.DeleteVersion,
           ProjectDeveloper.permissions
         ),
->>>>>>> f6b9293f
         "Owner",
         Transparent,
         isAssignable = false
@@ -166,10 +159,7 @@
         25,
         RoleCategory.Organization,
         Perm(
-<<<<<<< HEAD
-=======
           Perm.EditApiKeys,
->>>>>>> f6b9293f
           Perm.ManageProjectMembers,
           Perm.EditOwnUserSettings,
           Perm.DeleteProject,
