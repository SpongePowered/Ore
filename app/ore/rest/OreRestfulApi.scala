--- conflicted
+++ resolved
@@ -368,16 +368,10 @@
     }
 
     for {
-<<<<<<< HEAD
-      allProjects  <- service.runDBIO(query.result)
-      stars        <- service.runDBIO(queryStars(userList).result).map(_.groupBy(_._1).mapValues(_.map(_._2)))
-      jsonProjects <- writeProjects(allProjects)
-=======
-      allProjects     <- service.doAction(query.result)
-      stars           <- service.doAction(queryStars(userList).result).map(_.groupBy(_._1).mapValues(_.map(_._2)))
+      allProjects     <- service.runDBIO(query.result)
+      stars           <- service.runDBIO(queryStars(userList).result).map(_.groupBy(_._1).mapValues(_.map(_._2)))
       jsonProjects    <- writeProjects(allProjects)
       userGlobalRoles <- Future.traverse(userList)(_.globalRoles.all)
->>>>>>> 4dcb36b2
     } yield {
       val projectsByUser = jsonProjects.groupBy(_._1.ownerId).mapValues(_.map(_._2))
       userList.zip(userGlobalRoles).map {
