--- conflicted
+++ resolved
@@ -321,9 +321,8 @@
     * @param offset Amount to drop
     * @return       List of users
     */
-<<<<<<< HEAD
   def getUserList(limit: Option[Int], offset: Option[Int])(implicit ec: ExecutionContext): Future[JsValue] = {
-    service.DB.db.run(queryUser.drop(offset.getOrElse(-1)).take(limit.getOrElse(-1)).result).map { l =>
+    service.DB.db.run(queryUser.drop(offset.getOrElse(-1)).take(limit.getOrElse(25)).result).map { l =>
       l.groupBy(_._1).mapValues(_.map(_._2)).toSeq // grouping in memory instead
     } flatMap { l =>
       writeUsers(l)
@@ -355,14 +354,6 @@
         )
       }
     }
-=======
-  def getUserList(limit: Option[Int], offset: Option[Int]): JsValue = toJson {
-    this.service.await(this.service.collect(
-      modelClass = classOf[User],
-      limit = limit.getOrElse(25),
-      offset = offset.getOrElse(-1))
-    ).get
->>>>>>> 0a47f606
   }
 
   /**
