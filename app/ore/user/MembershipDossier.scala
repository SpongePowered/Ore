--- conflicted
+++ resolved
@@ -13,7 +13,6 @@
 import models.user.role.{OrganizationUserRole, ProjectUserRole, UserRoleModel}
 import models.user.{Organization, User}
 import ore.organization.OrganizationMember
-import ore.permission.role.Trust
 import ore.project.ProjectMember
 import util.syntax._
 
@@ -159,14 +158,6 @@
 
       override def newMember(model: Project, userId: DbRef[User]): ProjectMember = new ProjectMember(model, userId)
 
-<<<<<<< HEAD
-=======
-      override def getTrust(model: Project, user: User): Future[Trust] =
-        service
-          .runDBIO(Project.roleForTrustQuery((model.id.value, user.id.value)).result)
-          .map(l => if (l.isEmpty) Trust.Default else l.map(_.trust).max)
-
->>>>>>> 770477e8
       override def clearRoles(model: Project, user: User): Future[Int] =
         this.roleAccess.removeAll(s => (s.userId === user.id.value) && (s.projectId === model.id.value))
     }
