--- conflicted
+++ resolved
@@ -34,13 +34,8 @@
 
   private def association
   = this.model.schema.getAssociation[MembersTable, User](this.membersTableClass, this.model)
-<<<<<<< HEAD
-  private def roleAccess: ModelAccess[RoleType] = this.model.service.access[RoleType](roleClass)
+  def roleAccess: ModelAccess[RoleType] = this.model.service.access[RoleType](roleClass)
   private def addMember(user: User)(implicit ec: ExecutionContext) = this.association.add(user)
-=======
-  def roleAccess: ModelAccess[RoleType] = this.model.service.access[RoleType](roleClass)
-  private def addMember(user: User) = this.association.add(user)
->>>>>>> 0a47f606
 
   /**
     * Clears the roles of a User
