--- conflicted
+++ resolved
@@ -103,11 +103,7 @@
 
   abstract class AbstractMembershipDossier[
       M0 <: Model { type M = M0 },
-<<<<<<< HEAD
-      RoleType0 <: RoleModel: ModelQuery,
-=======
-      RoleType0 <: UserRoleModel,
->>>>>>> 97d52da6
+      RoleType0 <: UserRoleModel: ModelQuery,
       MembersTable <: AssociativeTable
   ](childFilter: M0 => ModelFilter[RoleType0])(
       implicit ec: ExecutionContext,
@@ -161,16 +157,9 @@
   implicit def project(
       implicit ec: ExecutionContext,
       service: ModelService
-<<<<<<< HEAD
-  ): Aux[Future, Project, ProjectRole, ProjectMember] =
-    new AbstractMembershipDossier[Project, ProjectRole, ProjectMembersTable](
-      p => ModelFilter(_.projectId === p.id.value)
-=======
   ): Aux[Future, Project, ProjectUserRole, ProjectMember] =
     new AbstractMembershipDossier[Project, ProjectUserRole, ProjectMembersTable](
-      classOf[ProjectUserRole],
-      classOf[ProjectMembersTable]
->>>>>>> 97d52da6
+      p => ModelFilter(_.projectId === p.id.value)
     ) {
       override type MemberType = ProjectMember
 
@@ -188,16 +177,9 @@
   implicit def organization(
       implicit ec: ExecutionContext,
       service: ModelService
-<<<<<<< HEAD
-  ): Aux[Future, Organization, OrganizationRole, OrganizationMember] =
-    new AbstractMembershipDossier[Organization, OrganizationRole, OrganizationMembersTable](
-      org => ModelFilter(_.organizationId === org.id.value)
-=======
   ): Aux[Future, Organization, OrganizationUserRole, OrganizationMember] =
     new AbstractMembershipDossier[Organization, OrganizationUserRole, OrganizationMembersTable](
-      classOf[OrganizationUserRole],
-      classOf[OrganizationMembersTable]
->>>>>>> 97d52da6
+      org => ModelFilter(_.organizationId === org.id.value)
     ) {
       override type MemberType = OrganizationMember
 
