package ore.user

import scala.language.{higherKinds, implicitConversions}

import scala.concurrent.{ExecutionContext, Future}

import db.access.ModelAccess
import db.impl.OrePostgresDriver.api._
import db.impl.schema.{OrganizationMembersTable, ProjectMembersTable}
import db.table.AssociativeTable
import db.{Model, ModelService, ObjectReference}
<<<<<<< HEAD
import models.user.User
import models.user.role.UserRoleModel
import ore.permission.role.Trust
=======
import models.project.Project
import models.user.role.{OrganizationRole, ProjectRole, RoleModel}
import models.user.{Organization, User}
import ore.organization.OrganizationMember
import ore.permission.role.{Default, Trust}
import ore.project.ProjectMember

import cats.instances.future._
import cats.syntax.all._
>>>>>>> dd1eab4d

/**
  * Handles and keeps track of [[User]] "memberships" for an [[Model]].
  */
<<<<<<< HEAD
abstract class MembershipDossier[ModelType <: Model](val model: ModelType) {

  type RoleType <: UserRoleModel
=======
trait MembershipDossier[F[_], M <: Model] {
  type RoleType <: RoleModel
>>>>>>> dd1eab4d
  type MemberType <: Member[RoleType]

  def roles(model: M): ModelAccess[RoleType]

  def roleAccess: ModelAccess[RoleType]

  /**
    * Clears the roles of a User
    *
    * @param user User instance
    */
  def clearRoles(model: M, user: User): F[Int]

  /**
    * Constructs a new member object of the MemberType.
    *
    * @param userId User ID of member
    * @return       New Member
    */
  def newMember(model: M, userId: ObjectReference): MemberType

  /**
    * Returns all members of the model. This includes members that have not
    * yet accepted membership.
    *
    * @return All members
    */
  def members(model: M): F[Set[MemberType]]

  /**
    * Adds a new role to the dossier and adds the user as a member if not already.
    *
    * @param role Role to add
    */
  def addRole(model: M, role: RoleType): F[RoleType]

  /**
    * Returns all roles for the specified [[User]].
    *
    * @param user User to get roles for
    * @return     User roles
    */
  def getRoles(model: M, user: User): F[Set[RoleType]]

  /**
    * Returns the highest level of [[ore.permission.role.Trust]] this user has.
    *
    * @param user User to get trust of
    * @return Trust of user
    */
  def getTrust(model: M, user: User): F[Trust]

  /**
    * Removes a role from the dossier and removes the member if last role.
    *
    * @param role Role to remove
    */
  def removeRole(model: M, role: RoleType): F[Unit]

  /**
    * Clears all user roles and removes the user from the dossier.
    *
    * @param user User to remove
    * @return
    */
  def removeMember(model: M, user: User): F[Int]
}

object MembershipDossier {

  type Aux[F[_], M <: Model, RoleType0 <: RoleModel, MemberType0 <: Member[RoleType0]] = MembershipDossier[F, M] {
    type RoleType   = RoleType0
    type MemberType = MemberType0
  }

  def apply[F[_], M <: Model](
      implicit dossier: MembershipDossier[F, M]
  ): Aux[F, M, dossier.RoleType, dossier.MemberType] = dossier

  abstract class AbstractMembershipDossier[
      M0 <: Model { type M = M0 },
      RoleType0 <: RoleModel,
      MembersTable <: AssociativeTable
  ](
      roleClass: Class[RoleType0],
      membersTableClass: Class[MembersTable]
  )(
      implicit ec: ExecutionContext,
      service: ModelService
  ) extends MembershipDossier[Future, M0] {

    type RoleType = RoleType0

    private def association(model: M0) =
      model.schema.getAssociation[MembersTable, User](membersTableClass, model)

    private def addMember(model: M0, user: User) =
      association(model).add(user)

    def roles(model: M0): ModelAccess[RoleType] =
      model.schema.getChildren(roleClass, model)

    def roleAccess: ModelAccess[RoleType] =
      service.access(roleClass)

    def members(model: M0): Future[Set[MemberType]] =
      association(model).all.map(_.map { user =>
        newMember(model, user.id.value)
      })

    def addRole(model: M0, role: RoleType): Future[RoleType] = {
      for {
        user   <- role.user
        exists <- roles(model).exists(_.userId === user.id.value)
        _      <- if (!exists) addMember(model, user) else Future.successful(user)
        ret    <- roleAccess.add(role)
      } yield ret
    }

    def getRoles(model: M0, user: User): Future[Set[RoleType]] =
      roles(model).filter(_.userId === user.id.value).map(_.toSet)

    def removeRole(model: M0, role: RoleType): Future[Unit] = {
      for {
        _      <- roleAccess.remove(role)
        user   <- role.user
        exists <- roles(model).exists(_.userId === user.id.value)
        _      <- if (!exists) removeMember(model, user) else Future.successful(0)
      } yield ()
    }

    def removeMember(model: M0, user: User): Future[Int] =
      clearRoles(model, user) *> association(model).remove(user)
  }

  implicit def project(
      implicit ec: ExecutionContext,
      service: ModelService
  ): Aux[Future, Project, ProjectRole, ProjectMember] =
    new AbstractMembershipDossier[Project, ProjectRole, ProjectMembersTable](
      classOf[ProjectRole],
      classOf[ProjectMembersTable]
    ) {
      override type MemberType = ProjectMember

      override def newMember(model: Project, userId: ObjectReference): ProjectMember = new ProjectMember(model, userId)

      override def getTrust(model: Project, user: User): Future[Trust] =
        service
          .doAction(Project.roleForTrustQuery((model.id.value, user.id.value)).result)
          .map(l => if (l.isEmpty) Default else l.map(_.trust).max)

      override def clearRoles(model: Project, user: User): Future[Int] =
        this.roleAccess.removeAll(s => (s.userId === user.id.value) && (s.projectId === model.id.value))
    }

  implicit def organization(
      implicit ec: ExecutionContext,
      service: ModelService
  ): Aux[Future, Organization, OrganizationRole, OrganizationMember] =
    new AbstractMembershipDossier[Organization, OrganizationRole, OrganizationMembersTable](
      classOf[OrganizationRole],
      classOf[OrganizationMembersTable]
    ) {
      override type MemberType = OrganizationMember

      override def newMember(model: Organization, userId: ObjectReference): OrganizationMember =
        new OrganizationMember(model, userId)

      override def getTrust(model: Organization, user: User): Future[Trust] =
        Organization.getTrust(user.id.value, model.id.value)

      override def clearRoles(model: Organization, user: User): Future[Int] =
        this.roleAccess.removeAll(s => (s.userId === user.id.value) && (s.organizationId === model.id.value))
    }

  val STATUS_DECLINE  = "decline"
  val STATUS_ACCEPT   = "accept"
  val STATUS_UNACCEPT = "unaccept"

}<|MERGE_RESOLUTION|>--- conflicted
+++ resolved
@@ -1,7 +1,6 @@
 package ore.user
 
 import scala.language.{higherKinds, implicitConversions}
-
 import scala.concurrent.{ExecutionContext, Future}
 
 import db.access.ModelAccess
@@ -9,33 +8,20 @@
 import db.impl.schema.{OrganizationMembersTable, ProjectMembersTable}
 import db.table.AssociativeTable
 import db.{Model, ModelService, ObjectReference}
-<<<<<<< HEAD
-import models.user.User
-import models.user.role.UserRoleModel
-import ore.permission.role.Trust
-=======
 import models.project.Project
-import models.user.role.{OrganizationRole, ProjectRole, RoleModel}
+import models.user.role.{OrganizationUserRole, ProjectUserRole, UserRoleModel}
 import models.user.{Organization, User}
 import ore.organization.OrganizationMember
-import ore.permission.role.{Default, Trust}
+import ore.permission.role.Trust
 import ore.project.ProjectMember
-
 import cats.instances.future._
 import cats.syntax.all._
->>>>>>> dd1eab4d
 
 /**
   * Handles and keeps track of [[User]] "memberships" for an [[Model]].
   */
-<<<<<<< HEAD
-abstract class MembershipDossier[ModelType <: Model](val model: ModelType) {
-
+trait MembershipDossier[F[_], M <: Model] {
   type RoleType <: UserRoleModel
-=======
-trait MembershipDossier[F[_], M <: Model] {
-  type RoleType <: RoleModel
->>>>>>> dd1eab4d
   type MemberType <: Member[RoleType]
 
   def roles(model: M): ModelAccess[RoleType]
@@ -106,7 +92,7 @@
 
 object MembershipDossier {
 
-  type Aux[F[_], M <: Model, RoleType0 <: RoleModel, MemberType0 <: Member[RoleType0]] = MembershipDossier[F, M] {
+  type Aux[F[_], M <: Model, RoleType0 <: UserRoleModel, MemberType0 <: Member[RoleType0]] = MembershipDossier[F, M] {
     type RoleType   = RoleType0
     type MemberType = MemberType0
   }
@@ -117,7 +103,7 @@
 
   abstract class AbstractMembershipDossier[
       M0 <: Model { type M = M0 },
-      RoleType0 <: RoleModel,
+      RoleType0 <: UserRoleModel,
       MembersTable <: AssociativeTable
   ](
       roleClass: Class[RoleType0],
@@ -174,9 +160,9 @@
   implicit def project(
       implicit ec: ExecutionContext,
       service: ModelService
-  ): Aux[Future, Project, ProjectRole, ProjectMember] =
-    new AbstractMembershipDossier[Project, ProjectRole, ProjectMembersTable](
-      classOf[ProjectRole],
+  ): Aux[Future, Project, ProjectUserRole, ProjectMember] =
+    new AbstractMembershipDossier[Project, ProjectUserRole, ProjectMembersTable](
+      classOf[ProjectUserRole],
       classOf[ProjectMembersTable]
     ) {
       override type MemberType = ProjectMember
@@ -186,7 +172,7 @@
       override def getTrust(model: Project, user: User): Future[Trust] =
         service
           .doAction(Project.roleForTrustQuery((model.id.value, user.id.value)).result)
-          .map(l => if (l.isEmpty) Default else l.map(_.trust).max)
+          .map(l => if (l.isEmpty) Trust.Default else l.map(_.trust).max)
 
       override def clearRoles(model: Project, user: User): Future[Int] =
         this.roleAccess.removeAll(s => (s.userId === user.id.value) && (s.projectId === model.id.value))
@@ -195,9 +181,9 @@
   implicit def organization(
       implicit ec: ExecutionContext,
       service: ModelService
-  ): Aux[Future, Organization, OrganizationRole, OrganizationMember] =
-    new AbstractMembershipDossier[Organization, OrganizationRole, OrganizationMembersTable](
-      classOf[OrganizationRole],
+  ): Aux[Future, Organization, OrganizationUserRole, OrganizationMember] =
+    new AbstractMembershipDossier[Organization, OrganizationUserRole, OrganizationMembersTable](
+      classOf[OrganizationUserRole],
       classOf[OrganizationMembersTable]
     ) {
       override type MemberType = OrganizationMember
