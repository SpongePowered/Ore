<template>
    <div v-if="project && this.versionObj">
        <!-- Version header -->
        <div class="row">
            <div class="col-md-12 version-header">
                <!-- Title -->
                <div class="clearfix">
                    <h1 class="pull-left">{{ versionObj.name }}</h1>
                    <!-- <span class="channel channel-head" style="background-color: @v.c.color.hex;">@v.c.name</span> -->
                </div>

                <!-- User info -->
                <p class="user date pull-left">
                    <a :href="routes.Users.showProjects(project.namespace.owner).absoluteURL()">
                        <strong>{{ project.namespace.owner }}</strong>
                    </a>
                    released this version on {{ prettifyDate(versionObj.created_at) }}
                </p>

                <!-- Buttons -->

                <div class="pull-right version-actions">
                    <div class="version-icons">
                        <div>
                            <template v-if="isReviewStateChecked">
                                <i v-if="permissions.includes('reviewer') && versionObj.review_state.approved_by && versionObj.review_state.approved_at" class="minor">
                                    <strong> {{ versionObj.review_state.approved_by }} </strong> approved this version on <strong> {{ prettifyDate(versionObj.review_state.approved_at) }} </strong>
                                </i>
                                <font-awesome-icon :icon="['far', 'check-circle']" size="lg"
                                                   data-toggle="tooltip"
                                                   data-placement="left"
                                                   :title="versionObj.review_state = 'partially_reviewed' ? 'Partially Approved' : 'Approved'" />
                            </template>
                        </div>
                    </div>

                    <div class="version-buttons pull-right">
                        <div><span class="date">{{ formatBytes(versionObj.file_info.size_bytes) }}</span></div>

                        <div>
                            <a v-if="permissions.includes('reviewer')" :href="routes.Reviews.showReviews(project.namespace.owner, project.namespace.slug, versionObj.name).absoluteURL()" :class="{btn: true, 'btn-info': isReviewStateChecked, 'btn-success': !isReviewStateChecked}">
                                <template v-if="isReviewStateChecked">Review logs</template>
                                <font-awesome-icon :icon="['fas', 'play']" /> Start review
                            </a>

                            <a v-if="versionObj.visibility === 'softDelete'" class="btn btn-danger" disabled data-toggle="tooltip" data-placement="top"
                               title="This version has already been deleted">
                                <font-awesome-icon :icon="['fas', 'trash']" /> Delete
                            </a>
                            <template v-else-if="permissions.includes('delete_version')">
                                <a v-if="publicVersions === 1" class="btn btn-danger" disabled data-toggle="tooltip" data-placement="top"
                                   title="Every project must have at least one version">
                                    <font-awesome-icon :icon="['fas', 'trash']" /> Delete
                                </a>
                                <button v-else type="button" class="btn btn-danger" data-toggle="modal" data-target="#modal-delete">
                                    <font-awesome-icon :icon="['fas', 'trash']" /> Delete
                                </button>
                            </template>

                            <div class="btn-group btn-download">
                                <a :href="routes.project.Versions.download(project.namespace.owner, project.namespace.slug, versionObj.name, null).absoluteURL()"
                                   title="Download the latest recommended version" data-toggle="tooltip"
                                data-placement="bottom" class="btn btn-primary">
                                    <font-awesome-icon :icon="['fas', 'download']" /> Download
                                </a>
                                <button type="button" class="btn btn-primary dropdown-toggle" data-toggle="dropdown" aria-haspopup="true" aria-expanded="false">
                                    <span class="caret"></span>
                                    <span class="sr-only">Toggle Dropdown</span>
                                </button>
                                <ul class="dropdown-menu dropdown-menu-right">
                                    <li><a :href="routes.project.Versions.download(project.namespace.owner, project.namespace.slug, versionObj.name, null).absoluteURL()">Download</a></li>
                                    <li><a href="#" class="copy-url" :data-clipboard-text="config.app.baseUrl + routes.project.Versions.download(project.namespace.owner, project.namespace.slug, versionObj.name, null).absoluteURL()">Copy URL</a></li>
                                </ul>
                            </div>

                            <div v-if="permissions.includes('view_logs')" class="dropdown dropdown-menu-right" style="display: inline-block">
                                <button class="btn btn-alert dropdown-toggle" type="button" id="admin-version-actions" data-toggle="dropdown" aria-haspopup="true" aria-expanded="true">
                                    Admin actions
                                    <span class="caret"></span>
                                </button>
                                <ul class="dropdown-menu" aria-labelledby="admin-version-actions">
                                    <li><a :href="routes.Application.showLog(null, null, null, versionObj.name, null, null, null).absoluteURL()">User Action Logs</a></li>
                                    <template v-if="permissions.includes('reviewer')">
                                        <li v-if="versionObj.visibility === 'softDelete'"><a href="#" data-toggle="modal" data-target="#modal-restore">Undo delete</a></li>
                                        <li v-if="permissions.includes('hard_delete_version') && (publicVersions > 1 || versionObj.visibility === 'softDelete')"><a href="#" data-toggle="modal" data-target="#modal-harddelete" style="color: darkred">Hard delete</a></li>
                                    </template>
                                </ul>
                            </div>

                        </div>
                    </div>
                </div>
            </div>
        </div>


        <!-- Description -->
        <div class="row version-description">
            <div id="description" class="col-md-8">
                <div class="row">
                    <div v-if="!isReviewStateChecked" class="col-md-12">
                        <div class="alert-review alert alert-info" role="alert">
                            <font-awesome-icon :icon="['fas', 'info-circle']" />
                            This version has not been reviewed by our moderation staff and may not be safe for download.
                        </div>
                    </div>
                    <div class="col-md-12">
                        <editor save-call="TODO"
                                :enabled="permissions.includes('edit_page')"
                                :raw="versionDescription ? versionDescription : ''"
                                subject="Version">
                        </editor>
                    </div>
                </div>
            </div>


            <!-- Dependencies -->
            <div v-if="dependencyObs" class="col-md-4">
                <div class="panel panel-default">
                    <div class="panel-heading">
                        <h3 class="panel-title">Dependencies</h3>
                    </div>
                    <ul class="list-group">

                        <li class="list-group-item" v-for="platform in platforms.getPlatforms(dependencyObs.map(d => d.pluginId))">
                            <a :href="platform.url">
                                <strong>{{ platform.shortName }}</strong>
                            </a>
                            <p class="version-string" v-if="dependencyObs.filter(d => d.pluginId === platform.id)[0].version">
                                {{ dependencyObs.filter(d => d.pluginId === platform.id)[0].version }}
                            </p>
                        </li>


                        <li class="list-group-item" v-for="depend in dependencyObs.filter(d => !platforms.isPlatformDependency(d))">
                            <!-- TODO: Use vue link -->
                            <a v-if="depend.project" :href="routes.project.Projects.show(depend.project.namespace.owner, depend.project.namespace.slug, '').absoluteURL()">
                                <strong>{{ depend.project.name }}</strong>
                            </a>
                            <div v-else class="minor">
                                {{ depend.pluginId }}
                                <font-awesome-icon :icon="['fas', 'question-circle']"
                                                   title="This plugin is not available for download on Ore"
                                                   data-toggle="tooltip" data-placement="right"/>
                            </div>
                            <p class="version-string" v-if="depend.version">{{ depend.version }}</p>
                        </li>
                    </ul>
                </div>
            </div>
            <p v-else class="minor text-center"><i>This release has no dependencies</i></p>
        </div>

        <div v-if="permissions.includes('delete_version') && publicVersions !== 1" class="modal fade" id="modal-delete" tabindex="-1" role="dialog" aria-labelledby="label-delete">
            <div class="modal-dialog" role="document">
                <div class="modal-content">
                    <div class="modal-header">
                        <button type="button" class="close" data-dismiss="modal" aria-label="Cancel">
                            <span aria-hidden="true">&times;</span>
                        </button>
                        <h4 class="modal-title" id="label-delete">Delete version</h4>
                    </div>
                    <form method="post" action="TODO">
                        <div class="modal-body">
                            Are you sure you want to delete this version? This action cannot be undone. Please explain why you want to delete it.
                            <textarea name="comment" class="textarea-delete-comment form-control" rows="3"></textarea>
                        </div>
                        <div class="modal-footer">
                            <div class="form-inline">
                                <CSRFField></CSRFField>
                                <button type="button" class="btn btn-default" data-dismiss="modal">
                                    Close
                                </button>
                                <input type="submit" name="delete" value="Delete" class="btn btn-danger">
                            </div>
                        </div>

                    </form>
                </div>
            </div>
        </div>

        <div v-if="permissions.includes('reviewer') && versionObj.visibility === 'softDelete'" class="modal fade" id="modal-restore" tabindex="-1" role="dialog" aria-labelledby="label-delete">
            <div class="modal-dialog" role="document">
                <div class="modal-content">
                    <div class="modal-header">
                        <button type="button" class="close" data-dismiss="modal" aria-label="Cancel">
                            <span aria-hidden="true">&times;</span>
                        </button>
                        <h4 class="modal-title" id="label-delete">Restore deleted</h4>
                    </div>
                    <form method="post" action="TODO">
                        <div class="modal-body">
                            <textarea name="comment" class="textarea-delete-comment form-control" rows="3"></textarea>
                        </div>
                        <div class="modal-footer">
                            <div class="form-inline">
                                <CSRFField></CSRFField>
                                <button type="button" class="btn btn-default" data-dismiss="modal">
                                    Close
                                </button>
                                <input type="submit" name="delete" value="Restore deleted" class="btn btn-success">
                            </div>
                        </div>
                    </form>
                </div>
            </div>
        </div>

        <div v-if="permissions.includes('reviewer') && permissions.includes('hard_delete_version')" class="modal fade" id="modal-harddelete" tabindex="-1" role="dialog" aria-labelledby="label-delete">
            <div class="modal-dialog" role="document">
                <div class="modal-content">
                    <div class="modal-header">
                        <button type="button" class="close" data-dismiss="modal" aria-label="Cancel">
                            <span aria-hidden="true">&times;</span>
                        </button>
                        <h4 class="modal-title" id="label-delete">Hard delete</h4>
                    </div>
                    <form method="post" action="TODO">
                        <div class="modal-body">
                            <textarea name="comment" class="textarea-delete-comment form-control" rows="3"></textarea>
                        </div>
                        <div class="modal-footer">
                            <div class="form-inline">
                                <CSRFField></CSRFField>
                                <button type="button" class="btn btn-default" data-dismiss="modal">
                                    Close
                                </button>
                                <input type="submit" name="delete" value="Hard delete" class="btn btn-danger">
                            </div>
                        </div>
                    </form>
                </div>
            </div>
        </div>
    </div>
    <div v-else>

    </div>

</template>

<script>

    import Editor from "../../components/Editor";
    import {API} from "../../api";
    import CSRFField from "../../components/CSRFField";
    import {Platform} from "../../enums";
<<<<<<< HEAD
    import config from "../../config.json5"
=======
    import { mapState } from 'vuex'
>>>>>>> aee200bc

    export default {
        components: {
            CSRFField,
            Editor,
        },
        data() {
            return {
                versionObj: null,
                versionDescription: null,
                dependencyObs: []
            }
        },
        props: {
            version: {
                type: String,
                required: true
            }
        },
        computed: {
            routes: function () {
                return jsRoutes.controllers;
            },
            isReviewStateChecked() {
                return this.versionObj.review_state === 'partially_reviewed' || this.versionObj.review_state === 'reviewed'
            },
            publicVersions() {
                return 10 //TODO
            },
            config() {
                return config
            },
            platforms() {
                return Platform
            },
            ...mapState('project', [
                'project',
                'permissions'
            ])
        },
        created() {
            this.updateVersion();
        },
        watch: {
            '$route': 'updateVersion'
        },
        methods: {
            updateVersion() {
                API.request('projects/' + this.project.plugin_id + '/versions/' + this.version).then(v => {
                    this.versionObj = v;

                    for(let dependency of v.dependencies) {
                        let depObj = {pluginId: dependency.plugin_id, version: dependency.version, project: null};

                        if(Platform.isPlatformDependency(depObj)) {
                            this.dependencyObs.push(depObj)
                        }
                        else {
                            API.request('projects/' + dependency.plugin_id).then(d => {
                                depObj.project = d;
                                this.dependencyObs.push(depObj)
                            }).catch(error => {

                                if(error === 404) {
                                    this.dependencyObs.push(depObj)
                                }
                                else {
                                    // TODO
                                }
                            })
                        }
                    }
                }).catch((error) => {
                    this.versionObj = null;

                    if(error === 404) {
                        //TODO
                    } else {

                    }
                });

                API.request('projects/' + this.project.plugin_id + '/versions/' + this.version + '/changelog').then(o => {
                    this.versionDescription = o.changelog
                })
            },
            prettifyDate(date) {
                return moment(date).format('LL') //TODO
            },
            //https://stackoverflow.com/a/18650828/7207457
            formatBytes: function(bytes, decimals = 2) {
                if (bytes === 0) return '0 Bytes';

                const k = 1024;
                const dm = decimals < 0 ? 0 : decimals;
                const sizes = ['Bytes', 'KB', 'MB', 'GB', 'TB', 'PB', 'EB', 'ZB', 'YB'];

                const i = Math.floor(Math.log(bytes) / Math.log(k));

                return parseFloat((bytes / Math.pow(k, i)).toFixed(dm)) + ' ' + sizes[i];
            }
        }
    }
</script><|MERGE_RESOLUTION|>--- conflicted
+++ resolved
@@ -247,11 +247,8 @@
     import {API} from "../../api";
     import CSRFField from "../../components/CSRFField";
     import {Platform} from "../../enums";
-<<<<<<< HEAD
     import config from "../../config.json5"
-=======
     import { mapState } from 'vuex'
->>>>>>> aee200bc
 
     export default {
         components: {
