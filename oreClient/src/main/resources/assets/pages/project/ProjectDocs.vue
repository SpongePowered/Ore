<template>
    <div class="row">
        <div class="col-md-9">
            <div class="row">
                <div class="col-md-12">
                    <editor :enabled="permissions && permissions.includes('edit_page')"
                            :raw="description"
                            subject="Page"
                            v-on:saved="savePage" />
                </div>
            </div>
        </div>

        <div class="col-md-3">

            <div class="stats minor">
                <p>Category: {{ parseCategory(project.category) }}</p>
                <p>Published on {{ parseDate(project.created_at) }}</p>
                <p>{{ project.stats.views }} views</p>
                <p>{{ project.stats.stars }} <a
                        :href="routes.Projects.showStargazers(project.namespace.owner, project.namespace.slug, null).absoluteURL()">stars</a>
                </p>
                <p>{{ project.stats.watchers }} <a
                        :href="routes.Projects.showWatchers(project.namespace.owner, project.namespace.slug, null).absoluteURL()">watchers</a>
                </p>
                <p>{{ project.stats.downloads }} total downloads</p>
                <p v-if="project.settings.license.name !== null">
                    <span>Licensed under </span>
                    <a target="_blank" rel="noopener" :href="project.settings.license.url">{{project.settings.license.name}}</a>
                </p>
            </div>

            <div class="panel panel-default">
                <div class="panel-heading">
                    <h3 class="panel-title">Promoted Versions</h3>
                </div>

                <ul class="list-group promoted-list">
                    <li v-for="version in project.promoted_versions" class="list-group-item">
                        <router-link :to="{name: 'version', params: {project, permissions, 'version': version.version}}"
                                     v-slot="{ href, navigate }">
                            <a :href="href" @click="navigate">{{ version.version }}</a>
                        </router-link>
                    </li>
                </ul>
            </div>

            <div class="panel panel-default">
                <div class="panel-heading">
                    <h3 class="panel-title">Pages</h3>
<<<<<<< HEAD
                    <template v-if="permissions.includes('edit_page')">
                        <button class="new-page btn yellow btn-xs pull-right" data-toggle="modal"
                                data-target="#edit-page" title="New">
                            <i class="fas fa-plus"></i>
                        </button>
=======
                    <button class="new-page btn yellow btn-xs pull-right" data-toggle="modal" data-target="#new-page" title="New">
                        <font-awesome-icon :icon="['fas', 'plus']" />
                        <!-- TODO Use API to create page -->
                    </button>
                </div>
>>>>>>> 261f53c2

                        <div class="modal fade" id="edit-page" tabindex="-1" role="dialog"
                             aria-labelledby="page-label">
                            <div class="modal-dialog" role="document">
                                <div class="modal-content">
                                    <div class="modal-header">
                                        <button type="button" class="close" data-dismiss="modal" aria-label="Close">
                                            <span aria-hidden="true">&times;</span>
                                        </button>
                                        <h4 class="modal-title" id="page-label">
                                            <template v-if="newPage">Create a new page</template>
                                            <template v-else>Edit page</template>
                                        </h4>
                                        <h4 v-if="pagePutError" class="modal-title" id="page-label-error"
                                            style="display: none; color: red">
                                            Error updating page {{ pagePutError }}
                                        </h4>
                                    </div>
                                    <div class="modal-body input-group">
                                        <div class="setting">
                                            <div class="setting-description">
                                                <h4>Page name</h4>
                                                <p>Enter a title for your page.</p>
                                            </div>
                                            <div class="setting-content">
                                                <input v-model="requestPage.name" class="form-control" type="text"
                                                       id="page-name" name="page-name">
                                            </div>
                                            <div class="clearfix"></div>
                                        </div>
                                        <div class="setting">
                                            <div class="setting-description">
                                                <h4>Parent page</h4>
                                                <p>Select a parent page (optional)</p>
                                            </div>
                                            <div class="setting-content">
                                                <select v-model="requestPage.parent" class="form-control select-parent">
                                                    <option selected value="null">&lt;none&gt;</option>
                                                    <option v-for="page in pages" :value="page.slug.join('/')"
                                                            :data-slug="page.slug.join('/')">{{ page.name.join('/') }}
                                                    </option>
                                                </select>
                                            </div>
                                            <div class="clearfix"></div>
                                        </div>
                                        <div class="setting setting-no-border">
                                            <div class="setting-description">
                                                <h4>Navigational</h4>
                                                <p>Makes the page only useful for nagivation. <b>This will delete all content currently on the page.</b></p>
                                            </div>
                                            <div class="setting-content">
                                                <div class="form-check">
                                                    <input v-model="requestPage.navigational" class="form-check-input position-static" type="checkbox"
                                                           id="page-navigational" name="page-navigational" aria-label="Navigational">
                                                </div>
                                            </div>
                                            <div class="clearfix"></div>
                                        </div>
                                    </div>
                                    <div class="modal-footer">
                                        <button type="button" class="btn btn-default" data-dismiss="modal"
                                                @click="resetPutPage">Close
                                        </button>
                                        <button v-if="!newPage" type="button" class="btn btn-danger" @click="deletePage">Delete</button>
                                        <button type="button" class="btn btn-primary" @click="updateCreatePage">Continue</button>
                                    </div>
                                </div>
                            </div>
                        </div>
                    </template>
                </div>

                <page-list :pages="groupedPages" :project="project" :permissions="permissions"
                           :include-home="true" v-on:edit-page="startEditPage"></page-list>
            </div>


            <member-list :members="members" :permissions="permissions" role-category="project"/>
        </div>
    </div>
</template>

<script>

    import {API} from "../../api";
    import Editor from "../../components/Editor";
    import MemberList from "../../components/MemberList";
    import {Category} from "../../enums";
    import PageList from "../../components/PageList";
    import _ from 'lodash'

    export default {
        components: {
            PageList,
            Editor,
            MemberList,
        },
        data() {
            return {
                description: "",
                pages: [],
                requestPage: {},
                pagePutError: null
            }
        },
        props: {
            project: {
                type: Object,
                required: true
            },
            permissions: {
                type: Array,
                required: true
            },
            page: {
                type: [Array, String],
                required: true
            },
            members: {
                type: Array,
                required: true
            }
        },
        computed: {
            routes: function () {
                return jsRoutes.controllers.project;
            },
            groupedPages() {
                let nonHome = this.pages.filter(p => p.slug.length !== 1 || p.slug[0] !== 'Home');
                let acc = {};

                for (let page of nonHome) {
                    let obj = acc;

                    for (let i = 0; i < page.slug.length - 1; i++) {
                        let k = page.slug[i];
                        if (typeof obj[k] === 'undefined') {
                            obj[k] = {}
                        }

                        if (typeof obj[k].children === 'undefined') {
                            obj[k].children = {}
                        }

                        obj = obj[k].children;
                    }

                    let key = page.slug[page.slug.length - 1];
                    if (typeof obj[key] === 'undefined') {
                        obj[key] = {}
                    }

                    obj[key].slug = page.slug;
                    obj[key].name = page.name;
                    obj[key].navigational = page.navigational;
                }

                return acc
            },
            newPage() {
                return typeof this.requestPage.existing === 'undefined'
            },
            splitPage() {
                return Array.isArray(this.page) ? this.page : this.page.split('/')
            },
            joinedPage() {
                return Array.isArray(this.page) ? this.page.join('/') : this.page
            },
            currentPage() {
                return this.pages.filter(p => _.isEqual(p.slug, this.splitPage))[0]
            }
        },
        created() {
            this.updatePage(true);
        },
        watch: {
            $route() {
                this.updatePage(false)
            }
        },
        methods: {
            updatePage(fetchPages) {
                API.request('projects/' + this.project.plugin_id + '/_pages/' + this.joinedPage).then((response) => {
                    if(response.content === null) {
                        this.description = ""
                    }
                    else {
                        this.description = response.content;
                    }
                }).catch((error) => {
                    this.description = "";

                    if (error === 404) {
                        //TODO
                    } else {

                    }
                });

                if (fetchPages) {
                    API.request('projects/' + this.project.plugin_id + '/_pages').then(pageList => {
                        this.pages = pageList.pages;
                    })
                }
            },
            parseDate(rawDate) {
                return moment(rawDate).format("MMM DD[,] YYYY");
            },
            parseCategory(category) {
                return Category.fromId(category).name;
            },
            resetPutPage() {
                this.requestPage = {};
            },
            updateCreatePage() {
                let page = this.requestPage;
                if(page.parent === 'null') {
                    page.parent = null;
                }

                let content = null;
                if(!page.navigational) {
                    content = page.content ? page.content : 'Welcome to your new page'
                }
                let action;
                if(this.newPage) {
                    let pageSlug = page.parent ? page.parent + '/' + page.name : page.name;
                    action = API.request('projects/' + this.project.plugin_id + '/_pages/' + pageSlug, 'PUT', {
                        'name': page.name,
                        'content': content
                    });
                }
                else {
                    let pageSlug = page.oldParent ? page.oldParent + '/' + page.oldName : page.oldName;
                    action = API.request('projects/' + this.project.plugin_id + '/_pages/' + pageSlug, 'PATCH', {
                        'name': page.name,
                        'content': content,
                        'parent': page.parent,
                    });
                }

                action.then(res => {
                    $('#edit-page').modal('toggle');
                    this.resetPutPage();
                    this.updatePage(true)
                }).catch(err => {
                    //TODO: Better error handling here

                    console.error(err);
                    this.pagePutError = err;
                });
            },
            savePage(newContent) {
                API.request('projects/' + this.project.plugin_id + '/_pages/' + this.joinedPage, 'PUT', {
                    'name': this.currentPage.name[this.currentPage.name.length - 1],
                    'content': newContent
                }).then(res => {
                    this.description = newContent
                }).catch(err => {
                    //TODO: Handle error here
                });
            },
            deletePage() {
                let page = this.requestPage;
                let pageSlug = page.parent ? page.parent + '/' + page.name : page.name;
                //TODO

                API.request('projects/' + this.project.plugin_id + '/_pages/' + pageSlug, 'DELETE').then(res => {
                    $('#edit-page').modal('toggle');
                    this.resetPutPage();

                    if (pageSlug === this.joinedPage) {
                        this.$router.push({'name': 'home', params: {'project': this.project, 'permissions': this.permissions}})
                    }
                    else {
                        this.updatePage(true);
                    }
                }).catch(err => {
                    //TODO: Better error handling here

                    console.error(err);
                    this.pagePutError = err;
                });
            },
            startEditPage(page) {
                this.$set(this.requestPage, 'existing', true);
                this.$set(this.requestPage, 'oldName', page.name[page.name.length - 1]);
                this.$set(this.requestPage, 'name', this.requestPage.oldName);
                this.$set(this.requestPage, 'oldParent', page.slug.length === 1 ? null : page.slug.slice(0, -1).join('/'));
                this.$set(this.requestPage, 'parent', this.requestPage.oldParent);
                this.$set(this.requestPage, 'navigational', page.navigational);

                API.request('projects/' + this.project.plugin_id + '/_pages/' + page.slug.join('/')).then((response) => {
                    this.$set(this.requestPage, 'content', response.content);
                    $('#edit-page').modal('toggle');
                }).catch((error) => {
                    if (error === 404) {
                        this.$set(this.requestPage, 'existing', undefined);
                        $('#edit-page').modal('toggle');
                    } else {
                        //TODO
                    }
                });
            }
        }
    }
</script><|MERGE_RESOLUTION|>--- conflicted
+++ resolved
@@ -48,19 +48,11 @@
             <div class="panel panel-default">
                 <div class="panel-heading">
                     <h3 class="panel-title">Pages</h3>
-<<<<<<< HEAD
                     <template v-if="permissions.includes('edit_page')">
                         <button class="new-page btn yellow btn-xs pull-right" data-toggle="modal"
                                 data-target="#edit-page" title="New">
-                            <i class="fas fa-plus"></i>
+                            <font-awesome-icon :icon="['fas', 'plus']" />
                         </button>
-=======
-                    <button class="new-page btn yellow btn-xs pull-right" data-toggle="modal" data-target="#new-page" title="New">
-                        <font-awesome-icon :icon="['fas', 'plus']" />
-                        <!-- TODO Use API to create page -->
-                    </button>
-                </div>
->>>>>>> 261f53c2
 
                         <div class="modal fade" id="edit-page" tabindex="-1" role="dialog"
                              aria-labelledby="page-label">
