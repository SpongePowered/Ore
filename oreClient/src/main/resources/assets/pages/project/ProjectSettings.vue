<template>
    <div v-if="project">
        <div class="row">
            <div class="col-md-8">

                <!-- Main settings -->
                <div class="panel panel-default panel-settings">
                    <div class="panel-heading">
                        <h3 class="panel-title pull-left">Settings</h3>
                        <template v-if="permissions.includes('see_hidden')">
                            <btn-hide :namespace="project.namespace" :project-visibility="project.visibility"></btn-hide>
                            <div class="modal fade" id="modal-visibility-comment" tabindex="-1" role="dialog"
                                 aria-labelledby="modal-visibility-comment">
                                <div class="modal-dialog" role="document">
                                    <div class="modal-content">
                                        <div class="modal-header">
                                            <button type="button" class="close" data-dismiss="modal" aria-label="Close">
                                                <span aria-hidden="true">&times;</span>
                                            </button>
                                            <h4 class="modal-title" style="color:black;">Comment</h4>
                                        </div>
                                        <div class="modal-body">
                                            <textarea class="textarea-visibility-comment form-control" rows="3"></textarea>
                                        </div>
                                        <div class="modal-footer">
                                            <button class="btn btn-default" data-dismiss="modal">Close</button>
                                            <button class="btn btn-visibility-comment-submit btn-primary">
                                                <font-awesome-icon :icon="['fas', 'pencil-alt']" /> Submit
                                            </button>
                                        </div>
                                    </div>
                                </div>
                            </div>
                        </template>
                    </div>

                    <div class="panel-body">
                        <div class="setting">
                            <div class="setting-description">
                                <h4>Category</h4>
                                <p>
                                    <label for="category-setting">
                                        Categorize your project into one of {{ categories.values.length }} categories.
                                        Appropriately categorizing your project makes it easier for people to find.
                                    </label>
                                </p>
                            </div>
                            <div class="setting-content">
                                <select id="category-setting" class="form-control" v-model="category">
                                    <option v-for="categoryIt in categories.values" :value="categoryIt.id">
                                        {{ categoryIt.name }}
                                    </option>
                                </select>
                            </div>
                            <div class="clearfix"></div>
                        </div>

                        <div class="setting">
                            <div class="setting-description">
                                <h4>Keywords <i>(optional)</i></h4>
                                <p>
                                    <label for="keyword-setting">
                                        These are special words that will return your project when people add them to their searches. Max 5.
                                    </label>
                                </p>
                            </div>
                            <input id="keyword-setting"
                                   v-model="keywords"
                                   type="text"
                                   class="form-control"
                                   placeholder="sponge server plugins mods">
                            <div class="clearfix"></div>
                        </div>

                        <div class="setting">
                            <div class="setting-description">
                                <h4>Homepage <i>(optional)</i></h4>
                                <p>
                                    <label for="homepage-setting">
                                        Having a custom homepage for your project helps you look more proper, official,
                                        and gives you another place to gather information about your project.
                                    </label>
                                </p>
                            </div>
                            <input id="homepage-setting"
                                   v-model="homepage"
                                   type="url"
                                   class="form-control"
                                   placeholder="https://spongepowered.org">
                            <div class="clearfix"></div>
                        </div>

                        <div class="setting">
                            <div class="setting-description">
                                <h4>Issue tracker <i>(optional)</i></h4>
                                <p>
                                    <label for="issues-setting">
                                        Providing an issue tracker helps your users get support more easily and provides
                                        you with an easy way to track bugs.
                                    </label>
                                </p>
                            </div>
                            <input id="issues-setting"
                                   v-model="issues"
                                   type="url"
                                   class="form-control"
                                   placeholder="https://github.com/SpongePowered/SpongeAPI/issues">
                            <div class="clearfix"></div>
                        </div>

                        <div class="setting">
                            <div class="setting-description">
                                <h4>Source code <i>(optional)</i></h4>
                                <p><label for="sources-setting">Support the community of developers by making your project open source!</label></p>
                            </div>
                            <input id="sources-setting"
                                   v-model="sources"
                                   type="url"
                                   class="form-control"
                                   placeholder="https://github.com/SpongePowered/SpongeAPI">
                        </div>

                        <div class="setting">
                            <div class="setting-description">
                                <h4>External support <i>(optional)</i></h4>
                                <p>
                                    <label for="support-setting">
                                        An external place where you can offer support to your users. Could be a forum,
                                        a Discord server, or somewhere else.
                                    </label>
                                </p>
                            </div>
                            <input id="support-setting"
                                   v-model="support"
                                   type="url"
                                   class="form-control"
                                   placeholder="https://discord.gg/sponge">
                            <div class="clearfix"></div>
                        </div>

                        <div class="setting">
                            <div class="setting-description">
                                <h4>License <i>(optional)</i></h4>
                                <p>What can people do (and not do) with your project?</p>
                            </div>
                            <div class="input-group pull-left">
                                <div class="input-group-btn">
                                    <button type="button" class="btn btn-default btn-license dropdown-toggle" data-toggle="dropdown"
                                            aria-haspopup="true" aria-expanded="false">
                                        <span class="license">{{ licenseName }}</span>
                                        <span class="caret"></span>
                                    </button>
                                    <input type="text" class="form-control" style="display: none;" v-model="licenseName" />
                                    <ul class="dropdown-menu dropdown-license">
                                        <li><a>MIT</a></li>
                                        <li><a>Apache 2.0</a></li>
                                        <li><a>GNU General Public License (GPL)</a></li>
                                        <li><a>GNU Lesser General Public License (LGPL)</a></li>
                                        <li role="separator" class="divider"></li>
                                        <li><a class="license-custom">Custom&hellip;</a></li>
                                    </ul>
                                </div>
                                <input type="text" class="form-control"
                                       placeholder="https://github.com/SpongePowered/SpongeAPI/LICENSE.md" v-model="licenseUrl">
                            </div>
                            <div class="clearfix"></div>
                        </div>

                        <div class="setting">
                            <div class="setting-description">
                                <h4>Create posts on the forums</h4>
                                <p>Sets if events like a new release should automatically create a post on the forums</p>
                            </div>
                            <div class="setting-content">
                                <label>
                                    <input v-model="forumSync" type="checkbox">
                                    Make forum posts
                                </label>
                            </div>
                            <div class="clearfix"></div>
                        </div>

                        <!-- Summary -->
                        <div class="setting" :set="maxLength = config.ore.projects.maxDescLen">
                            <div class="setting-description">
                                <h4>Summary</h4>
                                <p><label for="summary-setting">A short summary of your project (max {{ maxLength }}).</label></p>
                            </div>
                            <input id="summary-setting" class="form-control" type="text" :maxlength="maxLength" v-model="summary">
                            <div class="clearfix"></div>
                        </div>

                        <button name="save" class="btn btn-success btn-spinner" data-icon="fa-check">
                            <font-awesome-icon :icon="['fas', 'check']" /> Save changes
                            {{ dataToSend }}
                        </button>
                    </div>
                </div>

                <div class="panel panel-default panel-settings">
                    <div clasS="panel-heading">
                        <h3 class="panel-title pull-left">Danger area</h3>
                    </div>

                    <div class="panel-body">
                        <!-- Project icon -->
                        <div class="setting setting-icon">
                            <form id="form-icon" enctype="multipart/form-data">
                                <CSRFField></CSRFField>
                                <div class="setting-description">
                                    <h4>Icon</h4>

                                    <icon :username="project.namespace.owner"
                                          :src="avatarUrl(project.namespace.owner)"
                                          :imgSrc="iconUrl"
                                          class="user-avatar-md"></icon>

                                    <input class="form-control-static" type="file" id="icon" name="icon"/>
                                </div>
                                <div class="setting-content">
                                    <div class="icon-description">
                                        <p>Upload an image representative of your project.</p>
                                        <div class="btn-group pull-right">
                                            <button class="btn btn-default btn-reset">Reset</button>
                                            <button class="btn btn-info btn-upload pull-right" disabled>
                                                <font-awesome-icon :icon="['fas', 'upload']" /> Upload
                                            </button>
                                        </div>
                                    </div>
                                </div>
                                <div class="clearfix"></div>
                            </form>
                        </div>

                        <div v-if="permissions.includes('edit_api_keys')" class="setting">
                            <div class="setting-description">
                                <h4>Deployment key</h4>
                                <p>
                                    Generate a unique deployment key to enable build deployment from Gradle
                                    <a href="#"><font-awesome-icon :icon="['fas', 'question-circle']" /></a>
                                </p>
                                <input class="form-control input-key" type="text" :value="deployKey" readonly/>
                            </div>
                            <div class="setting-content">
                                <template v-if="deployKey !== null">
                                    <button class="btn btn-danger btn-block btn-key-revoke" :data-key-id="deployKey">
                                        <span class="spinner" style="display: none;"><font-awesome-icon :icon="['fas', 'spinner']" spin /></span>
                                        <span class="text">Revoke key</span>
                                    </button>
                                </template>
                                <template v-else>
                                    <button class="btn btn-info btn-block btn-key-gen">
                                        <span class="spinner" style="display: none;"><font-awesome-icon :icon="['fas', 'spinner']" spin /></span>
                                        <span class="text">Generate key</span>
                                    </button>
                                </template>
                            </div>
                            <div class="clearfix"></div>
                        </div>

                        <!-- Rename -->
                        <div class="setting">
                            <div class="setting-description">
                                <h4 class="danger">Rename</h4>
                                <p>Rename project</p>
                            </div>
                            <div class="setting-content">
                                <input form="rename" class="form-control" type="text"
                                       :value="project.name"
                                       :maxlength="config.ore.projects.maxNameLen">
                                <button id="btn-rename" data-toggle="modal" data-target="#modal-rename"
                                        class="btn btn-warning" disabled>
                                    Rename
                                </button>
                            </div>
                            <div class="clearfix"></div>
                        </div>

                        <!-- Delete -->
                        <div v-if="permissions.includes('delete_project')" class="setting">
                            <div class="setting-description">
                                <h4 class="danger">Delete</h4>
                                <p>Once you delete a project, it cannot be recovered.</p>
                            </div>
                            <div class="setting-content">
                                <button class="btn btn-delete btn-danger" data-toggle="modal"
                                        data-target="#modal-delete">
                                    Delete
                                </button>
                            </div>
                            <div class="clearfix"></div>
                        </div>

                        <div v-if="permissions.includes('hard_delete_project')" class="setting striped">
                            <div class="setting-description">
                                <h4 class="danger">Hard Delete</h4>
                                <p>Once you delete a project, it cannot be recovered.</p>
                            </div>
                            <div class="setting-content">
                                <button class="btn btn-delete btn-danger btn-visibility-change"
                                        :data-project="project.namespace.owner + '/' + project.namespace.slug" data-level="-99"
                                        data-modal="true">
                                    <strong>Hard Delete</strong>
                                </button>
                            </div>
                            <div class="clearfix"></div>
                        </div>
                    </div>
                </div>
            </div>

            <!-- Side panel -->
            <div class="col-md-4">
                <router-link :to="{name: 'settings'}" v-slot="{ href, navigate }">
                    <!-- TODO: Pass in navigate to member-list -->
                    <member-list
                            :editable="true"
                            :members="members"
                            :permissions="permissions"
                            :remove-call="routes.project.Projects.removeMember(project.namespace.owner, project.namespace.slug).absoluteURL()"
                            :settings-call="href"
                            role-category="project"></member-list>
                </router-link>
            </div>
        </div>

        <div class="modal fade" id="modal-rename" tabindex="-1" role="dialog" aria-labelledby="label-rename">
            <div class="modal-dialog" role="document">
                <div class="modal-content">
                    <div class="modal-header">
                        <button type="button" class="close" data-dismiss="modal" aria-label="Cancel">
                        <span aria-hidden="true">&times;</span>
                        </button>
                        <h4 class="modal-title" id="label-rename">Rename project</h4>
                    </div>
                    <div class="modal-body">
                        Changing your projects name can have undesired consequences. We will not setup any redirects.
                    </div>
                    <div class="modal-footer">
                        <div class="form-inline">
                            <button type="button" class="btn btn-default" data-dismiss="modal">
                                Close
                            </button>
                            <button name="rename" class="btn btn-warning">Rename</button>
                        </div>
                    </div>
                </div>
            </div>
        </div>

        <div class="modal fade" id="modal-delete" tabindex="-1" role="dialog" aria-labelledby="label-delete">
            <div class="modal-dialog" role="document">
                <div class="modal-content">
                    <div class="modal-header">
                        <button type="button" class="close" data-dismiss="modal" aria-label="Cancel">
                            <span aria-hidden="true">&times;</span>
                        </button>
                        <h4 class="modal-title" id="label-delete">Delete project</h4>
                    </div>
                    <div class="modal-body">
                        Are you sure you want to delete your Project? This action cannot be undone. Please explain why you want to delete it.
                        <br>
                        <textarea name="comment" class="textarea-delete-comment form-control" rows="3"></textarea>
                        <br>
                        <div class="alert alert-warning">
                            WARNING: You or anybody else will not be able to use the plugin ID "{0}" in the future if you continue. If you are deleting your project to recreate it, please do not delete your project and contact the Ore staff for help.
                        </div>
                    </div>
                    <div class="modal-footer">
                        <div class="form-inline">
                            <button type="button" class="btn btn-default" data-dismiss="modal">
                                Close
                            </button>
                            <button name="delete" class="btn btn-danger">Delete</button>
                        </div>
                    </div>
                </div>
            </div>
        </div>
    </div>
    <div v-else>
        <font-awesome-icon :icon="['fas', 'spinner']" spin></font-awesome-icon>
        Loading
    </div>
</template>

<script>
    import BtnHide from "../../components/BtnHide";
    import CSRFField from "../../components/CSRFField";
    import MemberList from "../../components/MemberList";
    import Icon from "../../components/Icon";
    import {avatarUrl as avatarUrlUtils, clearFromDefaults} from "../../utils"
    import {Category} from "../../enums";
<<<<<<< HEAD
    import config from "../../config.json5"
=======
    import { mapState } from 'vuex'
>>>>>>> aee200bc

    export default {
        components: {
            BtnHide,
            MemberList,
            CSRFField,
            Icon
        },
        data() {
            //Seems project hasn't been initialized yet, so we use the store directly
            let project = this.$store.state.project.project;
            if(project) {
                return {
                    category: project.category,
                    keywords: '',
                    homepage: project.settings.homepage,
                    issues: project.settings.issues,
                    sources: project.settings.sources,
                    support: project.settings.support,
                    licenseName: project.settings.license.name,
                    licenseUrl: project.settings.license.url,
                    forumSync: project.settings.forum_sync,
                    summary: project.summary,
                    iconUrl: project.icon_url,
                    deployKey: null //TODO
                }
            }
            else {
                return {
                    category: null,
                    keywords: null, //TODO
                    homepage: null,
                    issues: null,
                    sources: null,
                    support: null,
                    licenseName: null,
                    licenseUrl: null,
                    forumSync: null,
                    summary: null,
                    iconUrl: null,
                    deployKey: null //TODO
                }
            }
        },
        computed: {
            routes() {
                return jsRoutes.controllers
            },
            config() {
                return config
            },
            categories() {
                return Category
            },
            keywordArr() {
                return this.keywords ? this.keywords.split(' ') : null;
            },
            dataToSend() {
                let base = clearFromDefaults({category: this.category, summary: this.summary}, this.project);
                base.settings = clearFromDefaults({
                    keywords: this.keywordArr,
                    homepage: this.homepage,
                    issues: this.issues,
                    support: this.support,
                    forum_sync: this.forumSync
                }, this.project.settings);
                base.settings.license = clearFromDefaults({name: this.licenseName, url: this.licenseUrl}, this.project.settings.license);

                return base
            },
            ...mapState('project', ['project', 'permissions', 'members'])
        },
        watch: {
            project(val, oldVal) {
                console.log({val, oldVal})
                if(!oldVal || val.plugin_id !== oldVal.plugin_id) {
                    this.category = this.project.category;
                    this.keywords = '';
                    this.homepage = this.project.settings.homepage;
                    this.issues = this.project.settings.issues;
                    this.sources = this.project.settings.sources;
                    this.support = this.project.settings.support;
                    this.licenseName = this.project.settings.license.name;
                    this.licenseUrl = this.project.settings.license.url;
                    this.forumSync = this.project.settings.forum_sync;
                    this.summary = this.project.summary;
                    this.iconUrl = this.project.icon_url;
                    this.deployKey = null //TODO
                }
            }
        },
        methods: {
            avatarUrl(name) {
                return avatarUrlUtils(name)
            }
        }
    }
</script><|MERGE_RESOLUTION|>--- conflicted
+++ resolved
@@ -391,11 +391,8 @@
     import Icon from "../../components/Icon";
     import {avatarUrl as avatarUrlUtils, clearFromDefaults} from "../../utils"
     import {Category} from "../../enums";
-<<<<<<< HEAD
     import config from "../../config.json5"
-=======
     import { mapState } from 'vuex'
->>>>>>> aee200bc
 
     export default {
         components: {
