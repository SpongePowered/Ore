<template>
    <div>
        <div v-show="loading">
            <font-awesome-icon spin :icon="['fas', 'spinner']" />
            <span>Loading projects for you...</span>
        </div>
        <div v-show="!loading">
            <div v-if="projects.length > 0">
                <ul class="list-group project-list">
                    <li class="list-group-item project" v-for="project in projects" :class="visibilityFromName(project.visibility).class">
                        <div class="container-fluid">
                            <div class="row">
                                <div class="col-xs-12 col-sm-1">
                                    <Icon :name="project.namespace.owner" :src="project.icon_url"
                                          extra-classes="user-avatar-sm"></Icon>
                                </div>
                                <div class="col-xs-12 col-sm-11">
                                    <div class="row">
                                        <div class="col-sm-6">
                                            <router-link v-if="useVueRouter" :to="routerLinkProject(project)" v-slot="{href, navigate}">
                                                <a :href="href" class="title" @click="navigate">
                                                    {{ project.name }}
                                                </a>
                                            </router-link>
                                            <a v-else :href="routes.Projects.show(project.namespace.owner, project.namespace.slug, '').absoluteURL()" class="title">
                                                {{ project.name }}
                                            </a>
                                        </div>
                                        <div class="col-sm-6 hidden-xs">
                                            <div class="info minor">
                                                <span class="stat" title="Views"><font-awesome-icon :icon="['fas', 'eye']" /> {{ formatStats(project.stats.views) }}</span>
                                                <span class="stat" title="Download"><font-awesome-icon :icon="['fas', 'download']" /> {{ formatStats(project.stats.downloads) }}</span>
                                                <span class="stat" title="Stars"><font-awesome-icon :icon="['fas', 'star']" /> {{ formatStats(project.stats.stars) }}</span>

                                                <span :title="categoryFromId(project.category).name" class="stat">
                                                    <font-awesome-icon :icon="['fas', categoryFromId(project.category).icon]" />
                                                </span>
                                            </div>
                                        </div>
                                    </div>
                                    <div class="row">
                                        <div class="col-sm-7 summary-column">
                                            <div class="summary">{{ project.summary }}</div>
                                        </div>
                                        <div class="col-xs-12 col-sm-5 tags-line" v-if="project.promoted_versions">
                                            <Tag v-bind:name="platform.name" v-bind:data="platform.versions.join(' | ')" v-bind:color="platform.color"
                                                 v-bind:key="project.name + '-' + platform.name" v-for="platform in platformsFromPromoted(project.promoted_versions)"></Tag>
                                        </div>
                                    </div>
                                </div>
                            </div>
                        </div>
                    </li>
                </ul>
                <Pagination :current="current" :total="total" @jumpTo="$emit('jumpToPage', $event)" @next="$emit('nextPage')"
                            @prev="$emit('prevPage')"></Pagination>
            </div>
            <div v-else class="list-group-item empty-project-list">
                <font-awesome-icon :icon="['far', 'sad-tear']" size="2x" />
                <span>Oops! No projects found...</span>
            </div>
        </div>
    </div>
</template>

<script>
    import Tag from "./Tag"
    import {clearFromEmpty} from "./../utils"
    import {Category, Platform, Visibility} from "../enums";
    import Pagination from "./Pagination";
    import Icon from "./Icon"
    import debounce from "lodash/debounce"
    import {API} from "../api";
    import NProgress from "nprogress"
    import npcss from "nprogress/nprogress.css";

<<<<<<< HEAD
=======
    void(npcss);

>>>>>>> 7b2a0bc9
    export default {
        components: {
            Tag,
            Pagination,
            Icon
        },
        props: {
            q: String,
            categories: {
                type: Array
            },
            platforms: Array,
            owner: String,
            sort: String,
            relevance: {
                type: Boolean,
                default: true
            },
            limit: {
                type: Number,
                default: 25
            },
            offset: {
                type: Number,
                default: 0
            },
            useVueRouter: {
                type: Boolean,
                default: true
            }
        },
        data() {
            return {
                projects: [],
                totalProjects: 0,
                loading: true
            }
        },
        computed: {
            current: function () {
                return Math.ceil(this.offset / this.limit) + 1;
            },
            total: function () {
                return Math.ceil(this.totalProjects / this.limit)
            },
            routes: function () {
                return jsRoutes.controllers.project;
            }
        },
        created() {
            this.update();
            this.debouncedUpdateProps = debounce(this.update, 500);
            this.$watch(vm => [vm.q, vm.categories, vm.tags, vm.owner, vm.sort, vm.relevance, vm.limit, vm.offset].join(), () => {
                this.debouncedUpdateProps();
            });
        },
        methods: {
            update() {
                NProgress.start();
                API.request("projects", "GET", clearFromEmpty(this.$props)).then((response) => {
                    NProgress.done();
                    this.projects = response.result;
                    this.totalProjects = response.pagination.count;
                    this.loading = false;
                    this.$emit('update:projectCount', this.totalProjects);
                });
            },
            categoryFromId(id) {
                return Category.fromId(id);
            },
            visibilityFromName(name) {
                return Visibility.fromName(name);
            },
            platformsFromPromoted(promotedVersions) {
                let platformArray = [];
                promotedVersions
                    .map(version => version.platforms)
                    .forEach(platforms => platformArray = platforms.concat(platformArray));

                const reducedPlatforms = [];

                Platform.values.forEach(platform => {
                    let versions = [];
                    platformArray.filter(plat => plat.platform === platform.id).reverse().forEach(plat => {
                        versions.push(plat.display_platform_version || plat.platform_version);
                    });

                    if(versions.length > 0) {
                        reducedPlatforms.push({
                            name: platform.shortName,
                            versions: versions,
                            color: platform.color
                        });
                    }
                });

                return reducedPlatforms;
            },
            formatStats(number) {
                return numberWithCommas(number);
            },
            routerLinkProject(project) {
                return {
                    name: 'project_home',
                    params: {
                        pluginId: project.plugin_id,
                        fetchedProject: project,
                        owner: project.namespace.owner,
                        slug: project.namespace.slug
                    }
                }
            }
        }
    }
</script>

<style lang="scss">
    @import "./../scss/variables";

    .empty-project-list {
        display: flex;
        align-items: center;

        span {
            margin-left: 0.5rem;
        }
    }
    .project-list {
        margin-bottom: 0;

        .row {
            display: flex;
            flex-wrap: nowrap;
        }

        @media (max-width: 767px) {
            .row {
                display: flex;
                flex-wrap: wrap;
            }
        }

        .project {
            padding: 10px 0;
            margin-bottom: 0.25rem;

            &:last-child {
                margin-bottom: 0;
            }
        }

        .title {
            font-size: 2rem;
            color: $sponge_grey;
            font-weight: bold;
        }

        .summary-column {
            overflow: hidden;

            .summary {
                white-space: nowrap;
                overflow: hidden;
                text-overflow: ellipsis;
            }
        }

        .tags-line {
            display: flex;
            justify-content: flex-end;

            @media (max-width: 480px) {
                justify-content: flex-start;
                margin-top: 0.5rem;
            }

            .tags {
                margin-right: 0.5rem;
            }

            :last-child {
                margin-right: 0;
            }

            .tag {
                margin: 0;
            }
        }

        .info {
            display: flex;
            justify-content: flex-end;

            span {
                margin-right: 1.5rem;

                &:last-child {
                    margin-right: 0;
                }

                &.recommended-version a {
                    font-weight: bold;
                    color: #636363;
                }
            }
        }
    }
</style><|MERGE_RESOLUTION|>--- conflicted
+++ resolved
@@ -74,11 +74,8 @@
     import NProgress from "nprogress"
     import npcss from "nprogress/nprogress.css";
 
-<<<<<<< HEAD
-=======
     void(npcss);
 
->>>>>>> 7b2a0bc9
     export default {
         components: {
             Tag,
