--- conflicted
+++ resolved
@@ -1,6 +1,5 @@
-<<<<<<< HEAD
 lazy val commonSettings = Seq(
-  version := "1.8.1",
+  version := "1.8.2",
   scalaVersion := "2.12.8",
   scalacOptions ++= Seq(
     "-deprecation",
@@ -48,53 +47,6 @@
   // Disable generation of the API documentation for production builds
   sources in (Compile, doc) := Seq.empty,
   publishArtifact in (Compile, packageDoc) := false
-=======
-name := "ore"
-version := "1.8.2"
-
-lazy val `ore` = (project in file(".")).enablePlugins(PlayScala)
-
-scalaVersion := "2.12.8"
-scalacOptions ++= Seq(
-  "-deprecation",
-  "-encoding",
-  "utf-8",
-  "-Ypartial-unification",
-  "-explaintypes",
-  "-feature",
-  "-unchecked",
-  "-Xcheckinit",
-  //"-Xfatal-warnings",
-  "-Xlint:adapted-args",
-  "-Xlint:by-name-right-associative",
-  "-Xlint:constant",
-  "-Xlint:delayedinit-select",
-  "-Xlint:doc-detached",
-  "-Xlint:inaccessible",
-  "-Xlint:infer-any",
-  "-Xlint:missing-interpolator",
-  "-Xlint:nullary-override",
-  "-Xlint:nullary-unit",
-  "-Xlint:option-implicit",
-  "-Xlint:package-object-classes",
-  "-Xlint:poly-implicit-overload",
-  "-Xlint:private-shadow",
-  "-Xlint:stars-align",
-  "-Xlint:type-parameter-shadow",
-  "-Xlint:unsound-match",
-  "-Yno-adapted-args",
-  "-Ywarn-dead-code",
-  "-Ywarn-infer-any",
-  "-Ywarn-numeric-widen",
-  "-Ywarn-nullary-override",
-  "-Ywarn-nullary-unit",
-  "-Ywarn-unused:implicits",
-  "-Ywarn-unused:locals",
-  "-Ywarn-unused:patvars",
-  "-Ywarn-unused:privates",
-  "-Ywarn-value-discard",
-  "-Yrangepos"
->>>>>>> 2cac9808
 )
 
 lazy val playCommonSettings = Seq(
