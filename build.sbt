--- conflicted
+++ resolved
@@ -135,7 +135,6 @@
   .settings(
     Settings.commonSettings,
     name := "ore-client",
-<<<<<<< HEAD
     Assets / webpackDevConfig := baseDirectory.value / "webpack.config.dev.js",
     Assets / webpackProdConfig := baseDirectory.value / "webpack.config.prod.js",
     Assets / webpackMonitoredDirectories += baseDirectory.value / "src" / "main" / "assets",
@@ -151,53 +150,6 @@
 lazy val ore = project
   .enablePlugins(PlayScala, SwaggerPlugin, BuildInfoPlugin)
   .dependsOn(orePlayCommon, apiV2, oreClient)
-=======
-    useYarn := true,
-    scalaJSUseMainModuleInitializer := false,
-    scalaJSLinkerConfig ~= { _.withModuleKind(ModuleKind.CommonJSModule) },
-    fastOptJS / webpackConfigFile := Some(baseDirectory.value / "webpack.config.dev.js"),
-    fullOptJS / webpackConfigFile := Some(baseDirectory.value / "webpack.config.prod.js"),
-    webpackMonitoredDirectories += baseDirectory.value / "assets",
-    webpackMonitoredFiles / includeFilter := "*.vue" || "*.js",
-    fastOptJS / webpackBundlingMode := BundlingMode.LibraryOnly(),
-    fullOptJS / webpackBundlingMode := BundlingMode.LibraryOnly(),
-    startWebpackDevServer / version := NPMDeps.webpackDevServer,
-    webpack / version := NPMDeps.webpack,
-    Compile / npmDependencies ++= Seq(
-      NPMDeps.vue,
-      NPMDeps.lodash,
-      NPMDeps.queryString,
-      NPMDeps.fontAwesome,
-      NPMDeps.fontAwesomeSolid,
-      NPMDeps.fontAwesomeRegular,
-      NPMDeps.fontAwesomeBrands
-    ),
-    Compile / npmDevDependencies ++= Seq(
-      NPMDeps.webpackMerge,
-      NPMDeps.vueLoader,
-      NPMDeps.vueTemplateCompiler,
-      NPMDeps.postcss,
-      NPMDeps.cssLoader,
-      NPMDeps.vueStyleLoader,
-      NPMDeps.babelLoader,
-      NPMDeps.babel,
-      NPMDeps.babelPresetEnv,
-      NPMDeps.webpackTerser,
-      NPMDeps.miniCssExtractor,
-      NPMDeps.optimizeCssAssets,
-      NPMDeps.sassLoader,
-      NPMDeps.postCssLoader,
-      NPMDeps.autoprefixer,
-      NPMDeps.sass,
-      NPMDeps.webpackCopy,
-      NPMDeps.webpackBundleAnalyzer
-    )
-  )
-
-lazy val ore = project
-  .enablePlugins(PlayScala, SwaggerPlugin, WebScalaJSBundlerPlugin, BuildInfoPlugin)
-  .dependsOn(orePlayCommon, apiV2)
->>>>>>> 0773a216
   .settings(
     Settings.commonSettings,
     Settings.playCommonSettings,
@@ -240,14 +192,7 @@
     swaggerV3 := true,
     PlayKeys.playMonitoredFiles += baseDirectory.value / "swagger.yml",
     PlayKeys.playMonitoredFiles += baseDirectory.value / "swagger-custom-mappings.yml",
-<<<<<<< HEAD
-    WebKeys.exportedMappings in Assets := Seq(),
-=======
-    scalaJSProjects := Seq(oreClient),
-    Assets / pipelineStages += scalaJSPipeline,
     Assets / WebKeys.exportedMappings := Seq(),
-    PlayKeys.playMonitoredFiles += (oreClient / baseDirectory).value / "assets",
->>>>>>> 0773a216
     buildInfoKeys := Seq[BuildInfoKey](version, scalaVersion, resolvers, libraryDependencies),
     buildInfoOptions += BuildInfoOption.BuildTime,
     buildInfoPackage := "ore",
