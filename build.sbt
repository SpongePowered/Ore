--- conflicted
+++ resolved
@@ -54,6 +54,7 @@
     "ore.db.DbRef",
     "ore.models.admin._",
     "ore.models.project._",
+    "ore.models.competition._",
     "ore.models.user._",
     "ore.models.user.role._",
     "ore.permission.NamedPermission",
@@ -70,18 +71,6 @@
   "org.tpolecat"           %% "doobie-scalatest"   % doobieVersion % Test
 )
 
-<<<<<<< HEAD
-routesGenerator := InjectedRoutesGenerator
-routesImport ++= Seq(
-  "db.DbRef",
-  "models.admin._",
-  "models.project._",
-  "models.competition._",
-  "models.user._",
-  "models.user.role._",
-  "ore.user._"
-).map(s => s"_root_.$s")
-=======
 lazy val catsVersion         = "1.6.0"
 lazy val doobieVersion       = "0.6.0"
 lazy val flexmarkVersion     = "0.42.8"
@@ -91,7 +80,6 @@
 lazy val akkaVersion         = "2.5.22"
 lazy val akkaHttpVersion     = "10.1.8"
 lazy val scalaLoggingVersion = "3.9.2"
->>>>>>> 635e6592
 
 lazy val db = project.settings(
   commonSettings,
