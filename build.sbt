--- conflicted
+++ resolved
@@ -1,9 +1,4 @@
-<<<<<<< HEAD
-name := "ore"
-version := "1.8.3"
-=======
 import com.typesafe.sbt.web.js.JS
->>>>>>> 7110aaa7
 
 lazy val commonSettings = Seq(
   version := "1.8.2",
