# Routes
# This file defines all application routes (Higher priority routes first)
# ~~~~

GET     /*path/                                                     @controllers.Application.removeTrail(path)

# ---------- Admin ----------

GET     /admin/user/:user                                           @controllers.Application.userAdmin(user)
POST    /admin/user/:user/update                                    @controllers.Application.updateUser(user)
#GET     /admin/reset                                                @controllers.Application.reset()
#GET     /admin/seed                                                 @controllers.Application.seed(users: Int ?= 200, projects: Int ?= 1, versions: Int ?= 2, channels: Int ?= 2)
#GET     /admin/migrate                                              @controllers.Application.migrate()
GET     /admin/approval/versions                                    @controllers.Application.showQueue()
GET     /admin/approval/projects                                    @controllers.Application.showProjectVisibility()
GET     /admin/flags                                                @controllers.Application.showFlags()
GET     /admin/flags/:id/resolve/:resolved                          @controllers.Application.setFlagResolved(id: Int, resolved: Boolean)
GET     /admin/health                                               @controllers.Application.showHealth()
GET     /admin/activities/:user                                     @controllers.Application.showActivities(user: String)
GET     /admin/stats                                                @controllers.Application.showStats()
<<<<<<< HEAD
GET     /admin/log                                                  @controllers.Application.showLog()
=======
+nocsrf
POST    /api/sync_sso                                               @controllers.ApiController.syncSso()
>>>>>>> 6f780698

GET     /statusz                                                    @controllers.ApiController.showStatusZ()

# ---------- API (v1) ----------
GET     /api/projects                                               @controllers.ApiController.listProjects(version = "v1", categories: Option[String], sort: Option[Int], q: Option[String], limit: Option[Int], offset: Option[Int])
GET     /api/projects/:pluginId                                     @controllers.ApiController.showProject(version = "v1", pluginId)

POST    /api/projects/:pluginId/keys/new                            @controllers.ApiController.createKey(version = "v1", pluginId)
POST    /api/projects/:pluginId/keys/revoke                         @controllers.ApiController.revokeKey(version = "v1", pluginId)

GET     /api/projects/:pluginId/versions                            @controllers.ApiController.listVersions(version = "v1", pluginId, channels: Option[String], limit: Option[Int], offset: Option[Int])
GET     /api/projects/:pluginId/versions/:name                      @controllers.ApiController.showVersion(version = "v1", pluginId, name)
POST    /api/projects/:pluginId/versions/:name                      @controllers.ApiController.deployVersion(version = "v1", pluginId, name)

GET     /api/projects/:pluginId/pages                               @controllers.ApiController.listPages(version = "v1", pluginId, parentId: Option[Int])

GET     /api/projects/:pluginId/versions/recommended/download       @controllers.project.Versions.downloadRecommendedJarById(pluginId, token: Option[String])
GET     /api/projects/:pluginId/versions/recommended/signature      @controllers.project.Versions.downloadRecommendedSignatureById(pluginId)
GET     /api/projects/:pluginId/versions/:name/download             @controllers.project.Versions.downloadJarById(pluginId, name, token: Option[String])
GET     /api/projects/:pluginId/versions/:name/signature            @controllers.project.Versions.downloadSignatureById(pluginId, name)

GET     /api/users                                                  @controllers.ApiController.listUsers(version = "v1", limit: Option[Int], offset: Option[Int])
GET     /api/users/:user                                            @controllers.ApiController.showUser(version = "v1", user)

GET     /api/:version/projects                                      @controllers.ApiController.listProjects(version, categories: Option[String], sort: Option[Int], q: Option[String], limit: Option[Int], offset: Option[Int])
GET     /api/:version/projects/:pluginId                            @controllers.ApiController.showProject(version, pluginId)

GET     /api/:version/projects/:pluginId/versions                   @controllers.ApiController.listVersions(version, pluginId, channels: Option[String], limit: Option[Int], offset: Option[Int])
GET     /api/:version/projects/:pluginId/versions/:name             @controllers.ApiController.showVersion(version, pluginId, name)
POST    /api/:version/projects/:pluginId/versions/:name             @controllers.ApiController.deployVersion(version, pluginId, name)

GET     /api/:version/projects/:pluginId/pages                      @controllers.ApiController.listPages(version, pluginId, parentId: Option[Int])

GET     /api/:version/users                                         @controllers.ApiController.listUsers(version, limit: Option[Int], offset: Option[Int])
GET     /api/:version/users/:user                                   @controllers.ApiController.showUser(version, user)

GET     /api/:version/projects/:plugin/tags/:versionName            @controllers.ApiController.listTags(version, plugin, versionName)
GET     /api/:version/tags/:tagId                                   @controllers.ApiController.tagColor(version, tagId)

# ---------- Application ----------

GET     /                                                           @controllers.Application.showHome(categories: Option[String], q: Option[String], sort: Option[Int], page: Option[Int], platform: Option[String])
GET     /linkout                                                    @controllers.Application.linkOut(remoteUrl: String)
GET     /signup                                                     @controllers.Users.signUp()
GET     /login                                                      @controllers.Users.logIn(sso: Option[String], sig: Option[String], returnUrl: Option[String])
GET     /logout                                                     @controllers.Users.logOut(returnUrl: Option[String])
POST    /verify                                                     @controllers.Users.verify(returnPath: Option[String])

# ---------- Projects ----------

GET     /p/:pluginId                                                @controllers.project.Projects.showProjectById(pluginId)

GET     /new                                                        @controllers.project.Projects.showCreator()

POST    /new/upload                                                 @controllers.project.Projects.upload()
GET     /new/:author/:slug                                          @controllers.project.Projects.showCreatorWithMeta(author, slug)
POST    /new/:author/:slug/members                                  @controllers.project.Projects.showInvitationForm(author, slug)

POST    /invite/:id/:status                                         @controllers.project.Projects.setInviteStatus(id: Int, status)

POST    /pages/preview                                              @controllers.project.Pages.showPreview()

# ---------- Organizations ----------

GET     /organizations/new                                          @controllers.Organizations.showCreator()
POST    /organizations/new                                          @controllers.Organizations.create()

POST    /organizations/invite/:id/:status                           @controllers.Organizations.setInviteStatus(id: Int, status)

POST    /organizations/:organization/settings/avatar                @controllers.Organizations.updateAvatar(organization)
POST    /organizations/:organization/settings/members               @controllers.Organizations.updateMembers(organization)
POST    /organizations/:organization/settings/members/remove        @controllers.Organizations.removeMember(organization)

# ---------- Users ----------
GET     /authors                                                    @controllers.Users.showAuthors(sort: Option[String], page: Option[Int])
GET     /staff                                                      @controllers.Users.showStaff(sort: Option[String], page: Option[Int])

GET     /notifications                                              @controllers.Users.showNotifications(notificationFilter: Option[String], inviteFilter: Option[String])
POST    /notifications/read/:id                                     @controllers.Users.markNotificationRead(id: Int)

POST    /prompts/read/:id                                           @controllers.Users.markPromptRead(id: Int)

GET     /:user                                                      @controllers.Users.showProjects(user, page: Option[Int])
POST    /:user/settings/tagline                                     @controllers.Users.saveTagline(user)
POST    /:user/settings/lock/:locked                                @controllers.Users.setLocked(user, locked: Boolean, sso: Option[String], sig: Option[String])
POST    /:user/settings/pgp                                         @controllers.Users.savePgpPublicKey(user)
GET     /:user/settings/pgp/delete                                  @controllers.Users.deletePgpPublicKey(user, sso: Option[String], sig: Option[String])
# -------- End Users --------

POST    /:author/:slug                                              @controllers.project.Projects.showFirstVersionCreator(author, slug)
GET     /:author/:slug                                              @controllers.project.Projects.show(author, slug)
POST    /:author/:slug/star/:starred                                @controllers.project.Projects.setStarred(author, slug, starred: Boolean)
POST    /:author/:slug/flag                                         @controllers.project.Projects.flag(author, slug)
POST    /:author/:slug/visible/:visibility                          @controllers.project.Projects.setVisible(author, slug, visibility: Int)
POST    /:author/:slug/watch/:watching                              @controllers.project.Projects.setWatching(author, slug, watching: Boolean)

GET     /:author/:slug/discuss                                      @controllers.project.Projects.showDiscussion(author, slug)
POST    /:author/:slug/discuss/reply                                @controllers.project.Projects.postDiscussionReply(author, slug)

GET     /:author/:slug/manage                                       @controllers.project.Projects.showSettings(author, slug)
GET     /:author/:slug/manage/publish                               @controllers.project.Projects.publish(author, slug)
GET     /:author/:slug/manage/sendforapproval                       @controllers.project.Projects.sendForApproval(author, slug)
POST    /:author/:slug/manage/save                                  @controllers.project.Projects.save(author, slug)
POST    /:author/:slug/manage/rename                                @controllers.project.Projects.rename(author, slug)
POST    /:author/:slug/manage/hardDelete                            @controllers.project.Projects.delete(author, slug)
POST    /:author/:slug/manage/delete                                @controllers.project.Projects.softDelete(author, slug)
POST    /:author/:slug/manage/members/remove                        @controllers.project.Projects.removeMember(author, slug)

GET     /:author/:slug/log                                          @controllers.project.Projects.showLog(author, slug)
GET     /:author/:slug/flags                                        @controllers.project.Projects.showFlags(author, slug)
GET     /:author/:slug/notes                                        @controllers.project.Projects.showNotes(author, slug)
POST    /:author/:slug/notes/addmessage                             @controllers.project.Projects.addMessage(author, slug)

GET     /:author/:slug/issues                                       @controllers.project.Projects.showIssues(author, slug)
GET     /:author/:slug/source                                       @controllers.project.Projects.showSource(author, slug)

GET     /:author/:slug/icon                                         @controllers.project.Projects.showIcon(author, slug)
POST    /:author/:slug/icon                                         @controllers.project.Projects.uploadIcon(author, slug)
POST    /:author/:slug/icon/reset                                   @controllers.project.Projects.resetIcon(author, slug)
GET     /:author/:slug/icon/pending                                 @controllers.project.Projects.showPendingIcon(author, slug)
# ------- End Projects ---------


# ---------- Pages ----------

GET     /:author/:slug/pages/*page/edit                             @controllers.project.Pages.showEditor(author, slug, page)
POST    /:author/:slug/pages/*page/edit                             @controllers.project.Pages.save(author, slug, page)
POST    /:author/:slug/pages/*page/delete                           @controllers.project.Pages.delete(author, slug, page)
GET     /:author/:slug/pages/*page                                  @controllers.project.Pages.show(author, slug, page)


# ---------- Channels ----------

GET     /:author/:slug/channels                                     @controllers.project.Channels.showList(author, slug)
POST    /:author/:slug/channels                                     @controllers.project.Channels.create(author, slug)
POST    /:author/:slug/channels/:channel                            @controllers.project.Channels.save(author, slug, channel)
POST    /:author/:slug/channels/:channel/delete                     @controllers.project.Channels.delete(author, slug, channel)


# ---------- Versions ----------

GET     /:author/:slug/versions                                     @controllers.project.Versions.showList(author, slug, channels: Option[String], page: Option[Int])

POST    /:author/:slug/versions/:version/approve                    @controllers.project.Versions.approve(author, slug, version)
POST    /:author/:slug/versions/:version/delete                     @controllers.project.Versions.delete(author, slug, version)

GET     /:author/:slug/versions/:version/confirm                    @controllers.project.Versions.showDownloadConfirm(author, slug, version, downloadType: Option[Int], api: Option[Boolean])
+nocsrf
POST    /:author/:slug/versions/:version/confirm                    @controllers.project.Versions.confirmDownload(author, slug, version, downloadType: Option[Int], token)

GET     /:author/:slug/versions/recommended/download                @controllers.project.Versions.downloadRecommended(author, slug, token: Option[String])
GET     /:author/:slug/versions/recommended/signature               @controllers.project.Versions.downloadRecommendedSignature(author, slug)
GET     /:author/:slug/versions/:version/download                   @controllers.project.Versions.download(author, slug, version, token: Option[String])
GET     /:author/:slug/versions/:version/signature                  @controllers.project.Versions.downloadSignature(author, slug, version)

GET     /:author/:slug/versions/recommended/jar                     @controllers.project.Versions.downloadRecommendedJar(author, slug, token: Option[String])
GET     /:author/:slug/versions/:version/jar                        @controllers.project.Versions.downloadJar(author, slug, version, token: Option[String])

GET     /:author/:slug/versions/new                                 @controllers.project.Versions.showCreator(author, slug)
POST    /:author/:slug/versions/new/upload                          @controllers.project.Versions.upload(author, slug)
GET     /:author/:slug/versions/new/:version                        @controllers.project.Versions.showCreatorWithMeta(author, slug, version)

POST    /:author/:slug/versions/:version                            @controllers.project.Versions.publish(author, slug, version)
GET     /:author/:slug/versions/:version                            @controllers.project.Versions.show(author, slug, version)
POST    /:author/:slug/versions/:version/save                       @controllers.project.Versions.saveDescription(author, slug, version)
POST    /:author/:slug/versions/:version/recommended                @controllers.project.Versions.setRecommended(author, slug, version)


# ---------- Reviews ----------
GET     /:author/:slug/versions/:version/reviews                    @controllers.Reviews.showReviews(author, slug, version)
POST    /:author/:slug/versions/:version/reviews/init               @controllers.Reviews.createReview(author, slug, version)
POST    /:author/:slug/versions/:version/reviews/stop               @controllers.Reviews.stopReview(author, slug, version)
POST    /:author/:slug/versions/:version/reviews/approve            @controllers.Reviews.approveReview(author, slug, version)
POST    /:author/:slug/versions/:version/reviews/takeover           @controllers.Reviews.takeoverReview(author, slug, version)
POST    /:author/:slug/versions/:version/reviews/addmessage         @controllers.Reviews.addMessage(author, slug, version)
POST    /:author/:slug/versions/:version/reviews/edit/:review       @controllers.Reviews.editReview(author, slug, version, review: Int)
POST    /:author/:slug/versions/:version/reviews/reopen             @controllers.Reviews.reopenReview(author, slug, version)


# ---------- Other ----------

GET     /assets/*file                                               controllers.Assets.at(path="/public", file)<|MERGE_RESOLUTION|>--- conflicted
+++ resolved
@@ -18,16 +18,14 @@
 GET     /admin/health                                               @controllers.Application.showHealth()
 GET     /admin/activities/:user                                     @controllers.Application.showActivities(user: String)
 GET     /admin/stats                                                @controllers.Application.showStats()
-<<<<<<< HEAD
 GET     /admin/log                                                  @controllers.Application.showLog()
-=======
+
+GET     /statusz                                                    @controllers.ApiController.showStatusZ()
+
+# ---------- API (v1) ----------
 +nocsrf
 POST    /api/sync_sso                                               @controllers.ApiController.syncSso()
->>>>>>> 6f780698
-
-GET     /statusz                                                    @controllers.ApiController.showStatusZ()
-
-# ---------- API (v1) ----------
+
 GET     /api/projects                                               @controllers.ApiController.listProjects(version = "v1", categories: Option[String], sort: Option[Int], q: Option[String], limit: Option[Int], offset: Option[Int])
 GET     /api/projects/:pluginId                                     @controllers.ApiController.showProject(version = "v1", pluginId)
 
