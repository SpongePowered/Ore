--- conflicted
+++ resolved
@@ -81,22 +81,15 @@
 
   protected def gatherJsonErrors[A: Decoder](json: Json): Either[E[String], A]
 
-<<<<<<< HEAD
-  protected def makeUnmarshallRequestEither[A: Decoder](request: HttpRequest): F[Either[E[String], A]] =
-=======
-  protected def makeUnmarshallRequestEither[A: Decoder](request: HttpRequest): EitherT[F, E[String], A] = {
+  protected def makeUnmarshallRequestEither[A: Decoder](request: HttpRequest): F[Either[E[String], A]] = {
     import de.heikoseeberger.akkahttpcirce.FailFastCirceSupport._
->>>>>>> eb260efe
     EitherT
       .liftF(makeRequest(request))
       .flatMapF(gatherStatusErrors)
       .semiflatMap(unmarshallResponse[Json])
       .subflatMap(gatherJsonErrors[A])
-<<<<<<< HEAD
       .value
-=======
   }
->>>>>>> eb260efe
 }
 object AkkaClientApi {
 
